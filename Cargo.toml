[package]
name = "clippy"
<<<<<<< HEAD
version = "0.0.145"
=======
version = "0.0.147"
>>>>>>> f1fa1768
authors = [
	"Manish Goregaokar <manishsmail@gmail.com>",
	"Andre Bogus <bogusandre@gmail.com>",
	"Georg Brandl <georg@python.org>",
	"Martin Carton <cartonmartin@gmail.com>",
	"Oliver Schneider <clippy-iethah7aipeen8neex1a@oli-obk.de>"
]
description = "A bunch of helpful lints to avoid common pitfalls in Rust"
repository = "https://github.com/Manishearth/rust-clippy"
readme = "README.md"
license = "MPL-2.0"
keywords = ["clippy", "lint", "plugin"]
categories = ["development-tools", "development-tools::cargo-plugins"]
workspace = "clippy_tests"

[badges]
travis-ci = { repository = "Manishearth/rust-clippy" }
appveyor = { repository = "Manishearth/rust-clippy" }

[lib]
name = "clippy"
plugin = true
test = false

[[bin]]
name = "cargo-clippy"
test = false
path = "src/main.rs"

[dependencies]
# begin automatic update
<<<<<<< HEAD
clippy_lints = { version = "0.0.145", path = "clippy_lints" }
=======
clippy_lints = { version = "0.0.147", path = "clippy_lints" }
>>>>>>> f1fa1768
# end automatic update
cargo_metadata = "0.2"

[dev-dependencies]
compiletest_rs = "0.2.7"
duct = "0.8.2"
lazy_static = "0.2"
regex = "0.2"
serde_derive = "1.0"
clippy-mini-macro-test = { version = "0.1", path = "mini-macro" }
serde = "1.0"

[features]
debugging = []<|MERGE_RESOLUTION|>--- conflicted
+++ resolved
@@ -1,10 +1,6 @@
 [package]
 name = "clippy"
-<<<<<<< HEAD
-version = "0.0.145"
-=======
 version = "0.0.147"
->>>>>>> f1fa1768
 authors = [
 	"Manish Goregaokar <manishsmail@gmail.com>",
 	"Andre Bogus <bogusandre@gmail.com>",
@@ -36,11 +32,7 @@
 
 [dependencies]
 # begin automatic update
-<<<<<<< HEAD
-clippy_lints = { version = "0.0.145", path = "clippy_lints" }
-=======
 clippy_lints = { version = "0.0.147", path = "clippy_lints" }
->>>>>>> f1fa1768
 # end automatic update
 cargo_metadata = "0.2"
 

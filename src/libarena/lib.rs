--- conflicted
+++ resolved
@@ -39,12 +39,8 @@
 use std::num;
 use std::ptr;
 use std::rc::Rc;
-<<<<<<< HEAD
-use std::rt::heap::allocate;
+use std::rt::heap::{allocate, deallocate};
 use std::kinds::marker;
-=======
-use std::rt::heap::{allocate, deallocate};
->>>>>>> 8ab6fce9
 
 // The way arena uses arrays is really deeply awful. The arrays are
 // allocated, and have capacities reserved, but the fill for the array

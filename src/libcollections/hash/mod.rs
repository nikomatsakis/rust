// Copyright 2012-2014 The Rust Project Developers. See the COPYRIGHT
// file at the top-level directory of this distribution and at
// http://rust-lang.org/COPYRIGHT.
//
// Licensed under the Apache License, Version 2.0 <LICENSE-APACHE or
// http://www.apache.org/licenses/LICENSE-2.0> or the MIT license
// <LICENSE-MIT or http://opensource.org/licenses/MIT>, at your
// option. This file may not be copied, modified, or distributed
// except according to those terms.

/*!
 * Generic hashing support.
 *
 * This module provides a generic way to compute the hash of a value. The
 * simplest way to make a type hashable is to use `#[deriving(Hash)]`:
 *
 * # Example
 *
 * ```rust
 * use std::hash;
 * use std::hash::Hash;
 *
 * #[deriving(Hash)]
 * struct Person {
 *     id: uint,
 *     name: String,
 *     phone: u64,
 * }
 *
 * let person1 = Person { id: 5, name: "Janet".to_string(), phone: 555_666_7777 };
 * let person2 = Person { id: 5, name: "Bob".to_string(), phone: 555_666_7777 };
 *
 * assert!(hash::hash(&person1) != hash::hash(&person2));
 * ```
 *
 * If you need more control over how a value is hashed, you need to implement
 * the trait `Hash`:
 *
 * ```rust
 * use std::hash;
 * use std::hash::Hash;
 * use std::hash::sip::SipState;
 *
 * struct Person {
 *     id: uint,
 *     name: String,
 *     phone: u64,
 * }
 *
 * impl Hash for Person {
 *     fn hash(&self, state: &mut SipState) {
 *         self.id.hash(state);
 *         self.phone.hash(state);
 *     }
 * }
 *
 * let person1 = Person { id: 5, name: "Janet".to_string(), phone: 555_666_7777 };
 * let person2 = Person { id: 5, name: "Bob".to_string(), phone: 555_666_7777 };
 *
 * assert!(hash::hash(&person1) == hash::hash(&person2));
 * ```
 */

#![allow(unused_must_use)]

use core::prelude::*;

use alloc::boxed::Box;
use alloc::rc::Rc;
use core::intrinsics::TypeId;
use core::kinds;
use core::mem;

use vec::Vec;

/// Reexport the `sip::hash` function as our default hasher.
pub use self::sip::hash as hash;

pub mod sip;

/// A hashable type. The `S` type parameter is an abstract hash state that is
/// used by the `Hash` to compute the hash. It defaults to
/// `std::hash::sip::SipState`.
pub trait Hash<S = sip::SipState> for Sized? {
    /// Computes the hash of a value.
    fn hash(&self, state: &mut S);
}

/// A trait that computes a hash for a value. The main users of this trait are
/// containers like `HashMap`, which need a generic way hash multiple types.
pub trait Hasher<S> {
    /// Compute the hash of a value.
    fn hash<Sized? T: Hash<S>>(&self, value: &T) -> u64;
}

pub trait Writer {
    fn write(&mut self, bytes: &[u8]);
}

//////////////////////////////////////////////////////////////////////////////

macro_rules! impl_hash {
    ($ty:ident, $uty:ident) => {
        impl<S: Writer> Hash<S> for $ty {
            #[inline]
            fn hash(&self, state: &mut S) {
                let a: [u8, ..::core::$ty::BYTES] = unsafe {
                    mem::transmute((*self as $uty).to_le() as $ty)
                };
                state.write(a.as_slice())
            }
        }
    }
}

impl_hash!(u8, u8)
impl_hash!(u16, u16)
impl_hash!(u32, u32)
impl_hash!(u64, u64)
impl_hash!(uint, uint)
impl_hash!(i8, u8)
impl_hash!(i16, u16)
impl_hash!(i32, u32)
impl_hash!(i64, u64)
impl_hash!(int, uint)

impl<S: Writer> Hash<S> for bool {
    #[inline]
    fn hash(&self, state: &mut S) {
        (*self as u8).hash(state);
    }
}

impl<S: Writer> Hash<S> for char {
    #[inline]
    fn hash(&self, state: &mut S) {
        (*self as u32).hash(state);
    }
}

impl<S: Writer> Hash<S> for str {
    #[inline]
    fn hash(&self, state: &mut S) {
        state.write(self.as_bytes());
        0xffu8.hash(state)
    }
}

macro_rules! impl_hash_tuple(
    () => (
        impl<S: Writer> Hash<S> for () {
            #[inline]
            fn hash(&self, state: &mut S) {
                state.write([]);
            }
        }
    );

    ( $($name:ident)+) => (
        impl<S: Writer, $($name: Hash<S>),*> Hash<S> for ($($name,)*) {
            #[inline]
            #[allow(non_snake_case)]
            fn hash(&self, state: &mut S) {
                match *self {
                    ($(ref $name,)*) => {
                        $(
                            $name.hash(state);
                        )*
                    }
                }
            }
        }
    );
)

impl_hash_tuple!()
impl_hash_tuple!(A)
impl_hash_tuple!(A B)
impl_hash_tuple!(A B C)
impl_hash_tuple!(A B C D)
impl_hash_tuple!(A B C D E)
impl_hash_tuple!(A B C D E F)
impl_hash_tuple!(A B C D E F G)
impl_hash_tuple!(A B C D E F G H)
impl_hash_tuple!(A B C D E F G H I)
impl_hash_tuple!(A B C D E F G H I J)
impl_hash_tuple!(A B C D E F G H I J K)
impl_hash_tuple!(A B C D E F G H I J K L)

<<<<<<< HEAD
impl<T,S: Writer> Hash<S> for kinds::marker::CovariantType<T> {
    #[inline]
    fn hash(&self, _state: &mut S) { }
}

impl<T,S: Writer> Hash<S> for kinds::marker::ContravariantType<T> {
    #[inline]
    fn hash(&self, _state: &mut S) { }
}

impl<T,S: Writer> Hash<S> for kinds::marker::InvariantType<T> {
    #[inline]
    fn hash(&self, _state: &mut S) { }
}

impl<'a,S: Writer> Hash<S> for kinds::marker::CovariantLifetime<'a> {
    #[inline]
    fn hash(&self, _state: &mut S) { }
}

impl<'a,S: Writer> Hash<S> for kinds::marker::ContravariantLifetime<'a> {
    #[inline]
    fn hash(&self, _state: &mut S) { }
}

impl<'a,S: Writer> Hash<S> for kinds::marker::InvariantLifetime<'a> {
    #[inline]
    fn hash(&self, _state: &mut S) { }
}

impl<S: Writer> Hash<S> for kinds::marker::NoSend {
    #[inline]
    fn hash(&self, _state: &mut S) { }
}

impl<S: Writer> Hash<S> for kinds::marker::NoCopy {
    #[inline]
    fn hash(&self, _state: &mut S) { }
}

impl<S: Writer> Hash<S> for kinds::marker::NoSync {
    #[inline]
    fn hash(&self, _state: &mut S) { }
}

impl<S: Writer> Hash<S> for kinds::marker::Managed {
    #[inline]
    fn hash(&self, _state: &mut S) { }
}

impl<'a, S: Writer, T: Hash<S>> Hash<S> for &'a [T] {
=======
impl<S: Writer, T: Hash<S>> Hash<S> for [T] {
>>>>>>> 5e834243
    #[inline]
    fn hash(&self, state: &mut S) {
        self.len().hash(state);
        for elt in self.iter() {
            elt.hash(state);
        }
    }
}


impl<S: Writer, T: Hash<S>> Hash<S> for Vec<T> {
    #[inline]
    fn hash(&self, state: &mut S) {
        self.as_slice().hash(state);
    }
}

impl<'a, S: Writer, Sized? T: Hash<S>> Hash<S> for &'a T {
    #[inline]
    fn hash(&self, state: &mut S) {
        (**self).hash(state);
    }
}

impl<'a, S: Writer, Sized? T: Hash<S>> Hash<S> for &'a mut T {
    #[inline]
    fn hash(&self, state: &mut S) {
        (**self).hash(state);
    }
}

impl<S: Writer, Sized? T: Hash<S>> Hash<S> for Box<T> {
    #[inline]
    fn hash(&self, state: &mut S) {
        (**self).hash(state);
    }
}

// FIXME (#18248) Make `T` `Sized?`
impl<S: Writer, T: Hash<S>> Hash<S> for Rc<T> {
    #[inline]
    fn hash(&self, state: &mut S) {
        (**self).hash(state);
    }
}

impl<S: Writer, T: Hash<S>> Hash<S> for Option<T> {
    #[inline]
    fn hash(&self, state: &mut S) {
        match *self {
            Some(ref x) => {
                0u8.hash(state);
                x.hash(state);
            }
            None => {
                1u8.hash(state);
            }
        }
    }
}

impl<S: Writer, T> Hash<S> for *const T {
    #[inline]
    fn hash(&self, state: &mut S) {
        // NB: raw-pointer Hash does _not_ dereference
        // to the target; it just gives you the pointer-bytes.
        (*self as uint).hash(state);
    }
}

impl<S: Writer, T> Hash<S> for *mut T {
    #[inline]
    fn hash(&self, state: &mut S) {
        // NB: raw-pointer Hash does _not_ dereference
        // to the target; it just gives you the pointer-bytes.
        (*self as uint).hash(state);
    }
}

impl<S: Writer> Hash<S> for TypeId {
    #[inline]
    fn hash(&self, state: &mut S) {
        self.hash().hash(state)
    }
}

impl<S: Writer, T: Hash<S>, U: Hash<S>> Hash<S> for Result<T, U> {
    #[inline]
    fn hash(&self, state: &mut S) {
        match *self {
            Ok(ref t) => { 1u.hash(state); t.hash(state); }
            Err(ref t) => { 2u.hash(state); t.hash(state); }
        }
    }
}

//////////////////////////////////////////////////////////////////////////////

#[cfg(test)]
mod tests {
    use core::kinds::Sized;
    use std::mem;

    use slice::ImmutableSlice;
    use super::{Hash, Hasher, Writer};

    struct MyWriterHasher;

    impl Hasher<MyWriter> for MyWriterHasher {
        fn hash<Sized? T: Hash<MyWriter>>(&self, value: &T) -> u64 {
            let mut state = MyWriter { hash: 0 };
            value.hash(&mut state);
            state.hash
        }
    }

    struct MyWriter {
        hash: u64,
    }

    impl Writer for MyWriter {
        // Most things we'll just add up the bytes.
        fn write(&mut self, buf: &[u8]) {
            for byte in buf.iter() {
                self.hash += *byte as u64;
            }
        }
    }

    #[test]
    fn test_writer_hasher() {
        use alloc::boxed::Box;

        let hasher = MyWriterHasher;

        assert_eq!(hasher.hash(&()), 0);

        assert_eq!(hasher.hash(&5u8), 5);
        assert_eq!(hasher.hash(&5u16), 5);
        assert_eq!(hasher.hash(&5u32), 5);
        assert_eq!(hasher.hash(&5u64), 5);
        assert_eq!(hasher.hash(&5u), 5);

        assert_eq!(hasher.hash(&5i8), 5);
        assert_eq!(hasher.hash(&5i16), 5);
        assert_eq!(hasher.hash(&5i32), 5);
        assert_eq!(hasher.hash(&5i64), 5);
        assert_eq!(hasher.hash(&5i), 5);

        assert_eq!(hasher.hash(&false), 0);
        assert_eq!(hasher.hash(&true), 1);

        assert_eq!(hasher.hash(&'a'), 97);

        let s: &str = "a";
        assert_eq!(hasher.hash(& s), 97 + 0xFF);
        // FIXME (#18283) Enable test
        //let s: Box<str> = box "a";
        //assert_eq!(hasher.hash(& s), 97 + 0xFF);
        let cs: &[u8] = &[1u8, 2u8, 3u8];
        assert_eq!(hasher.hash(& cs), 9);
        let cs: Box<[u8]> = box [1u8, 2u8, 3u8];
        assert_eq!(hasher.hash(& cs), 9);

        // FIXME (#18248) Add tests for hashing Rc<str> and Rc<[T]>

        unsafe {
            let ptr: *const int = mem::transmute(5i);
            assert_eq!(hasher.hash(&ptr), 5);
        }

        unsafe {
            let ptr: *mut int = mem::transmute(5i);
            assert_eq!(hasher.hash(&ptr), 5);
        }
    }

    struct Custom {
        hash: u64
    }

    impl Hash<u64> for Custom {
        fn hash(&self, state: &mut u64) {
            *state = self.hash;
        }
    }

    #[test]
    fn test_custom_state() {
        let custom = Custom { hash: 5 };
        let mut state = 0;
        custom.hash(&mut state);
        assert_eq!(state, 5);
    }
}<|MERGE_RESOLUTION|>--- conflicted
+++ resolved
@@ -187,61 +187,7 @@
 impl_hash_tuple!(A B C D E F G H I J K)
 impl_hash_tuple!(A B C D E F G H I J K L)
 
-<<<<<<< HEAD
-impl<T,S: Writer> Hash<S> for kinds::marker::CovariantType<T> {
-    #[inline]
-    fn hash(&self, _state: &mut S) { }
-}
-
-impl<T,S: Writer> Hash<S> for kinds::marker::ContravariantType<T> {
-    #[inline]
-    fn hash(&self, _state: &mut S) { }
-}
-
-impl<T,S: Writer> Hash<S> for kinds::marker::InvariantType<T> {
-    #[inline]
-    fn hash(&self, _state: &mut S) { }
-}
-
-impl<'a,S: Writer> Hash<S> for kinds::marker::CovariantLifetime<'a> {
-    #[inline]
-    fn hash(&self, _state: &mut S) { }
-}
-
-impl<'a,S: Writer> Hash<S> for kinds::marker::ContravariantLifetime<'a> {
-    #[inline]
-    fn hash(&self, _state: &mut S) { }
-}
-
-impl<'a,S: Writer> Hash<S> for kinds::marker::InvariantLifetime<'a> {
-    #[inline]
-    fn hash(&self, _state: &mut S) { }
-}
-
-impl<S: Writer> Hash<S> for kinds::marker::NoSend {
-    #[inline]
-    fn hash(&self, _state: &mut S) { }
-}
-
-impl<S: Writer> Hash<S> for kinds::marker::NoCopy {
-    #[inline]
-    fn hash(&self, _state: &mut S) { }
-}
-
-impl<S: Writer> Hash<S> for kinds::marker::NoSync {
-    #[inline]
-    fn hash(&self, _state: &mut S) { }
-}
-
-impl<S: Writer> Hash<S> for kinds::marker::Managed {
-    #[inline]
-    fn hash(&self, _state: &mut S) { }
-}
-
-impl<'a, S: Writer, T: Hash<S>> Hash<S> for &'a [T] {
-=======
 impl<S: Writer, T: Hash<S>> Hash<S> for [T] {
->>>>>>> 5e834243
     #[inline]
     fn hash(&self, state: &mut S) {
         self.len().hash(state);

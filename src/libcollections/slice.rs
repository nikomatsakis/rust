--- conflicted
+++ resolved
@@ -565,11 +565,7 @@
 
 /// Extension methods for vectors such that their elements are
 /// mutable.
-<<<<<<< HEAD
-pub trait MutableSliceAllocating<T> {
-=======
 pub trait MutableSliceAllocating<T> for Sized? {
->>>>>>> 5e834243
     /// Sorts the slice, in place, using `compare` to compare
     /// elements.
     ///
@@ -613,11 +609,7 @@
     fn move_from(&mut self, src: Vec<T>, start: uint, end: uint) -> uint;
 }
 
-<<<<<<< HEAD
-impl<'a,T> MutableSliceAllocating<T> for &'a mut [T] {
-=======
 impl<T> MutableSliceAllocating<T> for [T] {
->>>>>>> 5e834243
     #[inline]
     fn sort_by(&mut self, compare: |&T, &T| -> Ordering) {
         merge_sort(self, compare)
@@ -634,11 +626,7 @@
 
 /// Methods for mutable vectors with orderable elements, such as
 /// in-place sorting.
-<<<<<<< HEAD
-pub trait MutableOrdSlice {
-=======
 pub trait MutableOrdSlice<T> for Sized? {
->>>>>>> 5e834243
     /// Sorts the slice, in place.
     ///
     /// This is equivalent to `self.sort_by(|a, b| a.cmp(b))`.
@@ -690,11 +678,7 @@
     fn prev_permutation(&mut self) -> bool;
 }
 
-<<<<<<< HEAD
-impl<'a, T: Ord> MutableOrdSlice for &'a mut [T] {
-=======
 impl<T: Ord> MutableOrdSlice<T> for [T] {
->>>>>>> 5e834243
     #[inline]
     fn sort(&mut self) {
         self.sort_by(|a, b| a.cmp(b))

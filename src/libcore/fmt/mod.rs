--- conflicted
+++ resolved
@@ -17,11 +17,7 @@
 use cell::{Cell, RefCell, Ref, RefMut};
 use char::CharExt;
 use iter::{Iterator, IteratorExt, range};
-<<<<<<< HEAD
-use kinds::{Copy, Sized, marker};
-=======
 use marker::{Copy, Sized};
->>>>>>> 2e2372c6
 use mem;
 use option::Option;
 use option::Option::{Some, None};
@@ -219,11 +215,7 @@
 /// macro validates the format string at compile-time so usage of the `write`
 /// and `format` functions can be safely performed.
 #[stable]
-<<<<<<< HEAD
-#[cfg(not(stage0))]
-=======
 #[derive(Copy)]
->>>>>>> 2e2372c6
 pub struct Arguments<'a> {
     // Format string pieces to print.
     pieces: &'a [&'a str],
@@ -323,33 +315,6 @@
     fn fmt(&self, &mut Formatter) -> Result;
 }
 
-<<<<<<< HEAD
-#[cfg(not(stage0))]
-static DEFAULT_ARGUMENT: rt::Argument = rt::Argument {
-    position: rt::ArgumentNext,
-    format: rt::FormatSpec {
-        fill: ' ',
-        align: rt::AlignUnknown,
-        flags: 0,
-        precision: rt::CountImplied,
-        width: rt::CountImplied,
-    }
-};
-
-#[cfg(stage0)]
-static DEFAULT_ARGUMENT: rt::Argument<'static> = rt::Argument {
-    position: rt::ArgumentNext,
-    format: rt::FormatSpec {
-        fill: ' ',
-        align: rt::AlignUnknown,
-        flags: 0,
-        precision: rt::CountImplied,
-        width: rt::CountImplied,
-    }
-};
-
-=======
->>>>>>> 2e2372c6
 /// The `write` function takes an output stream, a precompiled format string,
 /// and a list of arguments. The arguments will be formatted according to the
 /// specified format string into the output stream provided.

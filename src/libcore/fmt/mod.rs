--- conflicted
+++ resolved
@@ -14,13 +14,8 @@
 
 use any;
 use cell::{Cell, Ref, RefMut};
-<<<<<<< HEAD
-use iter::{Iterator, range};
+use iter::{Iterator, IteratorExt, range};
 use kinds::{Copy, Sized, marker};
-=======
-use iter::{Iterator, IteratorExt, range};
-use kinds::{Copy, Sized};
->>>>>>> 21ba1d5e
 use mem;
 use option::{Option, Some, None};
 use ops::Deref;

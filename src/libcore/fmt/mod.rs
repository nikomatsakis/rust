--- conflicted
+++ resolved
@@ -143,11 +143,8 @@
 /// and pass it to a function or closure, passed as the first argument. The
 /// macro validates the format string at compile-time so usage of the `write`
 /// and `format` functions can be safely performed.
-<<<<<<< HEAD
+#[stable]
 #[cfg(not(stage0))]
-=======
-#[stable]
->>>>>>> 0c1d853f
 pub struct Arguments<'a> {
     // Format string pieces to print.
     pieces: &'a [&'a str],

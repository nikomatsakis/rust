--- conflicted
+++ resolved
@@ -14,9 +14,6 @@
 //! These definitions are similar to their `ct` equivalents, but differ in that
 //! these can be statically allocated and are slightly optimized for the runtime
 
-<<<<<<< HEAD
-#[cfg(stage0)]
-=======
 #![experimental = "implementation detail of the `format_args!` macro"]
 
 pub use self::Alignment::*;
@@ -24,7 +21,7 @@
 pub use self::Position::*;
 pub use self::Flag::*;
 
->>>>>>> 0c1d853f
+#[cfg(stage0)]
 #[doc(hidden)]
 pub struct Argument<'a> {
     pub position: Position,

--- conflicted
+++ resolved
@@ -29,7 +29,6 @@
     pub format: FormatSpec,
 }
 
-<<<<<<< HEAD
 #[cfg(not(stage0))]
 #[doc(hidden)]
 #[deriving(Copy)]
@@ -38,8 +37,6 @@
     pub format: FormatSpec,
 }
 
-=======
->>>>>>> 8f51ad24
 #[doc(hidden)]
 #[deriving(Copy)]
 pub struct FormatSpec {

// Copyright 2013 The Rust Project Developers. See the COPYRIGHT
// file at the top-level directory of this distribution and at
// http://rust-lang.org/COPYRIGHT.
//
// Licensed under the Apache License, Version 2.0 <LICENSE-APACHE or
// http://www.apache.org/licenses/LICENSE-2.0> or the MIT license
// <LICENSE-MIT or http://opensource.org/licenses/MIT>, at your
// option. This file may not be copied, modified, or distributed
// except according to those terms.

//! This is an internal module used by the ifmt! runtime. These structures are
//! emitted to static arrays to precompile format strings ahead of time.
//!
//! These definitions are similar to their `ct` equivalents, but differ in that
//! these can be statically allocated and are slightly optimized for the runtime

#![experimental = "implementation detail of the `format_args!` macro"]

pub use self::Alignment::*;
pub use self::Count::*;
pub use self::Position::*;
pub use self::Flag::*;
use kinds::Copy;

#[cfg(stage0)]
#[doc(hidden)]
pub struct Argument<'a> {
    pub position: Position,
    pub format: FormatSpec,
}

<<<<<<< HEAD
#[cfg(not(stage0))]
#[doc(hidden)]
pub struct Argument {
    pub position: Position,
    pub format: FormatSpec,
}
=======
impl<'a> Copy for Argument<'a> {}
>>>>>>> bc486dc2

#[doc(hidden)]
pub struct FormatSpec {
    pub fill: char,
    pub align: Alignment,
    pub flags: uint,
    pub precision: Count,
    pub width: Count,
}

impl Copy for FormatSpec {}

/// Possible alignments that can be requested as part of a formatting directive.
#[deriving(PartialEq)]
pub enum Alignment {
    /// Indication that contents should be left-aligned.
    AlignLeft,
    /// Indication that contents should be right-aligned.
    AlignRight,
    /// Indication that contents should be center-aligned.
    AlignCenter,
    /// No alignment was requested.
    AlignUnknown,
}

impl Copy for Alignment {}

#[doc(hidden)]
pub enum Count {
    CountIs(uint), CountIsParam(uint), CountIsNextParam, CountImplied,
}

impl Copy for Count {}

#[doc(hidden)]
pub enum Position {
    ArgumentNext, ArgumentIs(uint)
}

impl Copy for Position {}

/// Flags which can be passed to formatting via a directive.
///
/// These flags are discovered through the `flags` field of the `Formatter`
/// structure. The flag in that structure is a union of these flags into a
/// `uint` where each flag's discriminant is the corresponding bit.
pub enum Flag {
    /// A flag which enables number formatting to always print the sign of a
    /// number.
    FlagSignPlus,
    /// Currently not a used flag
    FlagSignMinus,
    /// Indicates that the "alternate formatting" for a type should be used.
    ///
    /// The meaning of this flag is type-specific.
    FlagAlternate,
    /// Indicates that padding should be done with a `0` character as well as
    /// being aware of the sign to be printed.
    FlagSignAwareZeroPad,
}

impl Copy for Flag {}<|MERGE_RESOLUTION|>--- conflicted
+++ resolved
@@ -29,16 +29,14 @@
     pub format: FormatSpec,
 }
 
-<<<<<<< HEAD
 #[cfg(not(stage0))]
 #[doc(hidden)]
 pub struct Argument {
     pub position: Position,
     pub format: FormatSpec,
 }
-=======
+
 impl<'a> Copy for Argument<'a> {}
->>>>>>> bc486dc2
 
 #[doc(hidden)]
 pub struct FormatSpec {

// Copyright 2012 The Rust Project Developers. See the COPYRIGHT
// file at the top-level directory of this distribution and at
// http://rust-lang.org/COPYRIGHT.
//
// Licensed under the Apache License, Version 2.0 <LICENSE-APACHE or
// http://www.apache.org/licenses/LICENSE-2.0> or the MIT license
// <LICENSE-MIT or http://opensource.org/licenses/MIT>, at your
// option. This file may not be copied, modified, or distributed
// except according to those terms.

//! Primitive traits representing basic 'kinds' of types
//!
//! Rust types can be classified in various useful ways according to
//! intrinsic properties of the type. These classifications, often called
//! 'kinds', are represented as traits.
//!
//! They cannot be implemented by user code, but are instead implemented
//! by the compiler automatically for the types to which they apply.

use self::marker::MarkerTrait;

/// Types able to be transferred across task boundaries.
#[lang="send"]
pub trait Send for Sized? : 'static + MarkerTrait {
    // empty.
}

/// Types with a constant size known at compile-time.
#[lang="sized"]
pub trait Sized for Sized? : MarkerTrait {
    // Empty.
}

/// Types that can be copied by simply copying bits (i.e. `memcpy`).
#[lang="copy"]
pub trait Copy for Sized? : MarkerTrait {
    // Empty.
}

/// Types that can be safely shared between tasks when aliased.
///
/// The precise definition is: a type `T` is `Sync` if `&T` is
/// thread-safe. In other words, there is no possibility of data races
/// when passing `&T` references between tasks.
///
/// As one would expect, primitive types like `u8` and `f64` are all
/// `Sync`, and so are simple aggregate types containing them (like
/// tuples, structs and enums). More instances of basic `Sync` types
/// include "immutable" types like `&T` and those with simple
/// inherited mutability, such as `Box<T>`, `Vec<T>` and most other
/// collection types. (Generic parameters need to be `Sync` for their
/// container to be `Sync`.)
///
/// A somewhat surprising consequence of the definition is `&mut T` is
/// `Sync` (if `T` is `Sync`) even though it seems that it might
/// provide unsynchronised mutation. The trick is a mutable reference
/// stored in an aliasable reference (that is, `& &mut T`) becomes
/// read-only, as if it were a `& &T`, hence there is no risk of a data
/// race.
///
/// Types that are not `Sync` are those that have "interior
/// mutability" in a non-thread-safe way, such as `Cell` and `RefCell`
/// in `std::cell`. These types allow for mutation of their contents
/// even when in an immutable, aliasable slot, e.g. the contents of
/// `&Cell<T>` can be `.set`, and do not ensure data races are
/// impossible, hence they cannot be `Sync`. A higher level example
/// of a non-`Sync` type is the reference counted pointer
/// `std::rc::Rc`, because any reference `&Rc<T>` can clone a new
/// reference, which modifies the reference counts in a non-atomic
/// way.
///
/// For cases when one does need thread-safe interior mutability,
/// types like the atomics in `std::sync` and `Mutex` & `RWLock` in
/// the `sync` crate do ensure that any mutation cannot cause data
/// races.  Hence these types are `Sync`.
///
/// Users writing their own types with interior mutability (or anything
/// else that is not thread-safe) should use the `NoSync` marker type
/// (from `std::kinds::marker`) to ensure that the compiler doesn't
/// consider the user-defined type to be `Sync`.  Any types with
/// interior mutability must also use the `std::cell::UnsafeCell` wrapper
/// around the value(s) which can be mutated when behind a `&`
/// reference; not doing this is undefined behaviour (for example,
/// `transmute`-ing from `&T` to `&mut T` is illegal).
#[lang="sync"]
pub trait Sync for Sized? : MarkerTrait {
    // Empty
}

/// Marker types are special types that are used with unsafe code to
/// inform the compiler of special constraints. Marker types should
/// only be needed when you are creating an abstraction that is
/// implemented using unsafe code. In that case, you may want to embed
/// some of the marker types below into your type.
pub mod marker {
<<<<<<< HEAD
    use super::Copy;
    use clone::Clone;
    use cmp;
    use option::Option;
    use super::Sized;

    macro_rules! impls{
        ($t: ident) => (
            impl<Sized? T> cmp::PartialEq for $t<T> {
                fn eq(&self, _other: &$t<T>) -> bool {
                    true
                }
            }

            impl<Sized? T> cmp::Eq for $t<T> {
            }

            impl<Sized? T> cmp::PartialOrd for $t<T> {
                fn partial_cmp(&self, _other: &$t<T>) -> Option<cmp::Ordering> {
                    Option::Some(cmp::Equal)
                }
            }

            impl<Sized? T> cmp::Ord for $t<T> {
                fn cmp(&self, _other: &$t<T>) -> cmp::Ordering {
                    cmp::Equal
                }
            }

            impl<Sized? T> Copy for $t<T> { }

            impl<Sized? T> Clone for $t<T> {
                fn clone(&self) -> $t<T> {
                    $t
                }
            }
        )
    }

    /// TODO Document me
    pub trait MarkerTrait for Sized? : PhantomSetter<Self> { }
    impl<Sized? T> MarkerTrait for T { }

    /// TODO Document me
    #[lang="phantom_getter"]
    pub trait PhantomGetter<Sized? T> for Sized? { }
    impl<Sized? T, Sized? U> PhantomGetter<T> for U { }

    /// TODO Document me
    #[lang="phantom_setter"]
    pub trait PhantomSetter<Sized? T> for Sized? { }
    impl<Sized? T, Sized? U> PhantomSetter<T> for U { }

    /// TODO Document me
    #[lang="phantom_data"]
    pub struct PhantomData<Sized? T>;

    impls! { PhantomData }

    /// TODO Document me
    #[lang="phantom_cell"]
    pub struct PhantomCell<Sized? T>;

    impls! { PhantomCell }
=======
    use super::{Copy,Sized};
    use clone::Clone;
>>>>>>> 62fb41c3

    /// A marker type whose type parameter `T` is considered to be
    /// covariant with respect to the type itself. This is (typically)
    /// used to indicate that an instance of the type `T` is being stored
    /// into memory and read from, even though that may not be apparent.
    ///
    /// For more information about variance, refer to this Wikipedia
    /// article <http://en.wikipedia.org/wiki/Variance_%28computer_science%29>.
    ///
    /// *Note:* It is very unusual to have to add a covariant constraint.
    /// If you are not sure, you probably want to use `InvariantType`.
    ///
    /// # Example
    ///
    /// Given a struct `S` that includes a type parameter `T`
    /// but does not actually *reference* that type parameter:
    ///
    /// ```ignore
    /// use std::mem;
    ///
    /// struct S<T> { x: *() }
    /// fn get<T>(s: &S<T>) -> T {
    ///    unsafe {
    ///        let x: *T = mem::transmute(s.x);
    ///        *x
    ///    }
    /// }
    /// ```
    ///
    /// The type system would currently infer that the value of
    /// the type parameter `T` is irrelevant, and hence a `S<int>` is
    /// a subtype of `S<Box<int>>` (or, for that matter, `S<U>` for
    /// any `U`). But this is incorrect because `get()` converts the
    /// `*()` into a `*T` and reads from it. Therefore, we should include the
    /// a marker field `CovariantType<T>` to inform the type checker that
    /// `S<T>` is a subtype of `S<U>` if `T` is a subtype of `U`
    /// (for example, `S<&'static int>` is a subtype of `S<&'a int>`
    /// for some lifetime `'a`, but not the other way around).
    #[lang="covariant_type"]
<<<<<<< HEAD
    // SNAP c9f6d69 -- cannot deprecate until snapshot
    // #[deprecated = "Replace `CovariantType<T>` with `PhantomData<T>`"]
    pub struct CovariantType<Sized? T>;

    impls! { CovariantType }
=======
    #[deriving(PartialEq, Eq, PartialOrd, Ord)]
    pub struct CovariantType<Sized? T>;

    impl<Sized? T> Copy for CovariantType<T> {}
    impl<Sized? T> Clone for CovariantType<T> {
        fn clone(&self) -> CovariantType<T> { *self }
    }
>>>>>>> 62fb41c3

    /// A marker type whose type parameter `T` is considered to be
    /// contravariant with respect to the type itself. This is (typically)
    /// used to indicate that an instance of the type `T` will be consumed
    /// (but not read from), even though that may not be apparent.
    ///
    /// For more information about variance, refer to this Wikipedia
    /// article <http://en.wikipedia.org/wiki/Variance_%28computer_science%29>.
    ///
    /// *Note:* It is very unusual to have to add a contravariant constraint.
    /// If you are not sure, you probably want to use `InvariantType`.
    ///
    /// # Example
    ///
    /// Given a struct `S` that includes a type parameter `T`
    /// but does not actually *reference* that type parameter:
    ///
    /// ```
    /// use std::mem;
    ///
    /// struct S<T> { x: *const () }
    /// fn get<T>(s: &S<T>, v: T) {
    ///    unsafe {
    ///        let x: fn(T) = mem::transmute(s.x);
    ///        x(v)
    ///    }
    /// }
    /// ```
    ///
    /// The type system would currently infer that the value of
    /// the type parameter `T` is irrelevant, and hence a `S<int>` is
    /// a subtype of `S<Box<int>>` (or, for that matter, `S<U>` for
    /// any `U`). But this is incorrect because `get()` converts the
    /// `*()` into a `fn(T)` and then passes a value of type `T` to it.
    ///
    /// Supplying a `ContravariantType` marker would correct the
    /// problem, because it would mark `S` so that `S<T>` is only a
    /// subtype of `S<U>` if `U` is a subtype of `T`; given that the
    /// function requires arguments of type `T`, it must also accept
    /// arguments of type `U`, hence such a conversion is safe.
    #[lang="contravariant_type"]
<<<<<<< HEAD
    // SNAP c9f6d69 -- cannot deprecate until snapshot
    // #[deprecated = "Replace `ContravariantType<T>` with `PhantomData<fn() -> T>`"]
    pub struct ContravariantType<Sized? T>;

    impls! { ContravariantType }
=======
    #[deriving(PartialEq, Eq, PartialOrd, Ord)]
    pub struct ContravariantType<Sized? T>;

    impl<Sized? T> Copy for ContravariantType<T> {}
    impl<Sized? T> Clone for ContravariantType<T> {
        fn clone(&self) -> ContravariantType<T> { *self }
    }
>>>>>>> 62fb41c3

    /// A marker type whose type parameter `T` is considered to be
    /// invariant with respect to the type itself. This is (typically)
    /// used to indicate that instances of the type `T` may be read or
    /// written, even though that may not be apparent.
    ///
    /// For more information about variance, refer to this Wikipedia
    /// article <http://en.wikipedia.org/wiki/Variance_%28computer_science%29>.
    ///
    /// # Example
    ///
    /// The Cell type is an example which uses unsafe code to achieve
    /// "interior" mutability:
    ///
    /// ```
    /// pub struct Cell<T> { value: T }
    /// # fn main() {}
    /// ```
    ///
    /// The type system would infer that `value` is only read here and
    /// never written, but in fact `Cell` uses unsafe code to achieve
    /// interior mutability.
    #[lang="invariant_type"]
<<<<<<< HEAD
    // SNAP c9f6d69 -- cannot deprecate until snapshot
    // #[deprecated = "Replace `InvariantType<T>` with `PhantomCell<T>`"]
    pub struct InvariantType<Sized? T>;

    impls! { InvariantType }
=======
    #[deriving(PartialEq, Eq, PartialOrd, Ord)]
    pub struct InvariantType<Sized? T>;

    impl<Sized? T> Copy for InvariantType<T> {}
    impl<Sized? T> Clone for InvariantType<T> {
        fn clone(&self) -> InvariantType<T> { *self }
    }
>>>>>>> 62fb41c3

    /// As `CovariantType`, but for lifetime parameters. Using
    /// `CovariantLifetime<'a>` indicates that it is ok to substitute
    /// a *longer* lifetime for `'a` than the one you originally
    /// started with (e.g., you could convert any lifetime `'foo` to
    /// `'static`). You almost certainly want `ContravariantLifetime`
    /// instead, or possibly `InvariantLifetime`. The only case where
    /// it would be appropriate is that you have a (type-casted, and
    /// hence hidden from the type system) function pointer with a
    /// signature like `fn(&'a T)` (and no other uses of `'a`). In
    /// this case, it is ok to substitute a larger lifetime for `'a`
    /// (e.g., `fn(&'static T)`), because the function is only
    /// becoming more selective in terms of what it accepts as
    /// argument.
    ///
    /// For more information about variance, refer to this Wikipedia
    /// article <http://en.wikipedia.org/wiki/Variance_%28computer_science%29>.
    #[lang="covariant_lifetime"]
    #[deriving(Clone, Copy, PartialEq, Eq, PartialOrd, Ord)]
    // SNAP c9f6d69 -- cannot deprecate until snapshot
    // #[deprecated = "Replace `CovariantLifetime<'a>` with `PhantomData<&'a ()>`"]
    pub struct CovariantLifetime<'a>;

    /// As `ContravariantType`, but for lifetime parameters. Using
    /// `ContravariantLifetime<'a>` indicates that it is ok to
    /// substitute a *shorter* lifetime for `'a` than the one you
    /// originally started with (e.g., you could convert `'static` to
    /// any lifetime `'foo`). This is appropriate for cases where you
    /// have an unsafe pointer that is actually a pointer into some
    /// memory with lifetime `'a`, and thus you want to limit the
    /// lifetime of your data structure to `'a`. An example of where
    /// this is used is the iterator for vectors.
    ///
    /// For more information about variance, refer to this Wikipedia
    /// article <http://en.wikipedia.org/wiki/Variance_%28computer_science%29>.
    #[lang="contravariant_lifetime"]
    #[deriving(Clone, Copy, PartialEq, Eq, PartialOrd, Ord)]
    // SNAP c9f6d69 -- cannot deprecate until snapshot
    // #[deprecated = "Replace `ContravariantLifetime<'a>` with `PhantomData<fn() -> &'a ()>`"]
    pub struct ContravariantLifetime<'a>;

    /// As `InvariantType`, but for lifetime parameters. Using
    /// `InvariantLifetime<'a>` indicates that it is not ok to
    /// substitute any other lifetime for `'a` besides its original
    /// value. This is appropriate for cases where you have an unsafe
    /// pointer that is actually a pointer into memory with lifetime `'a`,
    /// and this pointer is itself stored in an inherently mutable
    /// location (such as a `Cell`).
    #[lang="invariant_lifetime"]
<<<<<<< HEAD
    #[deriving(PartialEq,Eq,PartialOrd,Ord,Clone)]
    // SNAP c9f6d69 -- cannot deprecate until snapshot
    // #[deprecated = "Replace `InvariantLifetime<'a>` with `PhantomCell<&'a ()>`"]
=======
    #[deriving(Clone, Copy, PartialEq, Eq, PartialOrd, Ord)]
>>>>>>> 62fb41c3
    pub struct InvariantLifetime<'a>;

    /// A type which is considered "not sendable", meaning that it cannot
    /// be safely sent between tasks, even if it is owned. This is
    /// typically embedded in other types, such as `Gc`, to ensure that
    /// their instances remain thread-local.
    #[lang="no_send_bound"]
    #[deriving(Clone, Copy, PartialEq, Eq, PartialOrd, Ord)]
    pub struct NoSend;

    /// A type which is considered "not POD", meaning that it is not
    /// implicitly copyable. This is typically embedded in other types to
    /// ensure that they are never copied, even if they lack a destructor.
    #[lang="no_copy_bound"]
    #[deriving(Clone, PartialEq, Eq, PartialOrd, Ord)]
    #[allow(missing_copy_implementations)]
    pub struct NoCopy;

    /// A type which is considered "not sync", meaning that
    /// its contents are not threadsafe, hence they cannot be
    /// shared between tasks.
    #[lang="no_sync_bound"]
    #[deriving(Clone, Copy, PartialEq, Eq, PartialOrd, Ord)]
    pub struct NoSync;

    /// A type which is considered managed by the GC. This is typically
    /// embedded in other types.
    #[lang="managed_bound"]
    #[deriving(Clone, PartialEq, Eq, PartialOrd, Ord)]
    #[allow(missing_copy_implementations)]
    pub struct Managed;
}
<|MERGE_RESOLUTION|>--- conflicted
+++ resolved
@@ -93,7 +93,6 @@
 /// implemented using unsafe code. In that case, you may want to embed
 /// some of the marker types below into your type.
 pub mod marker {
-<<<<<<< HEAD
     use super::Copy;
     use clone::Clone;
     use cmp;
@@ -158,10 +157,6 @@
     pub struct PhantomCell<Sized? T>;
 
     impls! { PhantomCell }
-=======
-    use super::{Copy,Sized};
-    use clone::Clone;
->>>>>>> 62fb41c3
 
     /// A marker type whose type parameter `T` is considered to be
     /// covariant with respect to the type itself. This is (typically)
@@ -201,21 +196,11 @@
     /// (for example, `S<&'static int>` is a subtype of `S<&'a int>`
     /// for some lifetime `'a`, but not the other way around).
     #[lang="covariant_type"]
-<<<<<<< HEAD
     // SNAP c9f6d69 -- cannot deprecate until snapshot
     // #[deprecated = "Replace `CovariantType<T>` with `PhantomData<T>`"]
     pub struct CovariantType<Sized? T>;
 
     impls! { CovariantType }
-=======
-    #[deriving(PartialEq, Eq, PartialOrd, Ord)]
-    pub struct CovariantType<Sized? T>;
-
-    impl<Sized? T> Copy for CovariantType<T> {}
-    impl<Sized? T> Clone for CovariantType<T> {
-        fn clone(&self) -> CovariantType<T> { *self }
-    }
->>>>>>> 62fb41c3
 
     /// A marker type whose type parameter `T` is considered to be
     /// contravariant with respect to the type itself. This is (typically)
@@ -257,21 +242,11 @@
     /// function requires arguments of type `T`, it must also accept
     /// arguments of type `U`, hence such a conversion is safe.
     #[lang="contravariant_type"]
-<<<<<<< HEAD
     // SNAP c9f6d69 -- cannot deprecate until snapshot
     // #[deprecated = "Replace `ContravariantType<T>` with `PhantomData<fn() -> T>`"]
     pub struct ContravariantType<Sized? T>;
 
     impls! { ContravariantType }
-=======
-    #[deriving(PartialEq, Eq, PartialOrd, Ord)]
-    pub struct ContravariantType<Sized? T>;
-
-    impl<Sized? T> Copy for ContravariantType<T> {}
-    impl<Sized? T> Clone for ContravariantType<T> {
-        fn clone(&self) -> ContravariantType<T> { *self }
-    }
->>>>>>> 62fb41c3
 
     /// A marker type whose type parameter `T` is considered to be
     /// invariant with respect to the type itself. This is (typically)
@@ -295,21 +270,11 @@
     /// never written, but in fact `Cell` uses unsafe code to achieve
     /// interior mutability.
     #[lang="invariant_type"]
-<<<<<<< HEAD
     // SNAP c9f6d69 -- cannot deprecate until snapshot
     // #[deprecated = "Replace `InvariantType<T>` with `PhantomCell<T>`"]
     pub struct InvariantType<Sized? T>;
 
     impls! { InvariantType }
-=======
-    #[deriving(PartialEq, Eq, PartialOrd, Ord)]
-    pub struct InvariantType<Sized? T>;
-
-    impl<Sized? T> Copy for InvariantType<T> {}
-    impl<Sized? T> Clone for InvariantType<T> {
-        fn clone(&self) -> InvariantType<T> { *self }
-    }
->>>>>>> 62fb41c3
 
     /// As `CovariantType`, but for lifetime parameters. Using
     /// `CovariantLifetime<'a>` indicates that it is ok to substitute
@@ -359,13 +324,9 @@
     /// and this pointer is itself stored in an inherently mutable
     /// location (such as a `Cell`).
     #[lang="invariant_lifetime"]
-<<<<<<< HEAD
     #[deriving(PartialEq,Eq,PartialOrd,Ord,Clone)]
     // SNAP c9f6d69 -- cannot deprecate until snapshot
     // #[deprecated = "Replace `InvariantLifetime<'a>` with `PhantomCell<&'a ()>`"]
-=======
-    #[deriving(Clone, Copy, PartialEq, Eq, PartialOrd, Ord)]
->>>>>>> 62fb41c3
     pub struct InvariantLifetime<'a>;
 
     /// A type which is considered "not sendable", meaning that it cannot

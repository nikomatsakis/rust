--- conflicted
+++ resolved
@@ -293,13 +293,9 @@
     /// For more information about variance, refer to this Wikipedia
     /// article <http://en.wikipedia.org/wiki/Variance_%28computer_science%29>.
     #[lang="covariant_lifetime"]
-<<<<<<< HEAD
-    #[deriving(PartialEq,Eq,PartialOrd,Ord,Copy,Clone)]
+    #[deriving(Clone, Copy, PartialEq, Eq, PartialOrd, Ord)]
     // SNAP c9f6d69 -- cannot deprecate until snapshot
     // #[deprecated = "Replace `CovariantLifetime<'a>` with `PhantomData<&'a ()>`"]
-=======
-    #[deriving(Clone, Copy, PartialEq, Eq, PartialOrd, Ord)]
->>>>>>> 8f51ad24
     pub struct CovariantLifetime<'a>;
 
     /// As `ContravariantType`, but for lifetime parameters. Using
@@ -315,13 +311,9 @@
     /// For more information about variance, refer to this Wikipedia
     /// article <http://en.wikipedia.org/wiki/Variance_%28computer_science%29>.
     #[lang="contravariant_lifetime"]
-<<<<<<< HEAD
-    #[deriving(PartialEq,Eq,PartialOrd,Ord,Copy,Clone)]
+    #[deriving(Clone, Copy, PartialEq, Eq, PartialOrd, Ord)]
     // SNAP c9f6d69 -- cannot deprecate until snapshot
     // #[deprecated = "Replace `ContravariantLifetime<'a>` with `PhantomData<fn() -> &'a ()>`"]
-=======
-    #[deriving(Clone, Copy, PartialEq, Eq, PartialOrd, Ord)]
->>>>>>> 8f51ad24
     pub struct ContravariantLifetime<'a>;
 
     /// As `InvariantType`, but for lifetime parameters. Using

--- conflicted
+++ resolved
@@ -93,7 +93,7 @@
 /// implemented using unsafe code. In that case, you may want to embed
 /// some of the marker types below into your type.
 pub mod marker {
-<<<<<<< HEAD
+    use super::Copy;
     use clone::Clone;
     use cmp;
     use option::{Option, Some};
@@ -147,9 +147,6 @@
             }
         )
     }
-=======
-    use super::Copy;
->>>>>>> bc486dc2
 
     /// A marker type whose type parameter `T` is considered to be
     /// covariant with respect to the type itself. This is (typically)
@@ -325,46 +322,30 @@
     /// typically embedded in other types, such as `Gc`, to ensure that
     /// their instances remain thread-local.
     #[lang="no_send_bound"]
-<<<<<<< HEAD
-    #[deriving(PartialEq,Eq,PartialOrd,Ord,Clone)]
-=======
     #[deriving(Clone, PartialEq, Eq, PartialOrd, Ord)]
     #[allow(missing_copy_implementations)]
->>>>>>> bc486dc2
     pub struct NoSend;
 
     /// A type which is considered "not POD", meaning that it is not
     /// implicitly copyable. This is typically embedded in other types to
     /// ensure that they are never copied, even if they lack a destructor.
     #[lang="no_copy_bound"]
-<<<<<<< HEAD
-    #[deriving(PartialEq,Eq,PartialOrd,Ord,Clone)]
-=======
     #[deriving(Clone, PartialEq, Eq, PartialOrd, Ord)]
     #[allow(missing_copy_implementations)]
->>>>>>> bc486dc2
     pub struct NoCopy;
 
     /// A type which is considered "not sync", meaning that
     /// its contents are not threadsafe, hence they cannot be
     /// shared between tasks.
     #[lang="no_sync_bound"]
-<<<<<<< HEAD
-    #[deriving(PartialEq,Eq,PartialOrd,Ord,Clone)]
-=======
     #[deriving(Clone, PartialEq, Eq, PartialOrd, Ord)]
     #[allow(missing_copy_implementations)]
->>>>>>> bc486dc2
     pub struct NoSync;
 
     /// A type which is considered managed by the GC. This is typically
     /// embedded in other types.
     #[lang="managed_bound"]
-<<<<<<< HEAD
-    #[deriving(PartialEq,Eq,PartialOrd,Ord,Clone)]
-=======
     #[deriving(Clone, PartialEq, Eq, PartialOrd, Ord)]
     #[allow(missing_copy_implementations)]
->>>>>>> bc486dc2
     pub struct Managed;
 }

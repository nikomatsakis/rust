--- conflicted
+++ resolved
@@ -20,14 +20,8 @@
 
 */
 
-<<<<<<< HEAD
 use self::marker::Invariant;
 
-#[deprecated = "This has been renamed to Sync"]
-pub use self::Sync as Share;
-
-=======
->>>>>>> e05c3b77
 /// Types able to be transferred across task boundaries.
 #[lang="send"]
 pub trait Send for Sized? : Invariant {

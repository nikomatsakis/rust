// Copyright 2013 The Rust Project Developers. See the COPYRIGHT
// file at the top-level directory of this distribution and at
// http://rust-lang.org/COPYRIGHT.
//
// Licensed under the Apache License, Version 2.0 <LICENSE-APACHE or
// http://www.apache.org/licenses/LICENSE-2.0> or the MIT license
// <LICENSE-MIT or http://opensource.org/licenses/MIT>, at your
// option. This file may not be copied, modified, or distributed
// except according to those terms.

/*!
Sampling from random distributions.

This is a generalization of `Rand` to allow parameters to control the
exact properties of the generated values, e.g. the mean and standard
deviation of a normal distribution. The `Sample` trait is the most
general, and allows for generating values that change some state
internally. The `IndependentSample` trait is for generating values
that do not need to record state.

*/

#![experimental]

use core::prelude::*;
<<<<<<< HEAD
use core::num;
use core::kinds::marker;
=======
use core::num::{Float, Int};
>>>>>>> 321488b6

use {Rng, Rand};

pub use self::range::Range;
pub use self::gamma::{Gamma, ChiSquared, FisherF, StudentT};
pub use self::normal::{Normal, LogNormal};
pub use self::exponential::Exp;

pub mod range;
pub mod gamma;
pub mod normal;
pub mod exponential;

/// Types that can be used to create a random instance of `Support`.
pub trait Sample<Support> {
    /// Generate a random value of `Support`, using `rng` as the
    /// source of randomness.
    fn sample<R: Rng>(&mut self, rng: &mut R) -> Support;
}

/// `Sample`s that do not require keeping track of state.
///
/// Since no state is recorded, each sample is (statistically)
/// independent of all others, assuming the `Rng` used has this
/// property.
// FIXME maybe having this separate is overkill (the only reason is to
// take &self rather than &mut self)? or maybe this should be the
// trait called `Sample` and the other should be `DependentSample`.
pub trait IndependentSample<Support>: Sample<Support> {
    /// Generate a random value.
    fn ind_sample<R: Rng>(&self, &mut R) -> Support;
}

/// A wrapper for generating types that implement `Rand` via the
/// `Sample` & `IndependentSample` traits.
pub struct RandSample<Sup> { marker: marker::CovariantType<Sup> }

impl<Sup> RandSample<Sup> {
    pub fn new() -> RandSample<Sup> {
        RandSample { marker: marker::CovariantType }
    }
}

impl<Sup: Rand> Sample<Sup> for RandSample<Sup> {
    fn sample<R: Rng>(&mut self, rng: &mut R) -> Sup { self.ind_sample(rng) }
}

impl<Sup: Rand> IndependentSample<Sup> for RandSample<Sup> {
    fn ind_sample<R: Rng>(&self, rng: &mut R) -> Sup {
        rng.gen()
    }
}

/// A value with a particular weight for use with `WeightedChoice`.
pub struct Weighted<T> {
    /// The numerical weight of this item
    pub weight: uint,
    /// The actual item which is being weighted
    pub item: T,
}

/// A distribution that selects from a finite collection of weighted items.
///
/// Each item has an associated weight that influences how likely it
/// is to be chosen: higher weight is more likely.
///
/// The `Clone` restriction is a limitation of the `Sample` and
/// `IndependentSample` traits. Note that `&T` is (cheaply) `Clone` for
/// all `T`, as is `uint`, so one can store references or indices into
/// another vector.
///
/// # Example
///
/// ```rust
/// use std::rand;
/// use std::rand::distributions::{Weighted, WeightedChoice, IndependentSample};
///
/// let mut items = vec!(Weighted { weight: 2, item: 'a' },
///                      Weighted { weight: 4, item: 'b' },
///                      Weighted { weight: 1, item: 'c' });
/// let wc = WeightedChoice::new(items.as_mut_slice());
/// let mut rng = rand::task_rng();
/// for _ in range(0u, 16) {
///      // on average prints 'a' 4 times, 'b' 8 and 'c' twice.
///      println!("{}", wc.ind_sample(&mut rng));
/// }
/// ```
pub struct WeightedChoice<'a, T:'a> {
    items: &'a mut [Weighted<T>],
    weight_range: Range<uint>
}

impl<'a, T: Clone> WeightedChoice<'a, T> {
    /// Create a new `WeightedChoice`.
    ///
    /// Fails if:
    /// - `v` is empty
    /// - the total weight is 0
    /// - the total weight is larger than a `uint` can contain.
    pub fn new<'a>(items: &'a mut [Weighted<T>]) -> WeightedChoice<'a, T> {
        // strictly speaking, this is subsumed by the total weight == 0 case
        assert!(!items.is_empty(), "WeightedChoice::new called with no items");

        let mut running_total = 0u;

        // we convert the list from individual weights to cumulative
        // weights so we can binary search. This *could* drop elements
        // with weight == 0 as an optimisation.
        for item in items.iter_mut() {
            running_total = match running_total.checked_add(item.weight) {
                Some(n) => n,
                None => panic!("WeightedChoice::new called with a total weight \
                               larger than a uint can contain")
            };

            item.weight = running_total;
        }
        assert!(running_total != 0, "WeightedChoice::new called with a total weight of 0");

        WeightedChoice {
            items: items,
            // we're likely to be generating numbers in this range
            // relatively often, so might as well cache it
            weight_range: Range::new(0, running_total)
        }
    }
}

impl<'a, T: Clone> Sample<T> for WeightedChoice<'a, T> {
    fn sample<R: Rng>(&mut self, rng: &mut R) -> T { self.ind_sample(rng) }
}

impl<'a, T: Clone> IndependentSample<T> for WeightedChoice<'a, T> {
    fn ind_sample<R: Rng>(&self, rng: &mut R) -> T {
        // we want to find the first element that has cumulative
        // weight > sample_weight, which we do by binary since the
        // cumulative weights of self.items are sorted.

        // choose a weight in [0, total_weight)
        let sample_weight = self.weight_range.ind_sample(rng);

        // short circuit when it's the first item
        if sample_weight < self.items[0].weight {
            return self.items[0].item.clone();
        }

        let mut idx = 0;
        let mut modifier = self.items.len();

        // now we know that every possibility has an element to the
        // left, so we can just search for the last element that has
        // cumulative weight <= sample_weight, then the next one will
        // be "it". (Note that this greatest element will never be the
        // last element of the vector, since sample_weight is chosen
        // in [0, total_weight) and the cumulative weight of the last
        // one is exactly the total weight.)
        while modifier > 1 {
            let i = idx + modifier / 2;
            if self.items[i].weight <= sample_weight {
                // we're small, so look to the right, but allow this
                // exact element still.
                idx = i;
                // we need the `/ 2` to round up otherwise we'll drop
                // the trailing elements when `modifier` is odd.
                modifier += 1;
            } else {
                // otherwise we're too big, so go left. (i.e. do
                // nothing)
            }
            modifier /= 2;
        }
        return self.items[idx + 1].item.clone();
    }
}

mod ziggurat_tables;

/// Sample a random number using the Ziggurat method (specifically the
/// ZIGNOR variant from Doornik 2005). Most of the arguments are
/// directly from the paper:
///
/// * `rng`: source of randomness
/// * `symmetric`: whether this is a symmetric distribution, or one-sided with P(x < 0) = 0.
/// * `X`: the $x_i$ abscissae.
/// * `F`: precomputed values of the PDF at the $x_i$, (i.e. $f(x_i)$)
/// * `F_DIFF`: precomputed values of $f(x_i) - f(x_{i+1})$
/// * `pdf`: the probability density function
/// * `zero_case`: manual sampling from the tail when we chose the
///    bottom box (i.e. i == 0)

// the perf improvement (25-50%) is definitely worth the extra code
// size from force-inlining.
#[inline(always)]
fn ziggurat<R:Rng>(
            rng: &mut R,
            symmetric: bool,
            x_tab: ziggurat_tables::ZigTable,
            f_tab: ziggurat_tables::ZigTable,
            pdf: |f64|: 'static -> f64,
            zero_case: |&mut R, f64|: 'static -> f64)
            -> f64 {
    static SCALE: f64 = (1u64 << 53) as f64;
    loop {
        // reimplement the f64 generation as an optimisation suggested
        // by the Doornik paper: we have a lot of precision-space
        // (i.e. there are 11 bits of the 64 of a u64 to use after
        // creating a f64), so we might as well reuse some to save
        // generating a whole extra random number. (Seems to be 15%
        // faster.)
        //
        // This unfortunately misses out on the benefits of direct
        // floating point generation if an RNG like dSMFT is
        // used. (That is, such RNGs create floats directly, highly
        // efficiently and overload next_f32/f64, so by not calling it
        // this may be slower than it would be otherwise.)
        // FIXME: investigate/optimise for the above.
        let bits: u64 = rng.gen();
        let i = (bits & 0xff) as uint;
        let f = (bits >> 11) as f64 / SCALE;

        // u is either U(-1, 1) or U(0, 1) depending on if this is a
        // symmetric distribution or not.
        let u = if symmetric {2.0 * f - 1.0} else {f};
        let x = u * x_tab[i];

        let test_x = if symmetric { x.abs() } else {x};

        // algebraically equivalent to |u| < x_tab[i+1]/x_tab[i] (or u < x_tab[i+1]/x_tab[i])
        if test_x < x_tab[i + 1] {
            return x;
        }
        if i == 0 {
            return zero_case(rng, u);
        }
        // algebraically equivalent to f1 + DRanU()*(f0 - f1) < 1
        if f_tab[i + 1] + (f_tab[i] - f_tab[i + 1]) * rng.gen() < pdf(x) {
            return x;
        }
    }
}

#[cfg(test)]
mod tests {
    use std::prelude::*;

    use {Rng, Rand};
    use super::{RandSample, WeightedChoice, Weighted, Sample, IndependentSample};

    #[deriving(PartialEq, Show)]
    struct ConstRand(uint);
    impl Rand for ConstRand {
        fn rand<R: Rng>(_: &mut R) -> ConstRand {
            ConstRand(0)
        }
    }

    // 0, 1, 2, 3, ...
    struct CountingRng { i: u32 }
    impl Rng for CountingRng {
        fn next_u32(&mut self) -> u32 {
            self.i += 1;
            self.i - 1
        }
        fn next_u64(&mut self) -> u64 {
            self.next_u32() as u64
        }
    }

    #[test]
    fn test_rand_sample() {
        let mut rand_sample = RandSample::<ConstRand>;

        assert_eq!(rand_sample.sample(&mut ::test::rng()), ConstRand(0));
        assert_eq!(rand_sample.ind_sample(&mut ::test::rng()), ConstRand(0));
    }
    #[test]
    fn test_weighted_choice() {
        // this makes assumptions about the internal implementation of
        // WeightedChoice, specifically: it doesn't reorder the items,
        // it doesn't do weird things to the RNG (so 0 maps to 0, 1 to
        // 1, internally; modulo a modulo operation).

        macro_rules! t (
            ($items:expr, $expected:expr) => {{
                let mut items = $items;
                let wc = WeightedChoice::new(items.as_mut_slice());
                let expected = $expected;

                let mut rng = CountingRng { i: 0 };

                for &val in expected.iter() {
                    assert_eq!(wc.ind_sample(&mut rng), val)
                }
            }}
        );

        t!(vec!(Weighted { weight: 1, item: 10i}), [10]);

        // skip some
        t!(vec!(Weighted { weight: 0, item: 20i},
                Weighted { weight: 2, item: 21i},
                Weighted { weight: 0, item: 22i},
                Weighted { weight: 1, item: 23i}),
           [21,21, 23]);

        // different weights
        t!(vec!(Weighted { weight: 4, item: 30i},
                Weighted { weight: 3, item: 31i}),
           [30,30,30,30, 31,31,31]);

        // check that we're binary searching
        // correctly with some vectors of odd
        // length.
        t!(vec!(Weighted { weight: 1, item: 40i},
                Weighted { weight: 1, item: 41i},
                Weighted { weight: 1, item: 42i},
                Weighted { weight: 1, item: 43i},
                Weighted { weight: 1, item: 44i}),
           [40, 41, 42, 43, 44]);
        t!(vec!(Weighted { weight: 1, item: 50i},
                Weighted { weight: 1, item: 51i},
                Weighted { weight: 1, item: 52i},
                Weighted { weight: 1, item: 53i},
                Weighted { weight: 1, item: 54i},
                Weighted { weight: 1, item: 55i},
                Weighted { weight: 1, item: 56i}),
           [50, 51, 52, 53, 54, 55, 56]);
    }

    #[test] #[should_fail]
    fn test_weighted_choice_no_items() {
        WeightedChoice::<int>::new([]);
    }
    #[test] #[should_fail]
    fn test_weighted_choice_zero_weight() {
        WeightedChoice::new(&mut [Weighted { weight: 0, item: 0i},
                                  Weighted { weight: 0, item: 1i}]);
    }
    #[test] #[should_fail]
    fn test_weighted_choice_weight_overflows() {
        let x = (-1) as uint / 2; // x + x + 2 is the overflow
        WeightedChoice::new(&mut [Weighted { weight: x, item: 0i },
                                  Weighted { weight: 1, item: 1i },
                                  Weighted { weight: x, item: 2i },
                                  Weighted { weight: 1, item: 3i }]);
    }
}<|MERGE_RESOLUTION|>--- conflicted
+++ resolved
@@ -23,12 +23,8 @@
 #![experimental]
 
 use core::prelude::*;
-<<<<<<< HEAD
-use core::num;
+use core::num::{Float, Int};
 use core::kinds::marker;
-=======
-use core::num::{Float, Int};
->>>>>>> 321488b6
 
 use {Rng, Rand};
 

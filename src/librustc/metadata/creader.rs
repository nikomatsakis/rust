// Copyright 2012 The Rust Project Developers. See the COPYRIGHT
// file at the top-level directory of this distribution and at
// http://rust-lang.org/COPYRIGHT.
//
// Licensed under the Apache License, Version 2.0 <LICENSE-APACHE or
// http://www.apache.org/licenses/LICENSE-2.0> or the MIT license
// <LICENSE-MIT or http://opensource.org/licenses/MIT>, at your
// option. This file may not be copied, modified, or distributed
// except according to those terms.

//! Validates all used crates and extern libraries and loads their metadata


use metadata::cstore;
use metadata::decoder;
use metadata::filesearch::FileSearch;
use metadata::loader;

use std::hashmap::HashMap;
use syntax::attr;
use syntax::attr::AttrMetaMethods;
use syntax::codemap::{span, dummy_sp};
use syntax::diagnostic::span_handler;
use syntax::parse::token;
use syntax::parse::token::ident_interner;
use syntax::visit;
use syntax::ast;

// Traverses an AST, reading all the information about use'd crates and extern
// libraries necessary for later resolving, typechecking, linking, etc.
<<<<<<< HEAD
pub fn read_crates(diag: @mut span_handler,
                   crate: @ast::crate,
=======
pub fn read_crates(diag: @span_handler,
                   crate: &ast::Crate,
>>>>>>> 986df447
                   cstore: @mut cstore::CStore,
                   filesearch: @FileSearch,
                   os: loader::os,
                   statik: bool,
                   intr: @ident_interner) {
    let e = @mut Env {
        diag: diag,
        filesearch: filesearch,
        cstore: cstore,
        os: os,
        statik: statik,
        crate_cache: @mut ~[],
        next_crate_num: 1,
        intr: intr
    };
    let v =
        visit::mk_simple_visitor(@visit::SimpleVisitor {
            visit_view_item: |a| visit_view_item(e, a),
            visit_item: |a| visit_item(e, a),
            .. *visit::default_simple_visitor()});
    visit_crate(e, crate);
    visit::visit_crate(crate, ((), v));
    dump_crates(*e.crate_cache);
    warn_if_multiple_versions(e, diag, *e.crate_cache);
}

struct cache_entry {
    cnum: int,
    span: span,
    hash: @str,
    metas: @~[@ast::MetaItem]
}

fn dump_crates(crate_cache: &[cache_entry]) {
    debug!("resolved crates:");
    foreach entry in crate_cache.iter() {
        debug!("cnum: %?", entry.cnum);
        debug!("span: %?", entry.span);
        debug!("hash: %?", entry.hash);
    }
}

fn warn_if_multiple_versions(e: @mut Env,
<<<<<<< HEAD
                             diag: @mut span_handler,
                             crate_cache: @mut ~[cache_entry]) {
    use core::either::*;

    let crate_cache = &mut *crate_cache;
=======
                             diag: @span_handler,
                             crate_cache: &[cache_entry]) {
    use std::either::*;
>>>>>>> 986df447

    if crate_cache.len() != 0u {
        let name = loader::crate_name_from_metas(
            *crate_cache[crate_cache.len() - 1].metas
        );

        let vec: ~[Either<cache_entry, cache_entry>] = crate_cache.iter().transform(|&entry| {
            let othername = loader::crate_name_from_metas(*entry.metas);
            if name == othername {
                Left(entry)
            } else {
                Right(entry)
            }
        }).collect();
        let (matches, non_matches) = partition(vec);

        assert!(!matches.is_empty());

        if matches.len() != 1u {
            diag.handler().warn(
                fmt!("using multiple versions of crate `%s`", name));
            foreach match_ in matches.iter() {
                diag.span_note(match_.span, "used here");
                let attrs = ~[
                    attr::mk_attr(attr::mk_list_item(@"link",
                                                     (*match_.metas).clone()))
                ];
                loader::note_linkage_attrs(e.intr, diag, attrs);
            }
        }

        warn_if_multiple_versions(e, diag, non_matches);
    }
}

struct Env {
    diag: @mut span_handler,
    filesearch: @FileSearch,
    cstore: @mut cstore::CStore,
    os: loader::os,
    statik: bool,
    crate_cache: @mut ~[cache_entry],
    next_crate_num: ast::CrateNum,
    intr: @ident_interner
}

fn visit_crate(e: &Env, c: &ast::Crate) {
    let cstore = e.cstore;

    foreach a in c.attrs.iter().filter(|m| "link_args" == m.name()) {
        match a.value_str() {
          Some(ref linkarg) => {
            cstore::add_used_link_args(cstore, *linkarg);
          }
          None => {/* fallthrough */ }
        }
    }
}

fn visit_view_item(e: @mut Env, i: &ast::view_item) {
    match i.node {
      ast::view_item_extern_mod(ident, ref meta_items, id) => {
        debug!("resolving extern mod stmt. ident: %?, meta: %?",
               ident, *meta_items);
        let cnum = resolve_crate(e,
                                 ident,
                                 (*meta_items).clone(),
                                 @"",
                                 i.span);
        cstore::add_extern_mod_stmt_cnum(e.cstore, id, cnum);
      }
      _ => ()
    }
}

fn visit_item(e: &Env, i: @ast::item) {
    match i.node {
      ast::item_foreign_mod(ref fm) => {
        if fm.abis.is_rust() || fm.abis.is_intrinsic() {
            return;
        }

        let cstore = e.cstore;
        let mut already_added = false;
        let link_args = i.attrs.iter()
            .filter_map(|at| if "link_args" == at.name() {Some(at)} else {None})
            .collect::<~[&ast::Attribute]>();

        match fm.sort {
            ast::named => {
                let link_name = i.attrs.iter()
                    .find_(|at| "link_name" == at.name())
                    .chain(|at| at.value_str());

                let foreign_name = match link_name {
                        Some(nn) => {
                            if nn.is_empty() {
                                e.diag.span_fatal(
                                    i.span,
                                    "empty #[link_name] not allowed; use \
                                     #[nolink].");
                            }
                            nn
                        }
                        None => token::ident_to_str(&i.ident)
                    };
                if !attr::contains_name(i.attrs, "nolink") {
                    already_added =
                        !cstore::add_used_library(cstore, foreign_name);
                }
                if !link_args.is_empty() && already_added {
                    e.diag.span_fatal(i.span, ~"library '" + foreign_name +
                               "' already added: can't specify link_args.");
                }
            }
            ast::anonymous => { /* do nothing */ }
        }

        foreach m in link_args.iter() {
            match m.value_str() {
                Some(linkarg) => {
                    cstore::add_used_link_args(cstore, linkarg);
                }
                None => { /* fallthrough */ }
            }
        }
      }
      _ => { }
    }
}

fn metas_with(ident: @str, key: @str, mut metas: ~[@ast::MetaItem])
    -> ~[@ast::MetaItem] {
    // Check if key isn't there yet.
    if !attr::contains_name(metas, key) {
        metas.push(attr::mk_name_value_item_str(key, ident));
    }
    metas
}

fn metas_with_ident(ident: @str, metas: ~[@ast::MetaItem])
    -> ~[@ast::MetaItem] {
    metas_with(ident, @"name", metas)
}

fn existing_match(e: &Env, metas: &[@ast::MetaItem], hash: &str)
               -> Option<int> {
    foreach c in e.crate_cache.iter() {
        if loader::metadata_matches(*c.metas, metas)
            && (hash.is_empty() || c.hash.as_slice() == hash) {
            return Some(c.cnum);
        }
    }
    return None;
}

fn resolve_crate(e: @mut Env,
                 ident: ast::ident,
                 metas: ~[@ast::MetaItem],
                 hash: @str,
                 span: span)
              -> ast::CrateNum {
    let metas = metas_with_ident(token::ident_to_str(&ident), metas);

    match existing_match(e, metas, hash) {
      None => {
        let load_ctxt = loader::Context {
            diag: e.diag,
            filesearch: e.filesearch,
            span: span,
            ident: ident,
            metas: metas,
            hash: hash,
            os: e.os,
            is_static: e.statik,
            intr: e.intr
        };
        let (lident, ldata) = loader::load_library_crate(&load_ctxt);

        let cfilename = Path(lident);
        let cdata = ldata;

        let attrs = decoder::get_crate_attributes(cdata);
        let linkage_metas = attr::find_linkage_metas(attrs);
        let hash = decoder::get_crate_hash(cdata);

        // Claim this crate number and cache it
        let cnum = e.next_crate_num;
        e.crate_cache.push(cache_entry {
            cnum: cnum,
            span: span,
            hash: hash,
            metas: @linkage_metas
        });
        e.next_crate_num += 1;

        // Now resolve the crates referenced by this crate
        let cnum_map = resolve_crate_deps(e, cdata);

        let cname =
            match attr::last_meta_item_value_str_by_name(load_ctxt.metas,
                                                         "name") {
                Some(v) => v,
                None => token::ident_to_str(&ident),
            };
        let cmeta = @cstore::crate_metadata {
            name: cname,
            data: cdata,
            cnum_map: cnum_map,
            cnum: cnum
        };

        let cstore = e.cstore;
        cstore::set_crate_data(cstore, cnum, cmeta);
        cstore::add_used_crate_file(cstore, &cfilename);
        return cnum;
      }
      Some(cnum) => {
        return cnum;
      }
    }
}

// Go through the crate metadata and load any crates that it references
fn resolve_crate_deps(e: @mut Env, cdata: @~[u8]) -> cstore::cnum_map {
    debug!("resolving deps of external crate");
    // The map from crate numbers in the crate we're resolving to local crate
    // numbers
    let mut cnum_map = HashMap::new();
    let r = decoder::get_crate_deps(cdata);
    foreach dep in r.iter() {
        let extrn_cnum = dep.cnum;
        let cname = dep.name;
        let cname_str = token::ident_to_str(&dep.name);
        let cmetas = metas_with(dep.vers, @"vers", ~[]);
        debug!("resolving dep crate %s ver: %s hash: %s",
               cname_str, dep.vers, dep.hash);
        match existing_match(e,
                             metas_with_ident(cname_str, cmetas.clone()),
                             dep.hash) {
          Some(local_cnum) => {
            debug!("already have it");
            // We've already seen this crate
            cnum_map.insert(extrn_cnum, local_cnum);
          }
          None => {
            debug!("need to load it");
            // This is a new one so we've got to load it
            // FIXME (#2404): Need better error reporting than just a bogus
            // span.
            let fake_span = dummy_sp();
            let local_cnum = resolve_crate(e, cname, cmetas, dep.hash,
                                           fake_span);
            cnum_map.insert(extrn_cnum, local_cnum);
          }
        }
    }
    return @mut cnum_map;
}<|MERGE_RESOLUTION|>--- conflicted
+++ resolved
@@ -28,13 +28,8 @@
 
 // Traverses an AST, reading all the information about use'd crates and extern
 // libraries necessary for later resolving, typechecking, linking, etc.
-<<<<<<< HEAD
 pub fn read_crates(diag: @mut span_handler,
-                   crate: @ast::crate,
-=======
-pub fn read_crates(diag: @span_handler,
                    crate: &ast::Crate,
->>>>>>> 986df447
                    cstore: @mut cstore::CStore,
                    filesearch: @FileSearch,
                    os: loader::os,
@@ -78,17 +73,9 @@
 }
 
 fn warn_if_multiple_versions(e: @mut Env,
-<<<<<<< HEAD
                              diag: @mut span_handler,
-                             crate_cache: @mut ~[cache_entry]) {
-    use core::either::*;
-
-    let crate_cache = &mut *crate_cache;
-=======
-                             diag: @span_handler,
                              crate_cache: &[cache_entry]) {
     use std::either::*;
->>>>>>> 986df447
 
     if crate_cache.len() != 0u {
         let name = loader::crate_name_from_metas(

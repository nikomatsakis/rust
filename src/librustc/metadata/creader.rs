// Copyright 2012 The Rust Project Developers. See the COPYRIGHT
// file at the top-level directory of this distribution and at
// http://rust-lang.org/COPYRIGHT.
//
// Licensed under the Apache License, Version 2.0 <LICENSE-APACHE or
// http://www.apache.org/licenses/LICENSE-2.0> or the MIT license
// <LICENSE-MIT or http://opensource.org/licenses/MIT>, at your
// option. This file may not be copied, modified, or distributed
// except according to those terms.

//! Validates all used crates and extern libraries and loads their metadata


use metadata::cstore;
use metadata::decoder;
use metadata::filesearch::FileSearch;
use metadata::loader;

use std::hashmap::HashMap;
use syntax::attr;
use syntax::attr::AttrMetaMethods;
use syntax::codemap::{span, dummy_sp};
use syntax::diagnostic::span_handler;
use syntax::parse::token;
use syntax::parse::token::ident_interner;
use syntax::visit;
use syntax::ast;

// Traverses an AST, reading all the information about use'd crates and extern
// libraries necessary for later resolving, typechecking, linking, etc.
<<<<<<< HEAD
pub fn read_crates(diag: @mut span_handler,
                   crate: &ast::crate,
=======
pub fn read_crates(diag: @span_handler,
                   crate: &ast::Crate,
>>>>>>> 69a237ed
                   cstore: @mut cstore::CStore,
                   filesearch: @FileSearch,
                   os: loader::os,
                   statik: bool,
                   intr: @ident_interner) {
    let e = @mut Env {
        diag: diag,
        filesearch: filesearch,
        cstore: cstore,
        os: os,
        statik: statik,
        crate_cache: @mut ~[],
        next_crate_num: 1,
        intr: intr
    };
    let v =
        visit::mk_simple_visitor(@visit::SimpleVisitor {
            visit_view_item: |a| visit_view_item(e, a),
            visit_item: |a| visit_item(e, a),
            .. *visit::default_simple_visitor()});
    visit_crate(e, crate);
    visit::visit_crate(crate, ((), v));
    dump_crates(*e.crate_cache);
    warn_if_multiple_versions(e, diag, *e.crate_cache);
}

struct cache_entry {
    cnum: int,
    span: span,
    hash: @str,
    metas: @~[@ast::MetaItem]
}

fn dump_crates(crate_cache: &[cache_entry]) {
    debug!("resolved crates:");
    for crate_cache.iter().advance |entry| {
        debug!("cnum: %?", entry.cnum);
        debug!("span: %?", entry.span);
        debug!("hash: %?", entry.hash);
    }
}

fn warn_if_multiple_versions(e: @mut Env,
                             diag: @mut span_handler,
                             crate_cache: &[cache_entry]) {
    use std::either::*;

    if crate_cache.len() != 0u {
        let name = loader::crate_name_from_metas(
            *crate_cache[crate_cache.len() - 1].metas
        );

        let vec: ~[Either<cache_entry, cache_entry>] = crate_cache.iter().transform(|&entry| {
            let othername = loader::crate_name_from_metas(*entry.metas);
            if name == othername {
                Left(entry)
            } else {
                Right(entry)
            }
        }).collect();
        let (matches, non_matches) = partition(vec);

        assert!(!matches.is_empty());

        if matches.len() != 1u {
            diag.handler().warn(
                fmt!("using multiple versions of crate `%s`", name));
            for matches.iter().advance |match_| {
                diag.span_note(match_.span, "used here");
                let attrs = ~[
                    attr::mk_attr(attr::mk_list_item(@"link",
                                                     (*match_.metas).clone()))
                ];
                loader::note_linkage_attrs(e.intr, diag, attrs);
            }
        }

        warn_if_multiple_versions(e, diag, non_matches);
    }
}

struct Env {
    diag: @mut span_handler,
    filesearch: @FileSearch,
    cstore: @mut cstore::CStore,
    os: loader::os,
    statik: bool,
    crate_cache: @mut ~[cache_entry],
    next_crate_num: ast::CrateNum,
    intr: @ident_interner
}

fn visit_crate(e: &Env, c: &ast::Crate) {
    let cstore = e.cstore;

    for c.attrs.iter().filter(|m| "link_args" == m.name()).advance |a| {
        match a.value_str() {
          Some(ref linkarg) => {
            cstore::add_used_link_args(cstore, *linkarg);
          }
          None => {/* fallthrough */ }
        }
    }
}

fn visit_view_item(e: @mut Env, i: &ast::view_item) {
    match i.node {
      ast::view_item_extern_mod(ident, ref meta_items, id) => {
        debug!("resolving extern mod stmt. ident: %?, meta: %?",
               ident, *meta_items);
        let cnum = resolve_crate(e,
                                 ident,
                                 (*meta_items).clone(),
                                 @"",
                                 i.span);
        cstore::add_extern_mod_stmt_cnum(e.cstore, id, cnum);
      }
      _ => ()
    }
}

fn visit_item(e: &Env, i: @ast::item) {
    match i.node {
      ast::item_foreign_mod(ref fm) => {
        if fm.abis.is_rust() || fm.abis.is_intrinsic() {
            return;
        }

        let cstore = e.cstore;
        let mut already_added = false;
        let link_args = i.attrs.iter()
            .filter_map(|at| if "link_args" == at.name() {Some(at)} else {None})
            .collect::<~[&ast::Attribute]>();

        match fm.sort {
            ast::named => {
                let link_name = i.attrs.iter()
                    .find_(|at| "link_name" == at.name())
                    .chain(|at| at.value_str());

                let foreign_name = match link_name {
                        Some(nn) => {
                            if nn.is_empty() {
                                e.diag.span_fatal(
                                    i.span,
                                    "empty #[link_name] not allowed; use \
                                     #[nolink].");
                            }
                            nn
                        }
                        None => token::ident_to_str(&i.ident)
                    };
                if !attr::contains_name(i.attrs, "nolink") {
                    already_added =
                        !cstore::add_used_library(cstore, foreign_name);
                }
                if !link_args.is_empty() && already_added {
                    e.diag.span_fatal(i.span, ~"library '" + foreign_name +
                               "' already added: can't specify link_args.");
                }
            }
            ast::anonymous => { /* do nothing */ }
        }

        for link_args.iter().advance |m| {
            match m.value_str() {
                Some(linkarg) => {
                    cstore::add_used_link_args(cstore, linkarg);
                }
                None => { /* fallthrough */ }
            }
        }
      }
      _ => { }
    }
}

fn metas_with(ident: @str, key: @str, mut metas: ~[@ast::MetaItem])
    -> ~[@ast::MetaItem] {
    // Check if key isn't there yet.
    if !attr::contains_name(metas, key) {
        metas.push(attr::mk_name_value_item_str(key, ident));
    }
    metas
}

fn metas_with_ident(ident: @str, metas: ~[@ast::MetaItem])
    -> ~[@ast::MetaItem] {
    metas_with(ident, @"name", metas)
}

fn existing_match(e: &Env, metas: &[@ast::MetaItem], hash: &str)
               -> Option<int> {
    for e.crate_cache.iter().advance |c| {
        if loader::metadata_matches(*c.metas, metas)
            && (hash.is_empty() || c.hash.as_slice() == hash) {
            return Some(c.cnum);
        }
    }
    return None;
}

fn resolve_crate(e: @mut Env,
                 ident: ast::ident,
                 metas: ~[@ast::MetaItem],
                 hash: @str,
                 span: span)
              -> ast::CrateNum {
    let metas = metas_with_ident(token::ident_to_str(&ident), metas);

    match existing_match(e, metas, hash) {
      None => {
        let load_ctxt = loader::Context {
            diag: e.diag,
            filesearch: e.filesearch,
            span: span,
            ident: ident,
            metas: metas,
            hash: hash,
            os: e.os,
            is_static: e.statik,
            intr: e.intr
        };
        let (lident, ldata) = loader::load_library_crate(&load_ctxt);

        let cfilename = Path(lident);
        let cdata = ldata;

        let attrs = decoder::get_crate_attributes(cdata);
        let linkage_metas = attr::find_linkage_metas(attrs);
        let hash = decoder::get_crate_hash(cdata);

        // Claim this crate number and cache it
        let cnum = e.next_crate_num;
        e.crate_cache.push(cache_entry {
            cnum: cnum,
            span: span,
            hash: hash,
            metas: @linkage_metas
        });
        e.next_crate_num += 1;

        // Now resolve the crates referenced by this crate
        let cnum_map = resolve_crate_deps(e, cdata);

        let cname =
            match attr::last_meta_item_value_str_by_name(load_ctxt.metas,
                                                         "name") {
                Some(v) => v,
                None => token::ident_to_str(&ident),
            };
        let cmeta = @cstore::crate_metadata {
            name: cname,
            data: cdata,
            cnum_map: cnum_map,
            cnum: cnum
        };

        let cstore = e.cstore;
        cstore::set_crate_data(cstore, cnum, cmeta);
        cstore::add_used_crate_file(cstore, &cfilename);
        return cnum;
      }
      Some(cnum) => {
        return cnum;
      }
    }
}

// Go through the crate metadata and load any crates that it references
fn resolve_crate_deps(e: @mut Env, cdata: @~[u8]) -> cstore::cnum_map {
    debug!("resolving deps of external crate");
    // The map from crate numbers in the crate we're resolving to local crate
    // numbers
    let mut cnum_map = HashMap::new();
    let r = decoder::get_crate_deps(cdata);
    for r.iter().advance |dep| {
        let extrn_cnum = dep.cnum;
        let cname = dep.name;
        let cname_str = token::ident_to_str(&dep.name);
        let cmetas = metas_with(dep.vers, @"vers", ~[]);
        debug!("resolving dep crate %s ver: %s hash: %s",
               cname_str, dep.vers, dep.hash);
        match existing_match(e,
                             metas_with_ident(cname_str, cmetas.clone()),
                             dep.hash) {
          Some(local_cnum) => {
            debug!("already have it");
            // We've already seen this crate
            cnum_map.insert(extrn_cnum, local_cnum);
          }
          None => {
            debug!("need to load it");
            // This is a new one so we've got to load it
            // FIXME (#2404): Need better error reporting than just a bogus
            // span.
            let fake_span = dummy_sp();
            let local_cnum = resolve_crate(e, cname, cmetas, dep.hash,
                                           fake_span);
            cnum_map.insert(extrn_cnum, local_cnum);
          }
        }
    }
    return @mut cnum_map;
}<|MERGE_RESOLUTION|>--- conflicted
+++ resolved
@@ -28,13 +28,8 @@
 
 // Traverses an AST, reading all the information about use'd crates and extern
 // libraries necessary for later resolving, typechecking, linking, etc.
-<<<<<<< HEAD
 pub fn read_crates(diag: @mut span_handler,
-                   crate: &ast::crate,
-=======
-pub fn read_crates(diag: @span_handler,
                    crate: &ast::Crate,
->>>>>>> 69a237ed
                    cstore: @mut cstore::CStore,
                    filesearch: @FileSearch,
                    os: loader::os,

--- conflicted
+++ resolved
@@ -152,13 +152,8 @@
 }
 
 pub fn note_linkage_attrs(intr: @ident_interner,
-<<<<<<< HEAD
                           diag: @mut span_handler,
-                          attrs: ~[ast::attribute]) {
-=======
-                          diag: @span_handler,
                           attrs: ~[ast::Attribute]) {
->>>>>>> 69a237ed
     let r = attr::find_linkage_metas(attrs);
     for r.iter().advance |mi| {
         diag.handler().note(fmt!("meta: %s", pprust::meta_item_to_str(*mi,intr)));

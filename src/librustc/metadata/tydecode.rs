--- conflicted
+++ resolved
@@ -230,7 +230,6 @@
 
 fn parse_bound_region(st: &mut PState, conv: conv_did) -> ty::bound_region {
     match next(st) {
-<<<<<<< HEAD
         'a' => {
             let id = parse_uint(st);
             assert_eq!(next(st), '|');
@@ -246,22 +245,7 @@
             assert_eq!(next(st), '|');
             ty::br_fresh(id)
         }
-        _ => fail2!("parse_bound_region: bad input")
-=======
-      's' => ty::br_self,
-      'a' => {
-        let id = parse_uint(st);
-        assert_eq!(next(st), '|');
-        ty::br_anon(id)
-      }
-      '[' => ty::br_named(st.tcx.sess.ident_of(parse_str(st, ']'))),
-      'c' => {
-        let id = parse_uint(st) as int;
-        assert_eq!(next(st), '|');
-        ty::br_cap_avoid(id, @parse_bound_region(st))
-      },
-      _ => fail!("parse_bound_region: bad input")
->>>>>>> 560d9999
+        _ => fail!("parse_bound_region: bad input")
     }
 }
 
@@ -374,13 +358,8 @@
         return ty::mk_trait(st.tcx, def, substs, store, mt, bounds.builtin_bounds);
       }
       'p' => {
-<<<<<<< HEAD
         let did = parse_def(st, TypeParameter, |x,y| conv(x,y));
-        debug2!("parsed ty_param: did={:?}", did);
-=======
-        let did = parse_def(st, TypeParameter, conv);
         debug!("parsed ty_param: did={:?}", did);
->>>>>>> 560d9999
         return ty::mk_param(st.tcx, parse_uint(st), did);
       }
       's' => {

// Copyright 2012 The Rust Project Developers. See the COPYRIGHT
// file at the top-level directory of this distribution and at
// http://rust-lang.org/COPYRIGHT.
//
// Licensed under the Apache License, Version 2.0 <LICENSE-APACHE or
// http://www.apache.org/licenses/LICENSE-2.0> or the MIT license
// <LICENSE-MIT or http://opensource.org/licenses/MIT>, at your
// option. This file may not be copied, modified, or distributed
// except according to those terms.

// Type encoding

use std::hashmap::HashMap;
use std::rt::io;
use std::rt::io::{Decorator, Writer, Seek};
use std::rt::io::mem::MemWriter;
use std::str;
use std::fmt;

use middle::ty::param_ty;
use middle::ty;

use syntax::abi::AbiSet;
use syntax::ast;
use syntax::ast::*;
use syntax::diagnostic::span_handler;
use syntax::print::pprust::*;

macro_rules! mywrite( ($wr:expr, $($arg:tt)*) => (
    format_args!(|a| { mywrite($wr, a) }, $($arg)*)
) )

pub struct ctxt {
    diag: @mut span_handler,
    // Def -> str Callback:
    ds: extern "Rust" fn(DefId) -> ~str,
    // The type context.
    tcx: ty::ctxt,
    abbrevs: abbrev_ctxt
}

// Compact string representation for ty.t values. API ty_str & parse_from_str.
// Extra parameters are for converting to/from def_ids in the string rep.
// Whatever format you choose should not contain pipe characters.
pub struct ty_abbrev {
    pos: uint,
    len: uint,
    s: @str
}

pub enum abbrev_ctxt {
    ac_no_abbrevs,
    ac_use_abbrevs(@mut HashMap<ty::t, ty_abbrev>),
}

fn mywrite(w: @mut MemWriter, fmt: &fmt::Arguments) {
    fmt::write(&mut *w as &mut io::Writer, fmt);
}

fn cx_uses_abbrevs(cx: @ctxt) -> bool {
    match cx.abbrevs {
      ac_no_abbrevs => return false,
      ac_use_abbrevs(_) => return true
    }
}

pub fn enc_ty(w: @mut MemWriter, cx: @ctxt, t: ty::t) {
    match cx.abbrevs {
      ac_no_abbrevs => {
        let result_str = match cx.tcx.short_names_cache.find(&t) {
            Some(&s) => s,
            None => {
                let wr = @mut MemWriter::new();
                enc_sty(wr, cx, &ty::get(t).sty);
                let s = str::from_utf8(*wr.inner_ref()).to_managed();
                cx.tcx.short_names_cache.insert(t, s);
                s
          }
        };
        w.write(result_str.as_bytes());
      }
      ac_use_abbrevs(abbrevs) => {
          match abbrevs.find(&t) {
              Some(a) => { w.write(a.s.as_bytes()); return; }
              None => {}
          }
          let pos = w.tell();
          enc_sty(w, cx, &ty::get(t).sty);
          let end = w.tell();
          let len = end - pos;
          fn estimate_sz(u: u64) -> u64 {
              let mut n = u;
              let mut len = 0;
              while n != 0 { len += 1; n = n >> 4; }
              return len;
          }
          let abbrev_len = 3 + estimate_sz(pos) + estimate_sz(len);
          if abbrev_len < len {
              // I.e. it's actually an abbreviation.
              let s = format!("\\#{:x}:{:x}\\#", pos, len).to_managed();
              let a = ty_abbrev { pos: pos as uint,
                                  len: len as uint,
                                  s: s };
              abbrevs.insert(t, a);
          }
          return;
      }
    }
}

fn enc_mutability(w: @mut MemWriter, mt: ast::Mutability) {
    match mt {
        MutImmutable => (),
        MutMutable => mywrite!(w, "m"),
    }
}

fn enc_mt(w: @mut MemWriter, cx: @ctxt, mt: ty::mt) {
    enc_mutability(w, mt.mutbl);
    enc_ty(w, cx, mt.ty);
}

fn enc_opt<T>(w: @mut MemWriter, t: Option<T>, enc_f: &fn(T)) {
    match t {
        None => mywrite!(w, "n"),
        Some(v) => {
            mywrite!(w, "s");
            enc_f(v);
        }
    }
}

fn enc_substs(w: @mut MemWriter, cx: @ctxt, substs: &ty::substs) {
    enc_region_substs(w, cx, &substs.regions);
    do enc_opt(w, substs.self_ty) |t| { enc_ty(w, cx, t) }
    mywrite!(w, "[");
    for t in substs.tps.iter() { enc_ty(w, cx, *t); }
    mywrite!(w, "]");
}

fn enc_region_substs(w: @mut MemWriter, cx: @ctxt, substs: &ty::RegionSubsts) {
    match *substs {
        ty::ErasedRegions => {
            mywrite!(w, "e");
        }
        ty::NonerasedRegions(ref regions) => {
            mywrite!(w, "n");
            for &r in regions.iter() {
                enc_region(w, cx, r);
            }
            mywrite!(w, ".");
        }
    }
}

fn enc_region(w: @mut MemWriter, cx: @ctxt, r: ty::Region) {
    match r {
<<<<<<< HEAD
      ty::re_fn_bound(id, br) => {
        w.write_char('b');
        w.write_char('[');
        w.write_int(id);
        w.write_char('|');
        enc_bound_region(w, cx, br);
        w.write_char(']');
      }
      ty::re_type_bound(node_id, index, ident) => {
        w.write_char('B');
        w.write_char('[');
        w.write_int(node_id);
        w.write_char('|');
        w.write_uint(index);
        w.write_char('|');
        w.write_str(cx.tcx.sess.str_of(ident));
        w.write_char(']');
      }
      ty::re_free(ref fr) => {
        w.write_char('f');
        w.write_char('[');
        w.write_int(fr.scope_id);
        w.write_char('|');
        enc_bound_region(w, cx, fr.bound_region);
        w.write_char(']');
      }
      ty::re_scope(nid) => {
        w.write_char('s');
        w.write_int(nid);
        w.write_char('|');
      }
      ty::re_static => {
        w.write_char('t');
      }
      ty::re_empty => {
        w.write_char('e');
      }
      ty::re_infer(_) => {
        // these should not crop up after typeck
        cx.diag.handler().bug("Cannot encode region variables");
      }
=======
        ty::re_bound(br) => {
            mywrite!(w, "b");
            enc_bound_region(w, cx, br);
        }
        ty::re_free(ref fr) => {
            mywrite!(w, "f[{}|", fr.scope_id);
            enc_bound_region(w, cx, fr.bound_region);
            mywrite!(w, "]");
        }
        ty::re_scope(nid) => mywrite!(w, "s{}|", nid),
        ty::re_static => mywrite!(w, "t"),
        ty::re_empty => mywrite!(w, "e"),
        ty::re_infer(_) => {
            // these should not crop up after typeck
            cx.diag.handler().bug("Cannot encode region variables");
        }
>>>>>>> 560d9999
    }
}

fn enc_bound_region(w: @mut MemWriter, cx: @ctxt, br: ty::bound_region) {
    match br {
<<<<<<< HEAD
      ty::br_anon(idx) => {
        w.write_char('a');
        w.write_uint(idx);
        w.write_char('|');
      }
      ty::br_named(d, s) => {
        w.write_char('[');
        w.write_str((cx.ds)(d));
        w.write_char('|');
        w.write_str(cx.tcx.sess.str_of(s));
        w.write_char(']')
      }
      ty::br_fresh(id) => {
        w.write_char('f');
        w.write_uint(id);
        w.write_char('|');
      }
=======
        ty::br_self => mywrite!(w, "s"),
        ty::br_anon(idx) => mywrite!(w, "a{}|", idx),
        ty::br_named(s) => mywrite!(w, "[{}]", cx.tcx.sess.str_of(s)),
        ty::br_cap_avoid(id, br) => {
            mywrite!(w, "c{}|", id);
            enc_bound_region(w, cx, *br);
        }
        ty::br_fresh(id) => mywrite!(w, "{}", id),
>>>>>>> 560d9999
    }
}

pub fn enc_vstore(w: @mut MemWriter, cx: @ctxt, v: ty::vstore) {
    mywrite!(w, "/");
    match v {
        ty::vstore_fixed(u) => mywrite!(w, "{}|", u),
        ty::vstore_uniq => mywrite!(w, "~"),
        ty::vstore_box => mywrite!(w, "@"),
        ty::vstore_slice(r) => {
            mywrite!(w, "&");
            enc_region(w, cx, r);
        }
    }
}

pub fn enc_trait_ref(w: @mut MemWriter, cx: @ctxt, s: &ty::TraitRef) {
    mywrite!(w, "{}|", (cx.ds)(s.def_id));
    enc_substs(w, cx, &s.substs);
}

pub fn enc_trait_store(w: @mut MemWriter, cx: @ctxt, s: ty::TraitStore) {
    match s {
        ty::UniqTraitStore => mywrite!(w, "~"),
        ty::BoxTraitStore => mywrite!(w, "@"),
        ty::RegionTraitStore(re) => {
            mywrite!(w, "&");
            enc_region(w, cx, re);
        }
    }
}

fn enc_sty(w: @mut MemWriter, cx: @ctxt, st: &ty::sty) {
    match *st {
        ty::ty_nil => mywrite!(w, "n"),
        ty::ty_bot => mywrite!(w, "z"),
        ty::ty_bool => mywrite!(w, "b"),
        ty::ty_char => mywrite!(w, "c"),
        ty::ty_int(t) => {
            match t {
                ty_i => mywrite!(w, "i"),
                ty_i8 => mywrite!(w, "MB"),
                ty_i16 => mywrite!(w, "MW"),
                ty_i32 => mywrite!(w, "ML"),
                ty_i64 => mywrite!(w, "MD")
            }
        }
        ty::ty_uint(t) => {
            match t {
                ty_u => mywrite!(w, "u"),
                ty_u8 => mywrite!(w, "Mb"),
                ty_u16 => mywrite!(w, "Mw"),
                ty_u32 => mywrite!(w, "Ml"),
                ty_u64 => mywrite!(w, "Md")
            }
        }
        ty::ty_float(t) => {
            match t {
                ty_f32 => mywrite!(w, "Mf"),
                ty_f64 => mywrite!(w, "MF"),
            }
        }
        ty::ty_enum(def, ref substs) => {
            mywrite!(w, "t[{}|", (cx.ds)(def));
            enc_substs(w, cx, substs);
            mywrite!(w, "]");
        }
        ty::ty_trait(def, ref substs, store, mt, bounds) => {
            mywrite!(w, "x[{}|", (cx.ds)(def));
            enc_substs(w, cx, substs);
            enc_trait_store(w, cx, store);
            enc_mutability(w, mt);
            let bounds = ty::ParamBounds {builtin_bounds: bounds,
                                          trait_bounds: ~[]};
            enc_bounds(w, cx, &bounds);
            mywrite!(w, "]");
        }
        ty::ty_tup(ref ts) => {
            mywrite!(w, "T[");
            for t in ts.iter() { enc_ty(w, cx, *t); }
            mywrite!(w, "]");
        }
        ty::ty_box(mt) => { mywrite!(w, "@"); enc_mt(w, cx, mt); }
        ty::ty_uniq(mt) => { mywrite!(w, "~"); enc_mt(w, cx, mt); }
        ty::ty_ptr(mt) => { mywrite!(w, "*"); enc_mt(w, cx, mt); }
        ty::ty_rptr(r, mt) => {
            mywrite!(w, "&");
            enc_region(w, cx, r);
            enc_mt(w, cx, mt);
        }
        ty::ty_evec(mt, v) => {
            mywrite!(w, "V");
            enc_mt(w, cx, mt);
            enc_vstore(w, cx, v);
        }
        ty::ty_estr(v) => {
            mywrite!(w, "v");
            enc_vstore(w, cx, v);
        }
        ty::ty_unboxed_vec(mt) => { mywrite!(w, "U"); enc_mt(w, cx, mt); }
        ty::ty_closure(ref f) => {
            mywrite!(w, "f");
            enc_closure_ty(w, cx, f);
        }
        ty::ty_bare_fn(ref f) => {
            mywrite!(w, "F");
            enc_bare_fn_ty(w, cx, f);
        }
        ty::ty_infer(_) => {
            cx.diag.handler().bug("Cannot encode inference variable types");
        }
        ty::ty_param(param_ty {idx: id, def_id: did}) => {
            mywrite!(w, "p{}|{}", (cx.ds)(did), id);
        }
        ty::ty_self(did) => {
            mywrite!(w, "s{}|", (cx.ds)(did));
        }
        ty::ty_type => mywrite!(w, "Y"),
        ty::ty_opaque_closure_ptr(p) => {
            mywrite!(w, "C&");
            enc_sigil(w, p);
        }
        ty::ty_opaque_box => mywrite!(w, "B"),
        ty::ty_struct(def, ref substs) => {
            mywrite!(w, "a[{}|", (cx.ds)(def));
            enc_substs(w, cx, substs);
            mywrite!(w, "]");
        }
        ty::ty_err => fail!("Shouldn't encode error type")
    }
}

fn enc_sigil(w: @mut MemWriter, sigil: Sigil) {
    match sigil {
        ManagedSigil => mywrite!(w, "@"),
        OwnedSigil => mywrite!(w, "~"),
        BorrowedSigil => mywrite!(w, "&"),
    }
}

fn enc_purity(w: @mut MemWriter, p: purity) {
    match p {
        impure_fn => mywrite!(w, "i"),
        unsafe_fn => mywrite!(w, "u"),
        extern_fn => mywrite!(w, "c")
    }
}

fn enc_abi_set(w: @mut MemWriter, abis: AbiSet) {
    mywrite!(w, "[");
    do abis.each |abi| {
        mywrite!(w, "{},", abi.name());
        true
    };
    mywrite!(w, "]")
}

fn enc_onceness(w: @mut MemWriter, o: Onceness) {
    match o {
        Once => mywrite!(w, "o"),
        Many => mywrite!(w, "m")
    }
}

pub fn enc_bare_fn_ty(w: @mut MemWriter, cx: @ctxt, ft: &ty::BareFnTy) {
    enc_purity(w, ft.purity);
    enc_abi_set(w, ft.abis);
    enc_fn_sig(w, cx, &ft.sig);
}

fn enc_closure_ty(w: @mut MemWriter, cx: @ctxt, ft: &ty::ClosureTy) {
    enc_sigil(w, ft.sigil);
    enc_purity(w, ft.purity);
    enc_onceness(w, ft.onceness);
    enc_region(w, cx, ft.region);
    let bounds = ty::ParamBounds {builtin_bounds: ft.bounds,
                                  trait_bounds: ~[]};
    enc_bounds(w, cx, &bounds);
    enc_fn_sig(w, cx, &ft.sig);
}

<<<<<<< HEAD
fn enc_fn_sig(w: @io::Writer, cx: @ctxt, fsig: &ty::FnSig) {
    w.write_char('[');
    w.write_int(fsig.binder_id);
    w.write_char('|');
=======
fn enc_fn_sig(w: @mut MemWriter, cx: @ctxt, fsig: &ty::FnSig) {
    mywrite!(w, "[");
>>>>>>> 560d9999
    for ty in fsig.inputs.iter() {
        enc_ty(w, cx, *ty);
    }
    mywrite!(w, "]");
    enc_ty(w, cx, fsig.output);
}

fn enc_bounds(w: @mut MemWriter, cx: @ctxt, bs: &ty::ParamBounds) {
    for bound in bs.builtin_bounds.iter() {
        match bound {
            ty::BoundSend => mywrite!(w, "S"),
            ty::BoundFreeze => mywrite!(w, "K"),
            ty::BoundStatic => mywrite!(w, "O"),
            ty::BoundSized => mywrite!(w, "Z"),
        }
    }

    for &tp in bs.trait_bounds.iter() {
        mywrite!(w, "I");
        enc_trait_ref(w, cx, tp);
    }

    mywrite!(w, ".");
}

pub fn enc_type_param_def(w: @mut MemWriter, cx: @ctxt, v: &ty::TypeParameterDef) {
    mywrite!(w, "{}:{}|", cx.tcx.sess.str_of(v.ident), (cx.ds)(v.def_id));
    enc_bounds(w, cx, v.bounds);
}<|MERGE_RESOLUTION|>--- conflicted
+++ resolved
@@ -155,99 +155,51 @@
 
 fn enc_region(w: @mut MemWriter, cx: @ctxt, r: ty::Region) {
     match r {
-<<<<<<< HEAD
-      ty::re_fn_bound(id, br) => {
-        w.write_char('b');
-        w.write_char('[');
-        w.write_int(id);
-        w.write_char('|');
-        enc_bound_region(w, cx, br);
-        w.write_char(']');
-      }
-      ty::re_type_bound(node_id, index, ident) => {
-        w.write_char('B');
-        w.write_char('[');
-        w.write_int(node_id);
-        w.write_char('|');
-        w.write_uint(index);
-        w.write_char('|');
-        w.write_str(cx.tcx.sess.str_of(ident));
-        w.write_char(']');
-      }
-      ty::re_free(ref fr) => {
-        w.write_char('f');
-        w.write_char('[');
-        w.write_int(fr.scope_id);
-        w.write_char('|');
-        enc_bound_region(w, cx, fr.bound_region);
-        w.write_char(']');
-      }
-      ty::re_scope(nid) => {
-        w.write_char('s');
-        w.write_int(nid);
-        w.write_char('|');
-      }
-      ty::re_static => {
-        w.write_char('t');
-      }
-      ty::re_empty => {
-        w.write_char('e');
-      }
-      ty::re_infer(_) => {
-        // these should not crop up after typeck
-        cx.diag.handler().bug("Cannot encode region variables");
-      }
-=======
-        ty::re_bound(br) => {
-            mywrite!(w, "b");
+        ty::re_fn_bound(id, br) => {
+            mywrite!(w, "b[{}|", id);
             enc_bound_region(w, cx, br);
+            mywrite!(w, "]");
+        }
+        ty::re_type_bound(node_id, index, ident) => {
+            mywrite!(w, "B[{}|{}|{}]",
+                     node_id,
+                     index,
+                     cx.tcx.sess.str_of(ident));
         }
         ty::re_free(ref fr) => {
             mywrite!(w, "f[{}|", fr.scope_id);
             enc_bound_region(w, cx, fr.bound_region);
             mywrite!(w, "]");
         }
-        ty::re_scope(nid) => mywrite!(w, "s{}|", nid),
-        ty::re_static => mywrite!(w, "t"),
-        ty::re_empty => mywrite!(w, "e"),
+        ty::re_scope(nid) => {
+            mywrite!(w, "s{}|", nid);
+        }
+        ty::re_static => {
+            mywrite!(w, "t");
+        }
+        ty::re_empty => {
+            mywrite!(w, "e");
+        }
         ty::re_infer(_) => {
             // these should not crop up after typeck
             cx.diag.handler().bug("Cannot encode region variables");
         }
->>>>>>> 560d9999
     }
 }
 
 fn enc_bound_region(w: @mut MemWriter, cx: @ctxt, br: ty::bound_region) {
     match br {
-<<<<<<< HEAD
-      ty::br_anon(idx) => {
-        w.write_char('a');
-        w.write_uint(idx);
-        w.write_char('|');
-      }
-      ty::br_named(d, s) => {
-        w.write_char('[');
-        w.write_str((cx.ds)(d));
-        w.write_char('|');
-        w.write_str(cx.tcx.sess.str_of(s));
-        w.write_char(']')
-      }
-      ty::br_fresh(id) => {
-        w.write_char('f');
-        w.write_uint(id);
-        w.write_char('|');
-      }
-=======
-        ty::br_self => mywrite!(w, "s"),
-        ty::br_anon(idx) => mywrite!(w, "a{}|", idx),
-        ty::br_named(s) => mywrite!(w, "[{}]", cx.tcx.sess.str_of(s)),
-        ty::br_cap_avoid(id, br) => {
-            mywrite!(w, "c{}|", id);
-            enc_bound_region(w, cx, *br);
-        }
-        ty::br_fresh(id) => mywrite!(w, "{}", id),
->>>>>>> 560d9999
+        ty::br_anon(idx) => {
+            mywrite!(w, "a{}|", idx);
+        }
+        ty::br_named(d, s) => {
+            mywrite!(w, "[{}|{}]",
+                     (cx.ds)(d),
+                     cx.tcx.sess.str_of(s));
+        }
+        ty::br_fresh(id) => {
+            mywrite!(w, "f{}|", id);
+        }
     }
 }
 
@@ -429,15 +381,8 @@
     enc_fn_sig(w, cx, &ft.sig);
 }
 
-<<<<<<< HEAD
-fn enc_fn_sig(w: @io::Writer, cx: @ctxt, fsig: &ty::FnSig) {
-    w.write_char('[');
-    w.write_int(fsig.binder_id);
-    w.write_char('|');
-=======
 fn enc_fn_sig(w: @mut MemWriter, cx: @ctxt, fsig: &ty::FnSig) {
-    mywrite!(w, "[");
->>>>>>> 560d9999
+    mywrite!(w, "[{}|", fsig.binder_id);
     for ty in fsig.inputs.iter() {
         enc_ty(w, cx, *ty);
     }

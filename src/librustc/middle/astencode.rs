--- conflicted
+++ resolved
@@ -237,7 +237,7 @@
 
 impl tr for Option<ast::DefId> {
     fn tr(&self, xcx: @ExtendedDecodeContext) -> Option<ast::DefId> {
-        self.map(|d| xcx.tr_def_id(*d))
+        self.map(|d| xcx.tr_def_id(d))
     }
 }
 
@@ -1097,7 +1097,7 @@
         // are not used during trans.
 
         return do self.read_opaque |this, doc| {
-            debug2!("read_ty({})", type_string(doc));
+            debug!("read_ty({})", type_string(doc));
 
             let ty = tydecode::parse_ty_data(
                 *doc.data,
@@ -1106,13 +1106,6 @@
                 xcx.dcx.tcx,
                 |s, a| this.convert_def_id(xcx, s, a));
 
-<<<<<<< HEAD
-=======
-            debug!("read_ty({}) = {}",
-                   type_string(doc),
-                   ty_to_str(xcx.dcx.tcx, ty));
-
->>>>>>> 560d9999
             ty
         };
 

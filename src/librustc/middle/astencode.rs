--- conflicted
+++ resolved
@@ -725,21 +725,12 @@
 
 impl<'self> get_ty_str_ctxt for e::EncodeContext<'self> {
     fn ty_str_ctxt(&self) -> @tyencode::ctxt {
-<<<<<<< HEAD
-        let r = self.reachable;
-        @tyencode::ctxt {diag: self.tcx.sess.diagnostic(),
-                         ds: e::def_to_str,
-                         tcx: self.tcx,
-                         reachable: |a| r.contains(&a),
-                         abbrevs: tyencode::ac_use_abbrevs(self.type_abbrevs)}
-=======
         @tyencode::ctxt {
             diag: self.tcx.sess.diagnostic(),
             ds: e::def_to_str,
             tcx: self.tcx,
             abbrevs: tyencode::ac_use_abbrevs(self.type_abbrevs)
         }
->>>>>>> 986df447
     }
 }
 

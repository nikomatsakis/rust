// Copyright 2014 The Rust Project Developers. See the COPYRIGHT
// file at the top-level directory of this distribution and at
// http://rust-lang.org/COPYRIGHT.
//
// Licensed under the Apache License, Version 2.0 <LICENSE-APACHE or
// http://www.apache.org/licenses/LICENSE-2.0> or the MIT license
// <LICENSE-MIT or http://opensource.org/licenses/MIT>, at your
// option. This file may not be copied, modified, or distributed
// except according to those terms.

//! A different sort of visitor for walking fn bodies.  Unlike the
//! normal visitor, which just walks the entire body in one shot, the
//! `ExprUseVisitor` determines how expressions are being used.

pub use self::MutateMode::*;
pub use self::LoanCause::*;
pub use self::ConsumeMode::*;
pub use self::MoveReason::*;
pub use self::MatchMode::*;
use self::TrackMatchMode::*;
use self::OverloadedCallType::*;

use middle::{def, region, pat_util};
use middle::mem_categorization as mc;
use middle::mem_categorization::Typer;
use middle::ty::{self};
use middle::ty::{MethodCall, MethodObject, MethodTraitObject};
use middle::ty::{MethodOrigin, MethodParam, MethodTypeParam};
use middle::ty::{MethodStatic, MethodStaticUnboxedClosure};
use util::ppaux::Repr;

use std::marker;
use syntax::{ast, ast_util};
use syntax::ptr::P;
use syntax::codemap::Span;

///////////////////////////////////////////////////////////////////////////
// The Delegate trait

/// This trait defines the callbacks you can expect to receive when
/// employing the ExprUseVisitor.
pub trait Delegate<'tcx> {
    // The value found at `cmt` is either copied or moved, depending
    // on mode.
    fn consume(&mut self,
               consume_id: ast::NodeId,
               consume_span: Span,
               cmt: mc::cmt<'tcx>,
               mode: ConsumeMode);

    // The value found at `cmt` has been determined to match the
    // pattern binding `matched_pat`, and its subparts are being
    // copied or moved depending on `mode`.  Note that `matched_pat`
    // is called on all variant/structs in the pattern (i.e., the
    // interior nodes of the pattern's tree structure) while
    // consume_pat is called on the binding identifiers in the pattern
    // (which are leaves of the pattern's tree structure).
    //
    // Note that variants/structs and identifiers are disjoint; thus
    // `matched_pat` and `consume_pat` are never both called on the
    // same input pattern structure (though of `consume_pat` can be
    // called on a subpart of an input passed to `matched_pat).
    fn matched_pat(&mut self,
                   matched_pat: &ast::Pat,
                   cmt: mc::cmt<'tcx>,
                   mode: MatchMode);

    // The value found at `cmt` is either copied or moved via the
    // pattern binding `consume_pat`, depending on mode.
    fn consume_pat(&mut self,
                   consume_pat: &ast::Pat,
                   cmt: mc::cmt<'tcx>,
                   mode: ConsumeMode);

    // The value found at `borrow` is being borrowed at the point
    // `borrow_id` for the region `loan_region` with kind `bk`.
    fn borrow(&mut self,
              borrow_id: ast::NodeId,
              borrow_span: Span,
              cmt: mc::cmt<'tcx>,
              loan_region: ty::Region,
              bk: ty::BorrowKind,
              loan_cause: LoanCause);

    // The local variable `id` is declared but not initialized.
    fn decl_without_init(&mut self,
                         id: ast::NodeId,
                         span: Span);

    // The path at `cmt` is being assigned to.
    fn mutate(&mut self,
              assignment_id: ast::NodeId,
              assignment_span: Span,
              assignee_cmt: mc::cmt<'tcx>,
              mode: MutateMode);
}

#[derive(Copy, PartialEq, Show)]
pub enum LoanCause {
    ClosureCapture(Span),
    AddrOf,
    AutoRef,
    RefBinding,
    OverloadedOperator,
    ClosureInvocation,
    ForLoop,
    MatchDiscriminant
}

#[derive(Copy, PartialEq, Show)]
pub enum ConsumeMode {
    Copy,                // reference to x where x has a type that copies
    Move(MoveReason),    // reference to x where x has a type that moves
}

#[derive(Copy, PartialEq, Show)]
pub enum MoveReason {
    DirectRefMove,
    PatBindingMove,
    CaptureMove,
}

#[derive(Copy, PartialEq, Show)]
pub enum MatchMode {
    NonBindingMatch,
    BorrowingMatch,
    CopyingMatch,
    MovingMatch,
}

<<<<<<< HEAD
#[deriving(Copy, PartialEq,Show)]
enum TrackMatchMode {
=======
#[derive(PartialEq,Show)]
enum TrackMatchMode<T> {
>>>>>>> 2e2372c6
    Unknown,
    Definite(MatchMode),
    Conflicting,
}

<<<<<<< HEAD
impl TrackMatchMode {
=======
impl<T> marker::Copy for TrackMatchMode<T> {}

impl<T> TrackMatchMode<T> {
>>>>>>> 2e2372c6
    // Builds up the whole match mode for a pattern from its constituent
    // parts.  The lattice looks like this:
    //
    //          Conflicting
    //            /     \
    //           /       \
    //      Borrowing   Moving
    //           \       /
    //            \     /
    //            Copying
    //               |
    //          NonBinding
    //               |
    //            Unknown
    //
    // examples:
    //
    // * `(_, some_int)` pattern is Copying, since
    //   NonBinding + Copying => Copying
    //
    // * `(some_int, some_box)` pattern is Moving, since
    //   Copying + Moving => Moving
    //
    // * `(ref x, some_box)` pattern is Conflicting, since
    //   Borrowing + Moving => Conflicting
    //
    // Note that the `Unknown` and `Conflicting` states are
    // represented separately from the other more interesting
    // `Definite` states, which simplifies logic here somewhat.
    fn lub(&mut self, mode: MatchMode) {
        *self = match (*self, mode) {
            // Note that clause order below is very significant.
            (Unknown, new) => Definite(new),
            (Definite(old), new) if old == new => Definite(old),

            (Definite(old), NonBindingMatch) => Definite(old),
            (Definite(NonBindingMatch), new) => Definite(new),

            (Definite(old), CopyingMatch) => Definite(old),
            (Definite(CopyingMatch), new) => Definite(new),

            (Definite(_), _) => Conflicting,
            (Conflicting, _) => *self,
        };
    }

    fn match_mode(&self) -> MatchMode {
        match *self {
            Unknown => NonBindingMatch,
            Definite(mode) => mode,
            Conflicting => {
                // Conservatively return MovingMatch to let the
                // compiler continue to make progress.
                MovingMatch
            }
        }
    }
}

#[derive(Copy, PartialEq, Show)]
pub enum MutateMode {
    Init,
    JustWrite,    // x = y
    WriteAndRead, // x += y
}

#[derive(Copy)]
enum OverloadedCallType {
    FnOverloadedCall,
    FnMutOverloadedCall,
    FnOnceOverloadedCall,
}

impl OverloadedCallType {
    fn from_trait_id(tcx: &ty::ctxt, trait_id: ast::DefId)
                     -> OverloadedCallType {
        for &(maybe_function_trait, overloaded_call_type) in [
            (tcx.lang_items.fn_once_trait(), FnOnceOverloadedCall),
            (tcx.lang_items.fn_mut_trait(), FnMutOverloadedCall),
            (tcx.lang_items.fn_trait(), FnOverloadedCall)
        ].iter() {
            match maybe_function_trait {
                Some(function_trait) if function_trait == trait_id => {
                    return overloaded_call_type
                }
                _ => continue,
            }
        }

        tcx.sess.bug("overloaded call didn't map to known function trait")
    }

    fn from_method_id(tcx: &ty::ctxt, method_id: ast::DefId)
                      -> OverloadedCallType {
        let method_descriptor = match ty::impl_or_trait_item(tcx, method_id) {
            ty::MethodTraitItem(ref method_descriptor) => {
                (*method_descriptor).clone()
            }
            ty::TypeTraitItem(_) => {
                tcx.sess.bug("overloaded call method wasn't in method map")
            }
        };
        let impl_id = match method_descriptor.container {
            ty::TraitContainer(_) => {
                tcx.sess.bug("statically resolved overloaded call method \
                              belonged to a trait?!")
            }
            ty::ImplContainer(impl_id) => impl_id,
        };
        let trait_ref = match ty::impl_trait_ref(tcx, impl_id) {
            None => {
                tcx.sess.bug("statically resolved overloaded call impl \
                              didn't implement a trait?!")
            }
            Some(ref trait_ref) => (*trait_ref).clone(),
        };
        OverloadedCallType::from_trait_id(tcx, trait_ref.def_id)
    }

    fn from_unboxed_closure(tcx: &ty::ctxt, closure_did: ast::DefId)
                            -> OverloadedCallType {
        let trait_did =
            tcx.unboxed_closures
               .borrow()
               .get(&closure_did)
               .expect("OverloadedCallType::from_unboxed_closure: didn't \
                        find closure id")
               .kind
               .trait_did(tcx);
        OverloadedCallType::from_trait_id(tcx, trait_did)
    }

    fn from_method_origin(tcx: &ty::ctxt, origin: &MethodOrigin)
                          -> OverloadedCallType {
        match *origin {
            MethodStatic(def_id) => {
                OverloadedCallType::from_method_id(tcx, def_id)
            }
            MethodStaticUnboxedClosure(def_id) => {
                OverloadedCallType::from_unboxed_closure(tcx, def_id)
            }
            MethodTypeParam(MethodParam { ref trait_ref, .. }) |
            MethodTraitObject(MethodObject { ref trait_ref, .. }) => {
                OverloadedCallType::from_trait_id(tcx, trait_ref.def_id)
            }
        }
    }
}

///////////////////////////////////////////////////////////////////////////
// The ExprUseVisitor type
//
// This is the code that actually walks the tree. Like
// mem_categorization, it requires a TYPER, which is a type that
// supplies types from the tree. After type checking is complete, you
// can just use the tcx as the typer.

pub struct ExprUseVisitor<'d,'t,'tcx:'t,TYPER:'t> {
    typer: &'t TYPER,
    mc: mc::MemCategorizationContext<'t,TYPER>,
    delegate: &'d mut (Delegate<'tcx>+'d),
}

// If the TYPER results in an error, it's because the type check
// failed (or will fail, when the error is uncovered and reported
// during writeback). In this case, we just ignore this part of the
// code.
//
// Note that this macro appears similar to try!(), but, unlike try!(),
// it does not propagate the error.
macro_rules! return_if_err {
    ($inp: expr) => (
        match $inp {
            Ok(v) => v,
            Err(()) => return
        }
    )
}

/// Whether the elements of an overloaded operation are passed by value or by reference
enum PassArgs {
    ByValue,
    ByRef,
}

impl<'d,'t,'tcx,TYPER:mc::Typer<'tcx>> ExprUseVisitor<'d,'t,'tcx,TYPER> {
    pub fn new(delegate: &'d mut Delegate<'tcx>,
               typer: &'t TYPER)
               -> ExprUseVisitor<'d,'t,'tcx,TYPER> {
        ExprUseVisitor {
            typer: typer,
            mc: mc::MemCategorizationContext::new(typer),
            delegate: delegate,
        }
    }

    pub fn walk_fn(&mut self,
                   decl: &ast::FnDecl,
                   body: &ast::Block) {
        self.walk_arg_patterns(decl, body);
        self.walk_block(body);
    }

    fn walk_arg_patterns(&mut self,
                         decl: &ast::FnDecl,
                         body: &ast::Block) {
        for arg in decl.inputs.iter() {
            let arg_ty = return_if_err!(self.typer.node_ty(arg.pat.id));

            let fn_body_scope = region::CodeExtent::from_node_id(body.id);
            let arg_cmt = self.mc.cat_rvalue(
                arg.id,
                arg.pat.span,
                ty::ReScope(fn_body_scope), // Args live only as long as the fn body.
                arg_ty);

            self.walk_irrefutable_pat(arg_cmt, &*arg.pat);
        }
    }

    fn tcx(&self) -> &'t ty::ctxt<'tcx> {
        self.typer.tcx()
    }

    fn delegate_consume(&mut self,
                        consume_id: ast::NodeId,
                        consume_span: Span,
                        cmt: mc::cmt<'tcx>) {
        let mode = copy_or_move(self.typer, &cmt, DirectRefMove);
        self.delegate.consume(consume_id, consume_span, cmt, mode);
    }

    fn consume_exprs(&mut self, exprs: &Vec<P<ast::Expr>>) {
        for expr in exprs.iter() {
            self.consume_expr(&**expr);
        }
    }

    pub fn consume_expr(&mut self, expr: &ast::Expr) {
        debug!("consume_expr(expr={})", expr.repr(self.tcx()));

        let cmt = return_if_err!(self.mc.cat_expr(expr));
        self.delegate_consume(expr.id, expr.span, cmt);
        self.walk_expr(expr);
    }

    fn mutate_expr(&mut self,
                   assignment_expr: &ast::Expr,
                   expr: &ast::Expr,
                   mode: MutateMode) {
        let cmt = return_if_err!(self.mc.cat_expr(expr));
        self.delegate.mutate(assignment_expr.id, assignment_expr.span, cmt, mode);
        self.walk_expr(expr);
    }

    fn borrow_expr(&mut self,
                   expr: &ast::Expr,
                   r: ty::Region,
                   bk: ty::BorrowKind,
                   cause: LoanCause) {
        debug!("borrow_expr(expr={}, r={}, bk={})",
               expr.repr(self.tcx()), r.repr(self.tcx()), bk.repr(self.tcx()));

        let cmt = return_if_err!(self.mc.cat_expr(expr));
        self.delegate.borrow(expr.id, expr.span, cmt, r, bk, cause);

        // Note: Unlike consume, we can ignore ExprParen. cat_expr
        // already skips over them, and walk will uncover any
        // attachments or whatever.
        self.walk_expr(expr)
    }

    fn select_from_expr(&mut self, expr: &ast::Expr) {
        self.walk_expr(expr)
    }

    pub fn walk_expr(&mut self, expr: &ast::Expr) {
        debug!("walk_expr(expr={})", expr.repr(self.tcx()));

        self.walk_adjustment(expr);

        match expr.node {
            ast::ExprParen(ref subexpr) => {
                self.walk_expr(&**subexpr)
            }

            ast::ExprPath(..) => { }

            ast::ExprUnary(ast::UnDeref, ref base) => {      // *base
                if !self.walk_overloaded_operator(expr, &**base, Vec::new(), PassArgs::ByRef) {
                    self.select_from_expr(&**base);
                }
            }

            ast::ExprField(ref base, _) => {         // base.f
                self.select_from_expr(&**base);
            }

            ast::ExprTupField(ref base, _) => {         // base.<n>
                self.select_from_expr(&**base);
            }

            ast::ExprIndex(ref lhs, ref rhs) => {       // lhs[rhs]
                if !self.walk_overloaded_operator(expr,
                                                  &**lhs,
                                                  vec![&**rhs],
                                                  PassArgs::ByRef) {
                    self.select_from_expr(&**lhs);
                    self.consume_expr(&**rhs);
                }
            }

            ast::ExprRange(ref start, ref end) => {
                start.as_ref().map(|e| self.consume_expr(&**e));
                end.as_ref().map(|e| self.consume_expr(&**e));
            }

            ast::ExprCall(ref callee, ref args) => {    // callee(args)
                self.walk_callee(expr, &**callee);
                self.consume_exprs(args);
            }

            ast::ExprMethodCall(_, _, ref args) => { // callee.m(args)
                self.consume_exprs(args);
            }

            ast::ExprStruct(_, ref fields, ref opt_with) => {
                self.walk_struct_expr(expr, fields, opt_with);
            }

            ast::ExprTup(ref exprs) => {
                self.consume_exprs(exprs);
            }

            ast::ExprIf(ref cond_expr, ref then_blk, ref opt_else_expr) => {
                self.consume_expr(&**cond_expr);
                self.walk_block(&**then_blk);
                for else_expr in opt_else_expr.iter() {
                    self.consume_expr(&**else_expr);
                }
            }

            ast::ExprIfLet(..) => {
                self.tcx().sess.span_bug(expr.span, "non-desugared ExprIfLet");
            }

            ast::ExprMatch(ref discr, ref arms, _) => {
                let discr_cmt = return_if_err!(self.mc.cat_expr(&**discr));
                self.borrow_expr(&**discr, ty::ReEmpty, ty::ImmBorrow, MatchDiscriminant);

                // treatment of the discriminant is handled while walking the arms.
                for arm in arms.iter() {
                    let mode = self.arm_move_mode(discr_cmt.clone(), arm);
                    let mode = mode.match_mode();
                    self.walk_arm(discr_cmt.clone(), arm, mode);
                }
            }

            ast::ExprVec(ref exprs) => {
                self.consume_exprs(exprs);
            }

            ast::ExprAddrOf(m, ref base) => {   // &base
                // make sure that the thing we are pointing out stays valid
                // for the lifetime `scope_r` of the resulting ptr:
                let expr_ty = return_if_err!(self.typer.node_ty(expr.id));
                let r = ty::ty_region(self.tcx(), expr.span, expr_ty);
                let bk = ty::BorrowKind::from_mutbl(m);
                self.borrow_expr(&**base, r, bk, AddrOf);
            }

            ast::ExprInlineAsm(ref ia) => {
                for &(_, ref input) in ia.inputs.iter() {
                    self.consume_expr(&**input);
                }

                for &(_, ref output, is_rw) in ia.outputs.iter() {
                    self.mutate_expr(expr, &**output,
                                           if is_rw { WriteAndRead } else { JustWrite });
                }
            }

            ast::ExprBreak(..) |
            ast::ExprAgain(..) |
            ast::ExprLit(..) => {}

            ast::ExprLoop(ref blk, _) => {
                self.walk_block(&**blk);
            }

            ast::ExprWhile(ref cond_expr, ref blk, _) => {
                self.consume_expr(&**cond_expr);
                self.walk_block(&**blk);
            }

            ast::ExprWhileLet(..) => {
                self.tcx().sess.span_bug(expr.span, "non-desugared ExprWhileLet");
            }

            ast::ExprForLoop(ref pat, ref head, ref blk, _) => {
                // The pattern lives as long as the block.
                debug!("walk_expr for loop case: blk id={}", blk.id);
                self.consume_expr(&**head);

                // Fetch the type of the value that the iteration yields to
                // produce the pattern's categorized mutable type.
                let pattern_type = return_if_err!(self.typer.node_ty(pat.id));
                let blk_scope = region::CodeExtent::from_node_id(blk.id);
                let pat_cmt = self.mc.cat_rvalue(pat.id,
                                                 pat.span,
                                                 ty::ReScope(blk_scope),
                                                 pattern_type);
                self.walk_irrefutable_pat(pat_cmt, &**pat);

                self.walk_block(&**blk);
            }

            ast::ExprUnary(op, ref lhs) => {
                let pass_args = if ast_util::is_by_value_unop(op) {
                    PassArgs::ByValue
                } else {
                    PassArgs::ByRef
                };

                if !self.walk_overloaded_operator(expr, &**lhs, Vec::new(), pass_args) {
                    self.consume_expr(&**lhs);
                }
            }

            ast::ExprBinary(op, ref lhs, ref rhs) => {
                let pass_args = if ast_util::is_by_value_binop(op) {
                    PassArgs::ByValue
                } else {
                    PassArgs::ByRef
                };

                if !self.walk_overloaded_operator(expr, &**lhs, vec![&**rhs], pass_args) {
                    self.consume_expr(&**lhs);
                    self.consume_expr(&**rhs);
                }
            }

            ast::ExprBlock(ref blk) => {
                self.walk_block(&**blk);
            }

            ast::ExprRet(ref opt_expr) => {
                for expr in opt_expr.iter() {
                    self.consume_expr(&**expr);
                }
            }

            ast::ExprAssign(ref lhs, ref rhs) => {
                self.mutate_expr(expr, &**lhs, JustWrite);
                self.consume_expr(&**rhs);
            }

            ast::ExprCast(ref base, _) => {
                self.consume_expr(&**base);
            }

            ast::ExprAssignOp(_, ref lhs, ref rhs) => {
                // This will have to change if/when we support
                // overloaded operators for `+=` and so forth.
                self.mutate_expr(expr, &**lhs, WriteAndRead);
                self.consume_expr(&**rhs);
            }

            ast::ExprRepeat(ref base, ref count) => {
                self.consume_expr(&**base);
                self.consume_expr(&**count);
            }

            ast::ExprClosure(..) => {
                self.walk_captures(expr)
            }

            ast::ExprBox(ref place, ref base) => {
                match *place {
                    Some(ref place) => self.consume_expr(&**place),
                    None => {}
                }
                self.consume_expr(&**base);
            }

            ast::ExprMac(..) => {
                self.tcx().sess.span_bug(
                    expr.span,
                    "macro expression remains after expansion");
            }
        }
    }

    fn walk_callee(&mut self, call: &ast::Expr, callee: &ast::Expr) {
        let callee_ty = return_if_err!(self.typer.expr_ty_adjusted(callee));
        debug!("walk_callee: callee={} callee_ty={}",
               callee.repr(self.tcx()), callee_ty.repr(self.tcx()));
        let call_scope = region::CodeExtent::from_node_id(call.id);
        match callee_ty.sty {
            ty::ty_bare_fn(..) => {
                self.consume_expr(callee);
            }
            ty::ty_err => { }
            _ => {
                let overloaded_call_type =
                    match self.typer.node_method_origin(MethodCall::expr(call.id)) {
                        Some(method_origin) => {
                            OverloadedCallType::from_method_origin(
                                self.tcx(),
                                &method_origin)
                        }
                        None => {
                            self.tcx().sess.span_bug(
                                callee.span,
                                format!("unexpected callee type {}",
                                        callee_ty.repr(self.tcx())).as_slice())
                        }
                    };
                match overloaded_call_type {
                    FnMutOverloadedCall => {
                        self.borrow_expr(callee,
                                         ty::ReScope(call_scope),
                                         ty::MutBorrow,
                                         ClosureInvocation);
                    }
                    FnOverloadedCall => {
                        self.borrow_expr(callee,
                                         ty::ReScope(call_scope),
                                         ty::ImmBorrow,
                                         ClosureInvocation);
                    }
                    FnOnceOverloadedCall => self.consume_expr(callee),
                }
            }
        }
    }

    fn walk_stmt(&mut self, stmt: &ast::Stmt) {
        match stmt.node {
            ast::StmtDecl(ref decl, _) => {
                match decl.node {
                    ast::DeclLocal(ref local) => {
                        self.walk_local(&**local);
                    }

                    ast::DeclItem(_) => {
                        // we don't visit nested items in this visitor,
                        // only the fn body we were given.
                    }
                }
            }

            ast::StmtExpr(ref expr, _) |
            ast::StmtSemi(ref expr, _) => {
                self.consume_expr(&**expr);
            }

            ast::StmtMac(..) => {
                self.tcx().sess.span_bug(stmt.span, "unexpanded stmt macro");
            }
        }
    }

    fn walk_local(&mut self, local: &ast::Local) {
        match local.init {
            None => {
                let delegate = &mut self.delegate;
                pat_util::pat_bindings(&self.typer.tcx().def_map, &*local.pat,
                                       |_, id, span, _| {
                    delegate.decl_without_init(id, span);
                })
            }

            Some(ref expr) => {
                // Variable declarations with
                // initializers are considered
                // "assigns", which is handled by
                // `walk_pat`:
                self.walk_expr(&**expr);
                let init_cmt = return_if_err!(self.mc.cat_expr(&**expr));
                self.walk_irrefutable_pat(init_cmt, &*local.pat);
            }
        }
    }

    /// Indicates that the value of `blk` will be consumed, meaning either copied or moved
    /// depending on its type.
    fn walk_block(&mut self, blk: &ast::Block) {
        debug!("walk_block(blk.id={})", blk.id);

        for stmt in blk.stmts.iter() {
            self.walk_stmt(&**stmt);
        }

        for tail_expr in blk.expr.iter() {
            self.consume_expr(&**tail_expr);
        }
    }

    fn walk_struct_expr(&mut self,
                        _expr: &ast::Expr,
                        fields: &Vec<ast::Field>,
                        opt_with: &Option<P<ast::Expr>>) {
        // Consume the expressions supplying values for each field.
        for field in fields.iter() {
            self.consume_expr(&*field.expr);
        }

        let with_expr = match *opt_with {
            Some(ref w) => &**w,
            None => { return; }
        };

        let with_cmt = return_if_err!(self.mc.cat_expr(&*with_expr));

        // Select just those fields of the `with`
        // expression that will actually be used
        let with_fields = match with_cmt.ty.sty {
            ty::ty_struct(did, substs) => {
                ty::struct_fields(self.tcx(), did, substs)
            }
            _ => {
                // the base expression should always evaluate to a
                // struct; however, when EUV is run during typeck, it
                // may not. This will generate an error earlier in typeck,
                // so we can just ignore it.
                if !self.tcx().sess.has_errors() {
                    self.tcx().sess.span_bug(
                        with_expr.span,
                        "with expression doesn't evaluate to a struct");
                }
                assert!(self.tcx().sess.has_errors());
                vec!()
            }
        };

        // Consume those fields of the with expression that are needed.
        for with_field in with_fields.iter() {
            if !contains_field_named(with_field, fields) {
                let cmt_field = self.mc.cat_field(&*with_expr,
                                                  with_cmt.clone(),
                                                  with_field.name,
                                                  with_field.mt.ty);
                self.delegate_consume(with_expr.id, with_expr.span, cmt_field);
            }
        }

        // walk the with expression so that complex expressions
        // are properly handled.
        self.walk_expr(with_expr);

        fn contains_field_named(field: &ty::field,
                                fields: &Vec<ast::Field>)
                                -> bool
        {
            fields.iter().any(
                |f| f.ident.node.name == field.name)
        }
    }

    // Invoke the appropriate delegate calls for anything that gets
    // consumed or borrowed as part of the automatic adjustment
    // process.
    fn walk_adjustment(&mut self, expr: &ast::Expr) {
        let typer = self.typer;
        match typer.adjustments().borrow().get(&expr.id) {
            None => { }
            Some(adjustment) => {
                match *adjustment {
                    ty::AdjustReifyFnPointer(..) => {
                        // Creating a closure/fn-pointer consumes the
                        // input and stores it into the resulting
                        // rvalue.
                        debug!("walk_adjustment(AutoAddEnv|AdjustReifyFnPointer)");
                        let cmt_unadjusted =
                            return_if_err!(self.mc.cat_expr_unadjusted(expr));
                        self.delegate_consume(expr.id, expr.span, cmt_unadjusted);
                    }
                    ty::AdjustDerefRef(ty::AutoDerefRef {
                        autoref: ref opt_autoref,
                        autoderefs: n
                    }) => {
                        self.walk_autoderefs(expr, n);

                        match *opt_autoref {
                            None => { }
                            Some(ref r) => {
                                self.walk_autoref(expr, r, n);
                            }
                        }
                    }
                }
            }
        }
    }

    /// Autoderefs for overloaded Deref calls in fact reference their receiver. That is, if we have
    /// `(*x)` where `x` is of type `Rc<T>`, then this in fact is equivalent to `x.deref()`. Since
    /// `deref()` is declared with `&self`, this is an autoref of `x`.
    fn walk_autoderefs(&mut self,
                       expr: &ast::Expr,
                       autoderefs: uint) {
        debug!("walk_autoderefs expr={} autoderefs={}", expr.repr(self.tcx()), autoderefs);

        for i in range(0, autoderefs) {
            let deref_id = ty::MethodCall::autoderef(expr.id, i);
            match self.typer.node_method_ty(deref_id) {
                None => {}
                Some(method_ty) => {
                    let cmt = return_if_err!(self.mc.cat_expr_autoderefd(expr, i));

                    // the method call infrastructure should have
                    // replaced all late-bound regions with variables:
                    let self_ty = ty::ty_fn_sig(method_ty).input(0);
                    let self_ty = ty::assert_no_late_bound_regions(self.tcx(), &self_ty);

                    let (m, r) = match self_ty.sty {
                        ty::ty_rptr(r, ref m) => (m.mutbl, r),
                        _ => self.tcx().sess.span_bug(expr.span,
                                &format!("bad overloaded deref type {}",
                                    method_ty.repr(self.tcx()))[])
                    };
                    let bk = ty::BorrowKind::from_mutbl(m);
                    self.delegate.borrow(expr.id, expr.span, cmt,
                                         *r, bk, AutoRef);
                }
            }
        }
    }

    fn walk_autoref(&mut self,
                    expr: &ast::Expr,
                    autoref: &ty::AutoRef,
                    n: uint) {
        debug!("walk_autoref expr={}", expr.repr(self.tcx()));

        // Match for unique trait coercions first, since we don't need the
        // call to cat_expr_autoderefd.
        match *autoref {
            ty::AutoUnsizeUniq(ty::UnsizeVtable(..)) |
            ty::AutoUnsize(ty::UnsizeVtable(..)) => {
                assert!(n == 1, format!("Expected exactly 1 deref with Uniq \
                                         AutoRefs, found: {}", n));
                let cmt_unadjusted =
                    return_if_err!(self.mc.cat_expr_unadjusted(expr));
                self.delegate_consume(expr.id, expr.span, cmt_unadjusted);
                return;
            }
            _ => {}
        }

        let cmt_derefd = return_if_err!(
            self.mc.cat_expr_autoderefd(expr, n));
        debug!("walk_adjustment: cmt_derefd={}",
               cmt_derefd.repr(self.tcx()));

        match *autoref {
            ty::AutoPtr(r, m, _) => {
                self.delegate.borrow(expr.id,
                                     expr.span,
                                     cmt_derefd,
                                     r,
                                     ty::BorrowKind::from_mutbl(m),
                                     AutoRef);
            }
            ty::AutoUnsizeUniq(_) | ty::AutoUnsize(_) | ty::AutoUnsafe(..) => {}
        }
    }

    fn walk_overloaded_operator(&mut self,
                                expr: &ast::Expr,
                                receiver: &ast::Expr,
                                rhs: Vec<&ast::Expr>,
                                pass_args: PassArgs)
                                -> bool
    {
        if !self.typer.is_method_call(expr.id) {
            return false;
        }

        match pass_args {
            PassArgs::ByValue => {
                self.consume_expr(receiver);
                for &arg in rhs.iter() {
                    self.consume_expr(arg);
                }

                return true;
            },
            PassArgs::ByRef => {},
        }

        self.walk_expr(receiver);

        // Arguments (but not receivers) to overloaded operator
        // methods are implicitly autoref'd which sadly does not use
        // adjustments, so we must hardcode the borrow here.

        let r = ty::ReScope(region::CodeExtent::from_node_id(expr.id));
        let bk = ty::ImmBorrow;

        for &arg in rhs.iter() {
            self.borrow_expr(arg, r, bk, OverloadedOperator);
        }
        return true;
    }

    fn arm_move_mode(&mut self, discr_cmt: mc::cmt<'tcx>, arm: &ast::Arm) -> TrackMatchMode {
        let mut mode = Unknown;
        for pat in arm.pats.iter() {
            self.determine_pat_move_mode(discr_cmt.clone(), &**pat, &mut mode);
        }
        mode
    }

    fn walk_arm(&mut self, discr_cmt: mc::cmt<'tcx>, arm: &ast::Arm, mode: MatchMode) {
        for pat in arm.pats.iter() {
            self.walk_pat(discr_cmt.clone(), &**pat, mode);
        }

        for guard in arm.guard.iter() {
            self.consume_expr(&**guard);
        }

        self.consume_expr(&*arm.body);
    }

    /// Walks an pat that occurs in isolation (i.e. top-level of fn
    /// arg or let binding.  *Not* a match arm or nested pat.)
    fn walk_irrefutable_pat(&mut self, cmt_discr: mc::cmt<'tcx>, pat: &ast::Pat) {
        let mut mode = Unknown;
        self.determine_pat_move_mode(cmt_discr.clone(), pat, &mut mode);
        let mode = mode.match_mode();
        self.walk_pat(cmt_discr, pat, mode);
    }

    /// Identifies any bindings within `pat` and accumulates within
    /// `mode` whether the overall pattern/match structure is a move,
    /// copy, or borrow.
    fn determine_pat_move_mode(&mut self,
                               cmt_discr: mc::cmt<'tcx>,
                               pat: &ast::Pat,
                               mode: &mut TrackMatchMode) {
        debug!("determine_pat_move_mode cmt_discr={} pat={}", cmt_discr.repr(self.tcx()),
               pat.repr(self.tcx()));
        return_if_err!(self.mc.cat_pattern(cmt_discr, pat, |_mc, cmt_pat, pat| {
            let tcx = self.tcx();
            let def_map = &self.tcx().def_map;
            if pat_util::pat_is_binding(def_map, pat) {
                match pat.node {
                    ast::PatIdent(ast::BindByRef(_), _, _) =>
                        mode.lub(BorrowingMatch),
                    ast::PatIdent(ast::BindByValue(_), _, _) => {
                        match copy_or_move(self.typer, &cmt_pat, PatBindingMove) {
                            Copy => mode.lub(CopyingMatch),
                            Move(_) => mode.lub(MovingMatch),
                        }
                    }
                    _ => {
                        tcx.sess.span_bug(
                            pat.span,
                            "binding pattern not an identifier");
                    }
                }
            }
        }));
    }

    /// The core driver for walking a pattern; `match_mode` must be
    /// established up front, e.g. via `determine_pat_move_mode` (see
    /// also `walk_irrefutable_pat` for patterns that stand alone).
    fn walk_pat(&mut self,
                cmt_discr: mc::cmt<'tcx>,
                pat: &ast::Pat,
                match_mode: MatchMode) {
        debug!("walk_pat cmt_discr={} pat={}", cmt_discr.repr(self.tcx()),
               pat.repr(self.tcx()));

        let mc = &self.mc;
        let typer = self.typer;
        let def_map = &self.tcx().def_map;
        let delegate = &mut self.delegate;
        return_if_err!(mc.cat_pattern(cmt_discr.clone(), pat, |mc, cmt_pat, pat| {
            if pat_util::pat_is_binding(def_map, pat) {
                let tcx = typer.tcx();

                debug!("binding cmt_pat={} pat={} match_mode={:?}",
                       cmt_pat.repr(tcx),
                       pat.repr(tcx),
                       match_mode);

                // pat_ty: the type of the binding being produced.
                let pat_ty = return_if_err!(typer.node_ty(pat.id));

                // Each match binding is effectively an assignment to the
                // binding being produced.
                let def = def_map.borrow()[pat.id].clone();
                match mc.cat_def(pat.id, pat.span, pat_ty, def) {
                    Ok(binding_cmt) => {
                        delegate.mutate(pat.id, pat.span, binding_cmt, Init);
                    }
                    Err(_) => { }
                }

                // It is also a borrow or copy/move of the value being matched.
                match pat.node {
                    ast::PatIdent(ast::BindByRef(m), _, _) => {
                        let (r, bk) = {
                            (ty::ty_region(tcx, pat.span, pat_ty),
                             ty::BorrowKind::from_mutbl(m))
                        };
                        delegate.borrow(pat.id, pat.span, cmt_pat,
                                             r, bk, RefBinding);
                    }
                    ast::PatIdent(ast::BindByValue(_), _, _) => {
                        let mode = copy_or_move(typer, &cmt_pat, PatBindingMove);
                        debug!("walk_pat binding consuming pat");
                        delegate.consume_pat(pat, cmt_pat, mode);
                    }
                    _ => {
                        tcx.sess.span_bug(
                            pat.span,
                            "binding pattern not an identifier");
                    }
                }
            } else {
                match pat.node {
                    ast::PatVec(_, Some(ref slice_pat), _) => {
                        // The `slice_pat` here creates a slice into
                        // the original vector.  This is effectively a
                        // borrow of the elements of the vector being
                        // matched.

                        let (slice_cmt, slice_mutbl, slice_r) =
                            return_if_err!(mc.cat_slice_pattern(cmt_pat, &**slice_pat));

                        // Note: We declare here that the borrow
                        // occurs upon entering the `[...]`
                        // pattern. This implies that something like
                        // `[a; b]` where `a` is a move is illegal,
                        // because the borrow is already in effect.
                        // In fact such a move would be safe-ish, but
                        // it effectively *requires* that we use the
                        // nulling out semantics to indicate when a
                        // value has been moved, which we are trying
                        // to move away from.  Otherwise, how can we
                        // indicate that the first element in the
                        // vector has been moved?  Eventually, we
                        // could perhaps modify this rule to permit
                        // `[..a, b]` where `b` is a move, because in
                        // that case we can adjust the length of the
                        // original vec accordingly, but we'd have to
                        // make trans do the right thing, and it would
                        // only work for `~` vectors. It seems simpler
                        // to just require that people call
                        // `vec.pop()` or `vec.unshift()`.
                        let slice_bk = ty::BorrowKind::from_mutbl(slice_mutbl);
                        delegate.borrow(pat.id, pat.span,
                                        slice_cmt, slice_r,
                                        slice_bk, RefBinding);
                    }
                    _ => { }
                }
            }
        }));

        // Do a second pass over the pattern, calling `matched_pat` on
        // the interior nodes (enum variants and structs), as opposed
        // to the above loop's visit of than the bindings that form
        // the leaves of the pattern tree structure.
        return_if_err!(mc.cat_pattern(cmt_discr, pat, |mc, cmt_pat, pat| {
            let def_map = def_map.borrow();
            let tcx = typer.tcx();

            match pat.node {
                ast::PatEnum(_, _) | ast::PatIdent(_, _, None) | ast::PatStruct(..) => {
                    match def_map.get(&pat.id) {
                        None => {
                            // no definition found: pat is not a
                            // struct or enum pattern.
                        }

                        Some(&def::DefVariant(enum_did, variant_did, _is_struct)) => {
                            let downcast_cmt =
                                if ty::enum_is_univariant(tcx, enum_did) {
                                    cmt_pat
                                } else {
                                    let cmt_pat_ty = cmt_pat.ty;
                                    mc.cat_downcast(pat, cmt_pat, cmt_pat_ty, variant_did)
                                };

                            debug!("variant downcast_cmt={} pat={}",
                                   downcast_cmt.repr(tcx),
                                   pat.repr(tcx));

                            delegate.matched_pat(pat, downcast_cmt, match_mode);
                        }

                        Some(&def::DefStruct(..)) | Some(&def::DefTy(_, false)) => {
                            // A struct (in either the value or type
                            // namespace; we encounter the former on
                            // e.g. patterns for unit structs).

                            debug!("struct cmt_pat={} pat={}",
                                   cmt_pat.repr(tcx),
                                   pat.repr(tcx));

                            delegate.matched_pat(pat, cmt_pat, match_mode);
                        }

                        Some(&def::DefConst(..)) |
                        Some(&def::DefLocal(..)) => {
                            // This is a leaf (i.e. identifier binding
                            // or constant value to match); thus no
                            // `matched_pat` call.
                        }

                        Some(def @ &def::DefTy(_, true)) => {
                            // An enum's type -- should never be in a
                            // pattern.

                            if !tcx.sess.has_errors() {
                                let msg = format!("Pattern has unexpected type: {:?} and type {}",
                                                  def,
                                                  cmt_pat.ty.repr(tcx));
                                tcx.sess.span_bug(pat.span, msg.as_slice())
                            }
                        }

                        Some(def) => {
                            // Remaining cases are e.g. DefFn, to
                            // which identifiers within patterns
                            // should not resolve. However, we do
                            // encouter this when using the
                            // expr-use-visitor during typeck. So just
                            // ignore it, an error should have been
                            // reported.

                            if !tcx.sess.has_errors() {
                                let msg = format!("Pattern has unexpected def: {:?} and type {}",
                                                  def,
                                                  cmt_pat.ty.repr(tcx));
                                tcx.sess.span_bug(pat.span, &msg[])
                            }
                        }
                    }
                }

                ast::PatIdent(_, _, Some(_)) => {
                    // Do nothing; this is a binding (not a enum
                    // variant or struct), and the cat_pattern call
                    // will visit the substructure recursively.
                }

                ast::PatWild(_) | ast::PatTup(..) | ast::PatBox(..) |
                ast::PatRegion(..) | ast::PatLit(..) | ast::PatRange(..) |
                ast::PatVec(..) | ast::PatMac(..) => {
                    // Similarly, each of these cases does not
                    // correspond to a enum variant or struct, so we
                    // do not do any `matched_pat` calls for these
                    // cases either.
                }
            }
        }));
    }

    fn walk_captures(&mut self, closure_expr: &ast::Expr) {
        debug!("walk_captures({})", closure_expr.repr(self.tcx()));

        ty::with_freevars(self.tcx(), closure_expr.id, |freevars| {
            match self.tcx().capture_mode(closure_expr.id) {
                ast::CaptureByRef => {
                    self.walk_by_ref_captures(closure_expr, freevars);
                }
                ast::CaptureByValue => {
                    self.walk_by_value_captures(closure_expr, freevars);
                }
            }
        });
    }

    fn walk_by_ref_captures(&mut self,
                            closure_expr: &ast::Expr,
                            freevars: &[ty::Freevar]) {
        for freevar in freevars.iter() {
            let id_var = freevar.def.def_id().node;
            let cmt_var = return_if_err!(self.cat_captured_var(closure_expr.id,
                                                               closure_expr.span,
                                                               freevar.def));

            // Lookup the kind of borrow the callee requires, as
            // inferred by regionbk
            let upvar_id = ty::UpvarId { var_id: id_var,
                                         closure_expr_id: closure_expr.id };
            let upvar_borrow = self.typer.upvar_borrow(upvar_id).unwrap();

            self.delegate.borrow(closure_expr.id,
                                 closure_expr.span,
                                 cmt_var,
                                 upvar_borrow.region,
                                 upvar_borrow.kind,
                                 ClosureCapture(freevar.span));
        }
    }

    fn walk_by_value_captures(&mut self,
                              closure_expr: &ast::Expr,
                              freevars: &[ty::Freevar]) {
        for freevar in freevars.iter() {
            let cmt_var = return_if_err!(self.cat_captured_var(closure_expr.id,
                                                               closure_expr.span,
                                                               freevar.def));
            let mode = copy_or_move(self.typer, &cmt_var, CaptureMove);
            self.delegate.consume(closure_expr.id, freevar.span, cmt_var, mode);
        }
    }

    fn cat_captured_var(&mut self,
                        closure_id: ast::NodeId,
                        closure_span: Span,
                        upvar_def: def::Def)
                        -> mc::McResult<mc::cmt<'tcx>> {
        // Create the cmt for the variable being borrowed, from the
        // caller's perspective
        let var_id = upvar_def.def_id().node;
        let var_ty = try!(self.typer.node_ty(var_id));
        self.mc.cat_def(closure_id, closure_span, var_ty, upvar_def)
    }
}

fn copy_or_move<'tcx>(typer: &mc::Typer<'tcx>,
                      cmt: &mc::cmt<'tcx>,
                      move_reason: MoveReason)
                      -> ConsumeMode
{
    if typer.type_moves_by_default(cmt.span, cmt.ty) {
        Move(move_reason)
    } else {
        Copy
    }
}<|MERGE_RESOLUTION|>--- conflicted
+++ resolved
@@ -128,25 +128,14 @@
     MovingMatch,
 }
 
-<<<<<<< HEAD
-#[deriving(Copy, PartialEq,Show)]
+#[derive(Copy,PartialEq,Show)]
 enum TrackMatchMode {
-=======
-#[derive(PartialEq,Show)]
-enum TrackMatchMode<T> {
->>>>>>> 2e2372c6
     Unknown,
     Definite(MatchMode),
     Conflicting,
 }
 
-<<<<<<< HEAD
 impl TrackMatchMode {
-=======
-impl<T> marker::Copy for TrackMatchMode<T> {}
-
-impl<T> TrackMatchMode<T> {
->>>>>>> 2e2372c6
     // Builds up the whole match mode for a pattern from its constituent
     // parts.  The lattice looks like this:
     //

// Copyright 2014 The Rust Project Developers. See the COPYRIGHT
// file at the top-level directory of this distribution and at
// http://rust-lang.org/COPYRIGHT.
//
// Licensed under the Apache License, Version 2.0 <LICENSE-APACHE or
// http://www.apache.org/licenses/LICENSE-2.0> or the MIT license
// <LICENSE-MIT or http://opensource.org/licenses/MIT>, at your
// option. This file may not be copied, modified, or distributed
// except according to those terms.

//! A different sort of visitor for walking fn bodies.  Unlike the
//! normal visitor, which just walks the entire body in one shot, the
//! `ExprUseVisitor` determines how expressions are being used.

pub use self::MutateMode::*;
pub use self::LoanCause::*;
pub use self::ConsumeMode::*;
pub use self::MoveReason::*;
pub use self::MatchMode::*;
use self::TrackMatchMode::*;
use self::OverloadedCallType::*;

use middle::{def, region, pat_util};
use middle::mem_categorization as mc;
use middle::mem_categorization::Typer;
use middle::ty::{mod, ParameterEnvironment, Ty};
use middle::ty::{MethodCall, MethodObject, MethodTraitObject};
use middle::ty::{MethodOrigin, MethodParam, MethodTypeParam};
use middle::ty::{MethodStatic, MethodStaticUnboxedClosure};
use util::ppaux::Repr;

use std::kinds;
use syntax::{ast, ast_util};
use syntax::ptr::P;
use syntax::codemap::Span;

///////////////////////////////////////////////////////////////////////////
// The Delegate trait

/// This trait defines the callbacks you can expect to receive when
/// employing the ExprUseVisitor.
pub trait Delegate<'tcx> {
    // The value found at `cmt` is either copied or moved, depending
    // on mode.
    fn consume(&mut self,
               consume_id: ast::NodeId,
               consume_span: Span,
               cmt: mc::cmt<'tcx>,
               mode: ConsumeMode);

    // The value found at `cmt` has been determined to match the
    // pattern binding `matched_pat`, and its subparts are being
    // copied or moved depending on `mode`.  Note that `matched_pat`
    // is called on all variant/structs in the pattern (i.e., the
    // interior nodes of the pattern's tree structure) while
    // consume_pat is called on the binding identifiers in the pattern
    // (which are leaves of the pattern's tree structure).
    //
    // Note that variants/structs and identifiers are disjoint; thus
    // `matched_pat` and `consume_pat` are never both called on the
    // same input pattern structure (though of `consume_pat` can be
    // called on a subpart of an input passed to `matched_pat).
    fn matched_pat(&mut self,
                   matched_pat: &ast::Pat,
                   cmt: mc::cmt<'tcx>,
                   mode: MatchMode);

    // The value found at `cmt` is either copied or moved via the
    // pattern binding `consume_pat`, depending on mode.
    fn consume_pat(&mut self,
                   consume_pat: &ast::Pat,
                   cmt: mc::cmt<'tcx>,
                   mode: ConsumeMode);

    // The value found at `borrow` is being borrowed at the point
    // `borrow_id` for the region `loan_region` with kind `bk`.
    fn borrow(&mut self,
              borrow_id: ast::NodeId,
              borrow_span: Span,
              cmt: mc::cmt<'tcx>,
              loan_region: ty::Region,
              bk: ty::BorrowKind,
              loan_cause: LoanCause);

    // The local variable `id` is declared but not initialized.
    fn decl_without_init(&mut self,
                         id: ast::NodeId,
                         span: Span);

    // The path at `cmt` is being assigned to.
    fn mutate(&mut self,
              assignment_id: ast::NodeId,
              assignment_span: Span,
              assignee_cmt: mc::cmt<'tcx>,
              mode: MutateMode);
}

#[deriving(Copy, PartialEq, Show)]
pub enum LoanCause {
    ClosureCapture(Span),
    AddrOf,
    AutoRef,
    RefBinding,
    OverloadedOperator,
    ClosureInvocation,
    ForLoop,
    MatchDiscriminant
}

#[deriving(Copy, PartialEq, Show)]
pub enum ConsumeMode {
    Copy,                // reference to x where x has a type that copies
    Move(MoveReason),    // reference to x where x has a type that moves
}

#[deriving(Copy, PartialEq, Show)]
pub enum MoveReason {
    DirectRefMove,
    PatBindingMove,
    CaptureMove,
}

#[deriving(Copy, PartialEq, Show)]
pub enum MatchMode {
    NonBindingMatch,
    BorrowingMatch,
    CopyingMatch,
    MovingMatch,
}

<<<<<<< HEAD
impl kinds::Copy for MatchMode {}

#[deriving(Copy,PartialEq,Show)]
enum TrackMatchMode {
    Unknown, Definite(MatchMode), Conflicting,
=======
#[deriving(PartialEq,Show)]
enum TrackMatchMode<T> {
    Unknown,
    Definite(MatchMode),
    Conflicting,
>>>>>>> 8f51ad24
}

impl TrackMatchMode {
    // Builds up the whole match mode for a pattern from its constituent
    // parts.  The lattice looks like this:
    //
    //          Conflicting
    //            /     \
    //           /       \
    //      Borrowing   Moving
    //           \       /
    //            \     /
    //            Copying
    //               |
    //          NonBinding
    //               |
    //            Unknown
    //
    // examples:
    //
    // * `(_, some_int)` pattern is Copying, since
    //   NonBinding + Copying => Copying
    //
    // * `(some_int, some_box)` pattern is Moving, since
    //   Copying + Moving => Moving
    //
    // * `(ref x, some_box)` pattern is Conflicting, since
    //   Borrowing + Moving => Conflicting
    //
    // Note that the `Unknown` and `Conflicting` states are
    // represented separately from the other more interesting
    // `Definite` states, which simplifies logic here somewhat.
    fn lub(&mut self, mode: MatchMode) {
        *self = match (*self, mode) {
            // Note that clause order below is very significant.
            (Unknown, new) => Definite(new),
            (Definite(old), new) if old == new => Definite(old),

            (Definite(old), NonBindingMatch) => Definite(old),
            (Definite(NonBindingMatch), new) => Definite(new),

            (Definite(old), CopyingMatch) => Definite(old),
            (Definite(CopyingMatch), new) => Definite(new),

            (Definite(_), _) => Conflicting,
            (Conflicting, _) => *self,
        };
    }

    fn match_mode(&self) -> MatchMode {
        match *self {
            Unknown => NonBindingMatch,
            Definite(mode) => mode,
            Conflicting => {
                // Conservatively return MovingMatch to let the
                // compiler continue to make progress.
                MovingMatch
            }
        }
    }
}

#[deriving(Copy, PartialEq, Show)]
pub enum MutateMode {
    Init,
    JustWrite,    // x = y
    WriteAndRead, // x += y
}

#[deriving(Copy)]
enum OverloadedCallType {
    FnOverloadedCall,
    FnMutOverloadedCall,
    FnOnceOverloadedCall,
}

impl OverloadedCallType {
    fn from_trait_id(tcx: &ty::ctxt, trait_id: ast::DefId)
                     -> OverloadedCallType {
        for &(maybe_function_trait, overloaded_call_type) in [
            (tcx.lang_items.fn_once_trait(), FnOnceOverloadedCall),
            (tcx.lang_items.fn_mut_trait(), FnMutOverloadedCall),
            (tcx.lang_items.fn_trait(), FnOverloadedCall)
        ].iter() {
            match maybe_function_trait {
                Some(function_trait) if function_trait == trait_id => {
                    return overloaded_call_type
                }
                _ => continue,
            }
        }

        tcx.sess.bug("overloaded call didn't map to known function trait")
    }

    fn from_method_id(tcx: &ty::ctxt, method_id: ast::DefId)
                      -> OverloadedCallType {
        let method_descriptor = match ty::impl_or_trait_item(tcx, method_id) {
            ty::MethodTraitItem(ref method_descriptor) => {
                (*method_descriptor).clone()
            }
            ty::TypeTraitItem(_) => {
                tcx.sess.bug("overloaded call method wasn't in method map")
            }
        };
        let impl_id = match method_descriptor.container {
            ty::TraitContainer(_) => {
                tcx.sess.bug("statically resolved overloaded call method \
                              belonged to a trait?!")
            }
            ty::ImplContainer(impl_id) => impl_id,
        };
        let trait_ref = match ty::impl_trait_ref(tcx, impl_id) {
            None => {
                tcx.sess.bug("statically resolved overloaded call impl \
                              didn't implement a trait?!")
            }
            Some(ref trait_ref) => (*trait_ref).clone(),
        };
        OverloadedCallType::from_trait_id(tcx, trait_ref.def_id)
    }

    fn from_unboxed_closure(tcx: &ty::ctxt, closure_did: ast::DefId)
                            -> OverloadedCallType {
        let trait_did =
            tcx.unboxed_closures
               .borrow()
               .get(&closure_did)
               .expect("OverloadedCallType::from_unboxed_closure: didn't \
                        find closure id")
               .kind
               .trait_did(tcx);
        OverloadedCallType::from_trait_id(tcx, trait_did)
    }

    fn from_method_origin(tcx: &ty::ctxt, origin: &MethodOrigin)
                          -> OverloadedCallType {
        match *origin {
            MethodStatic(def_id) => {
                OverloadedCallType::from_method_id(tcx, def_id)
            }
            MethodStaticUnboxedClosure(def_id) => {
                OverloadedCallType::from_unboxed_closure(tcx, def_id)
            }
            MethodTypeParam(MethodParam { ref trait_ref, .. }) |
            MethodTraitObject(MethodObject { ref trait_ref, .. }) => {
                OverloadedCallType::from_trait_id(tcx, trait_ref.def_id)
            }
        }
    }
}

///////////////////////////////////////////////////////////////////////////
// The ExprUseVisitor type
//
// This is the code that actually walks the tree. Like
// mem_categorization, it requires a TYPER, which is a type that
// supplies types from the tree. After type checking is complete, you
// can just use the tcx as the typer.

pub struct ExprUseVisitor<'d,'t,'tcx,TYPER:'t> {
    typer: &'t TYPER,
    mc: mc::MemCategorizationContext<'t,TYPER>,
    delegate: &'d mut (Delegate<'tcx>+'d),
    param_env: ParameterEnvironment<'tcx>,
}

// If the TYPER results in an error, it's because the type check
// failed (or will fail, when the error is uncovered and reported
// during writeback). In this case, we just ignore this part of the
// code.
//
// Note that this macro appears similar to try!(), but, unlike try!(),
// it does not propagate the error.
macro_rules! return_if_err {
    ($inp: expr) => (
        match $inp {
            Ok(v) => v,
            Err(()) => return
        }
    )
}

/// Whether the elements of an overloaded operation are passed by value or by reference
enum PassArgs {
    ByValue,
    ByRef,
}

impl<'d,'t,'tcx,TYPER:mc::Typer<'tcx>> ExprUseVisitor<'d,'t,'tcx,TYPER> {
    pub fn new(delegate: &'d mut Delegate<'tcx>,
               typer: &'t TYPER,
               param_env: ParameterEnvironment<'tcx>)
               -> ExprUseVisitor<'d,'t,'tcx,TYPER> {
        ExprUseVisitor {
            typer: typer,
            mc: mc::MemCategorizationContext::new(typer),
            delegate: delegate,
            param_env: param_env,
        }
    }

    pub fn walk_fn(&mut self,
                   decl: &ast::FnDecl,
                   body: &ast::Block) {
        self.walk_arg_patterns(decl, body);
        self.walk_block(body);
    }

    fn walk_arg_patterns(&mut self,
                         decl: &ast::FnDecl,
                         body: &ast::Block) {
        for arg in decl.inputs.iter() {
            let arg_ty = return_if_err!(self.typer.node_ty(arg.pat.id));

            let fn_body_scope = region::CodeExtent::from_node_id(body.id);
            let arg_cmt = self.mc.cat_rvalue(
                arg.id,
                arg.pat.span,
                ty::ReScope(fn_body_scope), // Args live only as long as the fn body.
                arg_ty);

            self.walk_irrefutable_pat(arg_cmt, &*arg.pat);
        }
    }

    fn tcx(&self) -> &'t ty::ctxt<'tcx> {
        self.typer.tcx()
    }

    fn delegate_consume(&mut self,
                        consume_id: ast::NodeId,
                        consume_span: Span,
                        cmt: mc::cmt<'tcx>) {
        let mode = copy_or_move(self.tcx(),
                                cmt.ty,
                                &self.param_env,
                                DirectRefMove);
        self.delegate.consume(consume_id, consume_span, cmt, mode);
    }

    fn consume_exprs(&mut self, exprs: &Vec<P<ast::Expr>>) {
        for expr in exprs.iter() {
            self.consume_expr(&**expr);
        }
    }

    pub fn consume_expr(&mut self, expr: &ast::Expr) {
        debug!("consume_expr(expr={})", expr.repr(self.tcx()));

        let cmt = return_if_err!(self.mc.cat_expr(expr));
        self.delegate_consume(expr.id, expr.span, cmt);
        self.walk_expr(expr);
    }

    fn mutate_expr(&mut self,
                   assignment_expr: &ast::Expr,
                   expr: &ast::Expr,
                   mode: MutateMode) {
        let cmt = return_if_err!(self.mc.cat_expr(expr));
        self.delegate.mutate(assignment_expr.id, assignment_expr.span, cmt, mode);
        self.walk_expr(expr);
    }

    fn borrow_expr(&mut self,
                   expr: &ast::Expr,
                   r: ty::Region,
                   bk: ty::BorrowKind,
                   cause: LoanCause) {
        debug!("borrow_expr(expr={}, r={}, bk={})",
               expr.repr(self.tcx()), r.repr(self.tcx()), bk.repr(self.tcx()));

        let cmt = return_if_err!(self.mc.cat_expr(expr));
        self.delegate.borrow(expr.id, expr.span, cmt, r, bk, cause);

        // Note: Unlike consume, we can ignore ExprParen. cat_expr
        // already skips over them, and walk will uncover any
        // attachments or whatever.
        self.walk_expr(expr)
    }

    fn select_from_expr(&mut self, expr: &ast::Expr) {
        self.walk_expr(expr)
    }

    pub fn walk_expr(&mut self, expr: &ast::Expr) {
        debug!("walk_expr(expr={})", expr.repr(self.tcx()));

        self.walk_adjustment(expr);

        match expr.node {
            ast::ExprParen(ref subexpr) => {
                self.walk_expr(&**subexpr)
            }

            ast::ExprPath(..) => { }

            ast::ExprUnary(ast::UnDeref, ref base) => {      // *base
                if !self.walk_overloaded_operator(expr, &**base, Vec::new(), PassArgs::ByRef) {
                    self.select_from_expr(&**base);
                }
            }

            ast::ExprField(ref base, _) => {         // base.f
                self.select_from_expr(&**base);
            }

            ast::ExprTupField(ref base, _) => {         // base.<n>
                self.select_from_expr(&**base);
            }

            ast::ExprIndex(ref lhs, ref rhs) => {       // lhs[rhs]
                if !self.walk_overloaded_operator(expr, &**lhs, vec![&**rhs], PassArgs::ByRef) {
                    self.select_from_expr(&**lhs);
                    self.consume_expr(&**rhs);
                }
            }

            ast::ExprSlice(ref base, ref start, ref end, _) => {    // base[start..end]
                let args = match (start, end) {
                    (&Some(ref e1), &Some(ref e2)) => vec![&**e1, &**e2],
                    (&Some(ref e), &None) => vec![&**e],
                    (&None, &Some(ref e)) => vec![&**e],
                    (&None, &None) => Vec::new()
                };
                let overloaded =
                    self.walk_overloaded_operator(expr, &**base, args, PassArgs::ByRef);
                assert!(overloaded);
            }

            ast::ExprCall(ref callee, ref args) => {    // callee(args)
                self.walk_callee(expr, &**callee);
                self.consume_exprs(args);
            }

            ast::ExprMethodCall(_, _, ref args) => { // callee.m(args)
                self.consume_exprs(args);
            }

            ast::ExprStruct(_, ref fields, ref opt_with) => {
                self.walk_struct_expr(expr, fields, opt_with);
            }

            ast::ExprTup(ref exprs) => {
                self.consume_exprs(exprs);
            }

            ast::ExprIf(ref cond_expr, ref then_blk, ref opt_else_expr) => {
                self.consume_expr(&**cond_expr);
                self.walk_block(&**then_blk);
                for else_expr in opt_else_expr.iter() {
                    self.consume_expr(&**else_expr);
                }
            }

            ast::ExprIfLet(..) => {
                self.tcx().sess.span_bug(expr.span, "non-desugared ExprIfLet");
            }

            ast::ExprMatch(ref discr, ref arms, _) => {
                let discr_cmt = return_if_err!(self.mc.cat_expr(&**discr));
                self.borrow_expr(&**discr, ty::ReEmpty, ty::ImmBorrow, MatchDiscriminant);

                // treatment of the discriminant is handled while walking the arms.
                for arm in arms.iter() {
                    let mode = self.arm_move_mode(discr_cmt.clone(), arm);
                    let mode = mode.match_mode();
                    self.walk_arm(discr_cmt.clone(), arm, mode);
                }
            }

            ast::ExprVec(ref exprs) => {
                self.consume_exprs(exprs);
            }

            ast::ExprAddrOf(m, ref base) => {   // &base
                // make sure that the thing we are pointing out stays valid
                // for the lifetime `scope_r` of the resulting ptr:
                let expr_ty = ty::expr_ty(self.tcx(), expr);
                let r = ty::ty_region(self.tcx(), expr.span, expr_ty);
                let bk = ty::BorrowKind::from_mutbl(m);
                self.borrow_expr(&**base, r, bk, AddrOf);
            }

            ast::ExprInlineAsm(ref ia) => {
                for &(_, ref input) in ia.inputs.iter() {
                    self.consume_expr(&**input);
                }

                for &(_, ref output, is_rw) in ia.outputs.iter() {
                    self.mutate_expr(expr, &**output,
                                           if is_rw { WriteAndRead } else { JustWrite });
                }
            }

            ast::ExprBreak(..) |
            ast::ExprAgain(..) |
            ast::ExprLit(..) => {}

            ast::ExprLoop(ref blk, _) => {
                self.walk_block(&**blk);
            }

            ast::ExprWhile(ref cond_expr, ref blk, _) => {
                self.consume_expr(&**cond_expr);
                self.walk_block(&**blk);
            }

            ast::ExprWhileLet(..) => {
                self.tcx().sess.span_bug(expr.span, "non-desugared ExprWhileLet");
            }

            ast::ExprForLoop(ref pat, ref head, ref blk, _) => {
                // The pattern lives as long as the block.
                debug!("walk_expr for loop case: blk id={}", blk.id);
                self.consume_expr(&**head);

                // Fetch the type of the value that the iteration yields to
                // produce the pattern's categorized mutable type.
                let pattern_type = return_if_err!(self.typer.node_ty(pat.id));
                let blk_scope = region::CodeExtent::from_node_id(blk.id);
                let pat_cmt = self.mc.cat_rvalue(pat.id,
                                                 pat.span,
                                                 ty::ReScope(blk_scope),
                                                 pattern_type);
                self.walk_irrefutable_pat(pat_cmt, &**pat);

                self.walk_block(&**blk);
            }

            ast::ExprUnary(op, ref lhs) => {
                let pass_args = if ast_util::is_by_value_unop(op) {
                    PassArgs::ByValue
                } else {
                    PassArgs::ByRef
                };

                if !self.walk_overloaded_operator(expr, &**lhs, Vec::new(), pass_args) {
                    self.consume_expr(&**lhs);
                }
            }

            ast::ExprBinary(op, ref lhs, ref rhs) => {
                let pass_args = if ast_util::is_by_value_binop(op) {
                    PassArgs::ByValue
                } else {
                    PassArgs::ByRef
                };

                if !self.walk_overloaded_operator(expr, &**lhs, vec![&**rhs], pass_args) {
                    self.consume_expr(&**lhs);
                    self.consume_expr(&**rhs);
                }
            }

            ast::ExprBlock(ref blk) => {
                self.walk_block(&**blk);
            }

            ast::ExprRet(ref opt_expr) => {
                for expr in opt_expr.iter() {
                    self.consume_expr(&**expr);
                }
            }

            ast::ExprAssign(ref lhs, ref rhs) => {
                self.mutate_expr(expr, &**lhs, JustWrite);
                self.consume_expr(&**rhs);
            }

            ast::ExprCast(ref base, _) => {
                self.consume_expr(&**base);
            }

            ast::ExprAssignOp(_, ref lhs, ref rhs) => {
                // This will have to change if/when we support
                // overloaded operators for `+=` and so forth.
                self.mutate_expr(expr, &**lhs, WriteAndRead);
                self.consume_expr(&**rhs);
            }

            ast::ExprRepeat(ref base, ref count) => {
                self.consume_expr(&**base);
                self.consume_expr(&**count);
            }

            ast::ExprClosure(..) => {
                self.walk_captures(expr)
            }

            ast::ExprBox(ref place, ref base) => {
                match *place {
                    Some(ref place) => self.consume_expr(&**place),
                    None => {}
                }
                self.consume_expr(&**base);
            }

            ast::ExprMac(..) => {
                self.tcx().sess.span_bug(
                    expr.span,
                    "macro expression remains after expansion");
            }
        }
    }

    fn walk_callee(&mut self, call: &ast::Expr, callee: &ast::Expr) {
        let callee_ty = ty::expr_ty_adjusted(self.tcx(), callee);
        debug!("walk_callee: callee={} callee_ty={}",
               callee.repr(self.tcx()), callee_ty.repr(self.tcx()));
        let call_scope = region::CodeExtent::from_node_id(call.id);
        match callee_ty.sty {
            ty::ty_bare_fn(..) => {
                self.consume_expr(callee);
            }
            ty::ty_closure(ref f) => {
                match f.onceness {
                    ast::Many => {
                        self.borrow_expr(callee,
                                         ty::ReScope(call_scope),
                                         ty::UniqueImmBorrow,
                                         ClosureInvocation);
                    }
                    ast::Once => {
                        self.consume_expr(callee);
                    }
                }
            }
            _ => {
                let overloaded_call_type =
                    match self.tcx()
                              .method_map
                              .borrow()
                              .get(&MethodCall::expr(call.id)) {
                    Some(ref method_callee) => {
                        OverloadedCallType::from_method_origin(
                            self.tcx(),
                            &method_callee.origin)
                    }
                    None => {
                        self.tcx().sess.span_bug(
                            callee.span,
                            format!("unexpected callee type {}",
                                    callee_ty.repr(self.tcx())).as_slice())
                    }
                };
                match overloaded_call_type {
                    FnMutOverloadedCall => {
                        self.borrow_expr(callee,
                                         ty::ReScope(call_scope),
                                         ty::MutBorrow,
                                         ClosureInvocation);
                    }
                    FnOverloadedCall => {
                        self.borrow_expr(callee,
                                         ty::ReScope(call_scope),
                                         ty::ImmBorrow,
                                         ClosureInvocation);
                    }
                    FnOnceOverloadedCall => self.consume_expr(callee),
                }
            }
        }
    }

    fn walk_stmt(&mut self, stmt: &ast::Stmt) {
        match stmt.node {
            ast::StmtDecl(ref decl, _) => {
                match decl.node {
                    ast::DeclLocal(ref local) => {
                        self.walk_local(&**local);
                    }

                    ast::DeclItem(_) => {
                        // we don't visit nested items in this visitor,
                        // only the fn body we were given.
                    }
                }
            }

            ast::StmtExpr(ref expr, _) |
            ast::StmtSemi(ref expr, _) => {
                self.consume_expr(&**expr);
            }

            ast::StmtMac(..) => {
                self.tcx().sess.span_bug(stmt.span, "unexpanded stmt macro");
            }
        }
    }

    fn walk_local(&mut self, local: &ast::Local) {
        match local.init {
            None => {
                let delegate = &mut self.delegate;
                pat_util::pat_bindings(&self.typer.tcx().def_map, &*local.pat,
                                       |_, id, span, _| {
                    delegate.decl_without_init(id, span);
                })
            }

            Some(ref expr) => {
                // Variable declarations with
                // initializers are considered
                // "assigns", which is handled by
                // `walk_pat`:
                self.walk_expr(&**expr);
                let init_cmt = return_if_err!(self.mc.cat_expr(&**expr));
                self.walk_irrefutable_pat(init_cmt, &*local.pat);
            }
        }
    }

    /// Indicates that the value of `blk` will be consumed, meaning either copied or moved
    /// depending on its type.
    fn walk_block(&mut self, blk: &ast::Block) {
        debug!("walk_block(blk.id={})", blk.id);

        for stmt in blk.stmts.iter() {
            self.walk_stmt(&**stmt);
        }

        for tail_expr in blk.expr.iter() {
            self.consume_expr(&**tail_expr);
        }
    }

    fn walk_struct_expr(&mut self,
                        _expr: &ast::Expr,
                        fields: &Vec<ast::Field>,
                        opt_with: &Option<P<ast::Expr>>) {
        // Consume the expressions supplying values for each field.
        for field in fields.iter() {
            self.consume_expr(&*field.expr);
        }

        let with_expr = match *opt_with {
            Some(ref w) => &**w,
            None => { return; }
        };

        let with_cmt = return_if_err!(self.mc.cat_expr(&*with_expr));

        // Select just those fields of the `with`
        // expression that will actually be used
        let with_fields = match with_cmt.ty.sty {
            ty::ty_struct(did, ref substs) => {
                ty::struct_fields(self.tcx(), did, substs)
            }
            _ => {
                self.tcx().sess.span_bug(
                    with_expr.span,
                    "with expression doesn't evaluate to a struct");
            }
        };

        // Consume those fields of the with expression that are needed.
        for with_field in with_fields.iter() {
            if !contains_field_named(with_field, fields) {
                let cmt_field = self.mc.cat_field(&*with_expr,
                                                  with_cmt.clone(),
                                                  with_field.name,
                                                  with_field.mt.ty);
                self.delegate_consume(with_expr.id, with_expr.span, cmt_field);
            }
        }

        // walk the with expression so that complex expressions
        // are properly handled.
        self.walk_expr(with_expr);

        fn contains_field_named(field: &ty::field,
                                fields: &Vec<ast::Field>)
                                -> bool
        {
            fields.iter().any(
                |f| f.ident.node.name == field.name)
        }
    }

    // Invoke the appropriate delegate calls for anything that gets
    // consumed or borrowed as part of the automatic adjustment
    // process.
    fn walk_adjustment(&mut self, expr: &ast::Expr) {
        let typer = self.typer;
        match typer.adjustments().borrow().get(&expr.id) {
            None => { }
            Some(adjustment) => {
                match *adjustment {
                    ty::AdjustAddEnv(..) => {
                        // Creating a closure consumes the input and stores it
                        // into the resulting rvalue.
                        debug!("walk_adjustment(AutoAddEnv)");
                        let cmt_unadjusted =
                            return_if_err!(self.mc.cat_expr_unadjusted(expr));
                        self.delegate_consume(expr.id, expr.span, cmt_unadjusted);
                    }
                    ty::AdjustDerefRef(ty::AutoDerefRef {
                        autoref: ref opt_autoref,
                        autoderefs: n
                    }) => {
                        self.walk_autoderefs(expr, n);

                        match *opt_autoref {
                            None => { }
                            Some(ref r) => {
                                self.walk_autoref(expr, r, n);
                            }
                        }
                    }
                }
            }
        }
    }

    /// Autoderefs for overloaded Deref calls in fact reference their receiver. That is, if we have
    /// `(*x)` where `x` is of type `Rc<T>`, then this in fact is equivalent to `x.deref()`. Since
    /// `deref()` is declared with `&self`, this is an autoref of `x`.
    fn walk_autoderefs(&mut self,
                       expr: &ast::Expr,
                       autoderefs: uint) {
        debug!("walk_autoderefs expr={} autoderefs={}", expr.repr(self.tcx()), autoderefs);

        for i in range(0, autoderefs) {
            let deref_id = ty::MethodCall::autoderef(expr.id, i);
            match self.typer.node_method_ty(deref_id) {
                None => {}
                Some(method_ty) => {
                    let cmt = return_if_err!(self.mc.cat_expr_autoderefd(expr, i));
                    let self_ty = ty::ty_fn_args(method_ty)[0];
                    let (m, r) = match self_ty.sty {
                        ty::ty_rptr(r, ref m) => (m.mutbl, r),
                        _ => self.tcx().sess.span_bug(expr.span,
                                format!("bad overloaded deref type {}",
                                    method_ty.repr(self.tcx())).as_slice())
                    };
                    let bk = ty::BorrowKind::from_mutbl(m);
                    self.delegate.borrow(expr.id, expr.span, cmt,
                                         r, bk, AutoRef);
                }
            }
        }
    }

    fn walk_autoref(&mut self,
                    expr: &ast::Expr,
                    autoref: &ty::AutoRef,
                    n: uint) {
        debug!("walk_autoref expr={}", expr.repr(self.tcx()));

        // Match for unique trait coercions first, since we don't need the
        // call to cat_expr_autoderefd.
        match *autoref {
            ty::AutoUnsizeUniq(ty::UnsizeVtable(..)) |
            ty::AutoUnsize(ty::UnsizeVtable(..)) => {
                assert!(n == 1, format!("Expected exactly 1 deref with Uniq \
                                         AutoRefs, found: {}", n));
                let cmt_unadjusted =
                    return_if_err!(self.mc.cat_expr_unadjusted(expr));
                self.delegate_consume(expr.id, expr.span, cmt_unadjusted);
                return;
            }
            _ => {}
        }

        let cmt_derefd = return_if_err!(
            self.mc.cat_expr_autoderefd(expr, n));
        debug!("walk_adjustment: cmt_derefd={}",
               cmt_derefd.repr(self.tcx()));

        match *autoref {
            ty::AutoPtr(r, m, _) => {
                self.delegate.borrow(expr.id,
                                     expr.span,
                                     cmt_derefd,
                                     r,
                                     ty::BorrowKind::from_mutbl(m),
                                     AutoRef);
            }
            ty::AutoUnsizeUniq(_) | ty::AutoUnsize(_) | ty::AutoUnsafe(..) => {}
        }
    }

    fn walk_overloaded_operator(&mut self,
                                expr: &ast::Expr,
                                receiver: &ast::Expr,
                                rhs: Vec<&ast::Expr>,
                                pass_args: PassArgs)
                                -> bool
    {
        if !self.typer.is_method_call(expr.id) {
            return false;
        }

        match pass_args {
            PassArgs::ByValue => {
                self.consume_expr(receiver);
                for &arg in rhs.iter() {
                    self.consume_expr(arg);
                }

                return true;
            },
            PassArgs::ByRef => {},
        }

        self.walk_expr(receiver);

        // Arguments (but not receivers) to overloaded operator
        // methods are implicitly autoref'd which sadly does not use
        // adjustments, so we must hardcode the borrow here.

        let r = ty::ReScope(region::CodeExtent::from_node_id(expr.id));
        let bk = ty::ImmBorrow;

        for &arg in rhs.iter() {
            self.borrow_expr(arg, r, bk, OverloadedOperator);
        }
        return true;
    }

    fn arm_move_mode(&mut self, discr_cmt: mc::cmt<'tcx>, arm: &ast::Arm) -> TrackMatchMode {
        let mut mode = Unknown;
        for pat in arm.pats.iter() {
            self.determine_pat_move_mode(discr_cmt.clone(), &**pat, &mut mode);
        }
        mode
    }

    fn walk_arm(&mut self, discr_cmt: mc::cmt<'tcx>, arm: &ast::Arm, mode: MatchMode) {
        for pat in arm.pats.iter() {
            self.walk_pat(discr_cmt.clone(), &**pat, mode);
        }

        for guard in arm.guard.iter() {
            self.consume_expr(&**guard);
        }

        self.consume_expr(&*arm.body);
    }

    /// Walks an pat that occurs in isolation (i.e. top-level of fn
    /// arg or let binding.  *Not* a match arm or nested pat.)
    fn walk_irrefutable_pat(&mut self, cmt_discr: mc::cmt<'tcx>, pat: &ast::Pat) {
        let mut mode = Unknown;
        self.determine_pat_move_mode(cmt_discr.clone(), pat, &mut mode);
        let mode = mode.match_mode();
        self.walk_pat(cmt_discr, pat, mode);
    }

    /// Identifies any bindings within `pat` and accumulates within
    /// `mode` whether the overall pattern/match structure is a move,
    /// copy, or borrow.
    fn determine_pat_move_mode(&mut self,
                               cmt_discr: mc::cmt<'tcx>,
                               pat: &ast::Pat,
                               mode: &mut TrackMatchMode) {
        debug!("determine_pat_move_mode cmt_discr={} pat={}", cmt_discr.repr(self.tcx()),
               pat.repr(self.tcx()));
        return_if_err!(self.mc.cat_pattern(cmt_discr, pat, |_mc, cmt_pat, pat| {
            let tcx = self.typer.tcx();
            let def_map = &self.typer.tcx().def_map;
            if pat_util::pat_is_binding(def_map, pat) {
                match pat.node {
                    ast::PatIdent(ast::BindByRef(_), _, _) =>
                        mode.lub(BorrowingMatch),
                    ast::PatIdent(ast::BindByValue(_), _, _) => {
                        match copy_or_move(tcx,
                                           cmt_pat.ty,
                                           &self.param_env,
                                           PatBindingMove) {
                            Copy => mode.lub(CopyingMatch),
                            Move(_) => mode.lub(MovingMatch),
                        }
                    }
                    _ => {
                        tcx.sess.span_bug(
                            pat.span,
                            "binding pattern not an identifier");
                    }
                }
            }
        }));
    }

    /// The core driver for walking a pattern; `match_mode` must be
    /// established up front, e.g. via `determine_pat_move_mode` (see
    /// also `walk_irrefutable_pat` for patterns that stand alone).
    fn walk_pat(&mut self,
                cmt_discr: mc::cmt<'tcx>,
                pat: &ast::Pat,
                match_mode: MatchMode) {
        debug!("walk_pat cmt_discr={} pat={}", cmt_discr.repr(self.tcx()),
               pat.repr(self.tcx()));

        let mc = &self.mc;
        let typer = self.typer;
        let tcx = typer.tcx();
        let def_map = &self.typer.tcx().def_map;
        let delegate = &mut self.delegate;
        let param_env = &mut self.param_env;
        return_if_err!(mc.cat_pattern(cmt_discr.clone(), pat, |mc, cmt_pat, pat| {
            if pat_util::pat_is_binding(def_map, pat) {
                let tcx = typer.tcx();

                debug!("binding cmt_pat={} pat={} match_mode={}",
                       cmt_pat.repr(tcx),
                       pat.repr(tcx),
                       match_mode);

                // pat_ty: the type of the binding being produced.
                let pat_ty = return_if_err!(typer.node_ty(pat.id));

                // Each match binding is effectively an assignment to the
                // binding being produced.
                let def = def_map.borrow()[pat.id].clone();
                match mc.cat_def(pat.id, pat.span, pat_ty, def) {
                    Ok(binding_cmt) => {
                        delegate.mutate(pat.id, pat.span, binding_cmt, Init);
                    }
                    Err(_) => { }
                }

                // It is also a borrow or copy/move of the value being matched.
                match pat.node {
                    ast::PatIdent(ast::BindByRef(m), _, _) => {
                        let (r, bk) = {
                            (ty::ty_region(tcx, pat.span, pat_ty),
                             ty::BorrowKind::from_mutbl(m))
                        };
                        delegate.borrow(pat.id, pat.span, cmt_pat,
                                             r, bk, RefBinding);
                    }
                    ast::PatIdent(ast::BindByValue(_), _, _) => {
                        let mode = copy_or_move(typer.tcx(),
                                                cmt_pat.ty,
                                                param_env,
                                                PatBindingMove);
                        debug!("walk_pat binding consuming pat");
                        delegate.consume_pat(pat, cmt_pat, mode);
                    }
                    _ => {
                        typer.tcx().sess.span_bug(
                            pat.span,
                            "binding pattern not an identifier");
                    }
                }
            } else {
                match pat.node {
                    ast::PatVec(_, Some(ref slice_pat), _) => {
                        // The `slice_pat` here creates a slice into
                        // the original vector.  This is effectively a
                        // borrow of the elements of the vector being
                        // matched.

                        let (slice_cmt, slice_mutbl, slice_r) = {
                            match mc.cat_slice_pattern(cmt_pat, &**slice_pat) {
                                Ok(v) => v,
                                Err(()) => {
                                    tcx.sess.span_bug(slice_pat.span,
                                                      "Err from mc")
                                }
                            }
                        };

                        // Note: We declare here that the borrow
                        // occurs upon entering the `[...]`
                        // pattern. This implies that something like
                        // `[a, ..b]` where `a` is a move is illegal,
                        // because the borrow is already in effect.
                        // In fact such a move would be safe-ish, but
                        // it effectively *requires* that we use the
                        // nulling out semantics to indicate when a
                        // value has been moved, which we are trying
                        // to move away from.  Otherwise, how can we
                        // indicate that the first element in the
                        // vector has been moved?  Eventually, we
                        // could perhaps modify this rule to permit
                        // `[..a, b]` where `b` is a move, because in
                        // that case we can adjust the length of the
                        // original vec accordingly, but we'd have to
                        // make trans do the right thing, and it would
                        // only work for `~` vectors. It seems simpler
                        // to just require that people call
                        // `vec.pop()` or `vec.unshift()`.
                        let slice_bk = ty::BorrowKind::from_mutbl(slice_mutbl);
                        delegate.borrow(pat.id, pat.span,
                                        slice_cmt, slice_r,
                                        slice_bk, RefBinding);
                    }
                    _ => { }
                }
            }
        }));

        // Do a second pass over the pattern, calling `matched_pat` on
        // the interior nodes (enum variants and structs), as opposed
        // to the above loop's visit of than the bindings that form
        // the leaves of the pattern tree structure.
        return_if_err!(mc.cat_pattern(cmt_discr, pat, |mc, cmt_pat, pat| {
            let def_map = def_map.borrow();
            let tcx = typer.tcx();

            match pat.node {
                ast::PatEnum(_, _) | ast::PatIdent(_, _, None) | ast::PatStruct(..) => {
                    match def_map.get(&pat.id) {
                        None => {
                            // no definition found: pat is not a
                            // struct or enum pattern.
                        }

                        Some(&def::DefVariant(enum_did, variant_did, _is_struct)) => {
                            let downcast_cmt =
                                if ty::enum_is_univariant(tcx, enum_did) {
                                    cmt_pat
                                } else {
                                    let cmt_pat_ty = cmt_pat.ty;
                                    mc.cat_downcast(pat, cmt_pat, cmt_pat_ty, variant_did)
                                };

                            debug!("variant downcast_cmt={} pat={}",
                                   downcast_cmt.repr(tcx),
                                   pat.repr(tcx));

                            delegate.matched_pat(pat, downcast_cmt, match_mode);
                        }

                        Some(&def::DefStruct(..)) | Some(&def::DefTy(_, false)) => {
                            // A struct (in either the value or type
                            // namespace; we encounter the former on
                            // e.g. patterns for unit structs).

                            debug!("struct cmt_pat={} pat={}",
                                   cmt_pat.repr(tcx),
                                   pat.repr(tcx));

                            delegate.matched_pat(pat, cmt_pat, match_mode);
                        }

                        Some(&def::DefConst(..)) |
                        Some(&def::DefLocal(..)) => {
                            // This is a leaf (i.e. identifier binding
                            // or constant value to match); thus no
                            // `matched_pat` call.
                        }

                        Some(def @ &def::DefTy(_, true)) => {
                            // An enum's type -- should never be in a
                            // pattern.

                            let msg = format!("Pattern has unexpected type: {}", def);
                            tcx.sess.span_bug(pat.span, msg.as_slice())
                        }

                        Some(def) => {
                            // Remaining cases are e.g. DefFn, to
                            // which identifiers within patterns
                            // should not resolve.

                            let msg = format!("Pattern has unexpected def: {}", def);
                            tcx.sess.span_bug(pat.span, msg.as_slice())
                        }
                    }
                }

                ast::PatIdent(_, _, Some(_)) => {
                    // Do nothing; this is a binding (not a enum
                    // variant or struct), and the cat_pattern call
                    // will visit the substructure recursively.
                }

                ast::PatWild(_) | ast::PatTup(..) | ast::PatBox(..) |
                ast::PatRegion(..) | ast::PatLit(..) | ast::PatRange(..) |
                ast::PatVec(..) | ast::PatMac(..) => {
                    // Similarly, each of these cases does not
                    // correspond to a enum variant or struct, so we
                    // do not do any `matched_pat` calls for these
                    // cases either.
                }
            }
        }));
    }

    fn walk_captures(&mut self, closure_expr: &ast::Expr) {
        debug!("walk_captures({})", closure_expr.repr(self.tcx()));

        let tcx = self.typer.tcx();
        ty::with_freevars(tcx, closure_expr.id, |freevars| {
            match self.tcx().capture_mode(closure_expr.id) {
                ast::CaptureByRef => {
                    self.walk_by_ref_captures(closure_expr, freevars);
                }
                ast::CaptureByValue => {
                    self.walk_by_value_captures(closure_expr, freevars);
                }
            }
        });
    }

    fn walk_by_ref_captures(&mut self,
                            closure_expr: &ast::Expr,
                            freevars: &[ty::Freevar]) {
        for freevar in freevars.iter() {
            let id_var = freevar.def.def_id().node;
            let cmt_var = return_if_err!(self.cat_captured_var(closure_expr.id,
                                                               closure_expr.span,
                                                               freevar.def));

            // Lookup the kind of borrow the callee requires, as
            // inferred by regionbk
            let upvar_id = ty::UpvarId { var_id: id_var,
                                         closure_expr_id: closure_expr.id };
            let upvar_borrow = self.tcx().upvar_borrow_map.borrow()[upvar_id].clone();

            self.delegate.borrow(closure_expr.id,
                                 closure_expr.span,
                                 cmt_var,
                                 upvar_borrow.region,
                                 upvar_borrow.kind,
                                 ClosureCapture(freevar.span));
        }
    }

    fn walk_by_value_captures(&mut self,
                              closure_expr: &ast::Expr,
                              freevars: &[ty::Freevar]) {
        for freevar in freevars.iter() {
            let cmt_var = return_if_err!(self.cat_captured_var(closure_expr.id,
                                                               closure_expr.span,
                                                               freevar.def));
            let mode = copy_or_move(self.tcx(),
                                    cmt_var.ty,
                                    &self.param_env,
                                    CaptureMove);
            self.delegate.consume(closure_expr.id, freevar.span, cmt_var, mode);
        }
    }

    fn cat_captured_var(&mut self,
                        closure_id: ast::NodeId,
                        closure_span: Span,
                        upvar_def: def::Def)
                        -> mc::McResult<mc::cmt<'tcx>> {
        // Create the cmt for the variable being borrowed, from the
        // caller's perspective
        let var_id = upvar_def.def_id().node;
        let var_ty = try!(self.typer.node_ty(var_id));
        self.mc.cat_def(closure_id, closure_span, var_ty, upvar_def)
    }
}

fn copy_or_move<'tcx>(tcx: &ty::ctxt<'tcx>,
                      ty: Ty<'tcx>,
                      param_env: &ParameterEnvironment<'tcx>,
                      move_reason: MoveReason)
                      -> ConsumeMode {
    if ty::type_moves_by_default(tcx, ty, param_env) {
        Move(move_reason)
    } else {
        Copy
    }
}
<|MERGE_RESOLUTION|>--- conflicted
+++ resolved
@@ -128,19 +128,11 @@
     MovingMatch,
 }
 
-<<<<<<< HEAD
-impl kinds::Copy for MatchMode {}
-
-#[deriving(Copy,PartialEq,Show)]
+#[deriving(PartialEq,Show)]
 enum TrackMatchMode {
-    Unknown, Definite(MatchMode), Conflicting,
-=======
-#[deriving(PartialEq,Show)]
-enum TrackMatchMode<T> {
     Unknown,
     Definite(MatchMode),
     Conflicting,
->>>>>>> 8f51ad24
 }
 
 impl TrackMatchMode {

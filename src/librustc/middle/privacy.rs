--- conflicted
+++ resolved
@@ -290,15 +290,8 @@
                  method_num: method_num,
                  _
             }) |
-<<<<<<< HEAD
-            method_trait(trait_id, method_num) |
-            method_self(trait_id, method_num) |
-            method_super(trait_id, method_num) => {
-                if trait_id.crate == local_crate {
-=======
-            method_trait(trait_id, method_num, _) => {
+            method_trait(trait_id, method_num) => {
                 if trait_id.crate == LOCAL_CRATE {
->>>>>>> bbcce8d9
                     match tcx.items.find(&trait_id.node) {
                         Some(&node_item(item, _)) => {
                             match item.node {

// Copyright 2012-2014 The Rust Project Developers. See the COPYRIGHT
// file at the top-level directory of this distribution and at
// http://rust-lang.org/COPYRIGHT.
//
// Licensed under the Apache License, Version 2.0 <LICENSE-APACHE or
// http://www.apache.org/licenses/LICENSE-2.0> or the MIT license
// <LICENSE-MIT or http://opensource.org/licenses/MIT>, at your
// option. This file may not be copied, modified, or distributed
// except according to those terms.

#![allow(non_camel_case_types)]

use driver::session::Session;
use lint;
use metadata::csearch;
use metadata::decoder::{DefLike, DlDef, DlField, DlImpl};
use middle::def::*;
use middle::lang_items::LanguageItems;
use middle::pat_util::pat_bindings;
use middle::subst::{ParamSpace, FnSpace, TypeSpace};
use middle::ty::{ExplicitSelfCategory, StaticExplicitSelfCategory};
use middle::ty::{CaptureModeMap, Freevar, FreevarMap};
use util::nodemap::{NodeMap, NodeSet, DefIdSet, FnvHashMap};

use syntax::ast::{Arm, BindByRef, BindByValue, BindingMode, Block, Crate, CrateNum};
use syntax::ast::{DeclItem, DefId, Expr, ExprAgain, ExprBreak, ExprField};
use syntax::ast::{ExprFnBlock, ExprForLoop, ExprLoop, ExprWhile, ExprMethodCall};
use syntax::ast::{ExprPath, ExprProc, ExprStruct, ExprUnboxedFn, FnDecl};
use syntax::ast::{ForeignItem, ForeignItemFn, ForeignItemStatic, Generics};
use syntax::ast::{Ident, ImplItem, Item, ItemEnum, ItemFn, ItemForeignMod};
use syntax::ast::{ItemImpl, ItemMac, ItemMod, ItemStatic, ItemStruct};
use syntax::ast::{ItemTrait, ItemTy, LOCAL_CRATE, Local, ItemConst};
use syntax::ast::{MethodImplItem, Mod, Name, NamedField, NodeId};
use syntax::ast::{Pat, PatEnum, PatIdent, PatLit};
use syntax::ast::{PatRange, PatStruct, Path, PathListIdent, PathListMod};
use syntax::ast::{PolyTraitRef, PrimTy, Public, SelfExplicit, SelfStatic};
use syntax::ast::{RegionTyParamBound, StmtDecl, StructField};
use syntax::ast::{StructVariantKind, TraitRef, TraitTyParamBound};
use syntax::ast::{TupleVariantKind, Ty, TyBool, TyChar, TyClosure, TyF32};
use syntax::ast::{TyF64, TyFloat, TyI, TyI8, TyI16, TyI32, TyI64, TyInt};
use syntax::ast::{TyParam, TyParamBound, TyPath, TyPtr, TyProc, TyQPath};
use syntax::ast::{TyRptr, TyStr, TyU, TyU8, TyU16, TyU32, TyU64, TyUint};
use syntax::ast::{TypeImplItem, UnboxedFnTyParamBound, UnnamedField};
use syntax::ast::{Variant, ViewItem, ViewItemExternCrate};
use syntax::ast::{ViewItemUse, ViewPathGlob, ViewPathList, ViewPathSimple};
use syntax::ast::{Visibility};
use syntax::ast;
use syntax::ast_util::{PostExpansionMethod, local_def, walk_pat};
use syntax::ast_util;
use syntax::attr::AttrMetaMethods;
use syntax::ext::mtwt;
use syntax::parse::token::special_names;
use syntax::parse::token::special_idents;
use syntax::parse::token;
use syntax::codemap::{Span, DUMMY_SP, Pos};
use syntax::owned_slice::OwnedSlice;
use syntax::visit;
use syntax::visit::Visitor;

use std::collections::{HashMap, HashSet};
use std::collections::hash_map::{Occupied, Vacant};
use std::cell::{Cell, RefCell};
use std::mem::replace;
use std::rc::{Rc, Weak};
use std::uint;

// Definition mapping
pub type DefMap = RefCell<NodeMap<Def>>;

struct binding_info {
    span: Span,
    binding_mode: BindingMode,
}

// Map from the name in a pattern to its binding mode.
type BindingMap = HashMap<Name,binding_info>;

// Trait method resolution
pub type TraitMap = NodeMap<Vec<DefId> >;

// This is the replacement export map. It maps a module to all of the exports
// within.
pub type ExportMap2 = NodeMap<Vec<Export2>>;

pub struct Export2 {
    pub name: String,        // The name of the target.
    pub def_id: DefId,     // The definition of the target.
}

// This set contains all exported definitions from external crates. The set does
// not contain any entries from local crates.
pub type ExternalExports = DefIdSet;

// FIXME: dox
pub type LastPrivateMap = NodeMap<LastPrivate>;

#[deriving(Show)]
pub enum LastPrivate {
    LastMod(PrivateDep),
    // `use` directives (imports) can refer to two separate definitions in the
    // type and value namespaces. We record here the last private node for each
    // and whether the import is in fact used for each.
    // If the Option<PrivateDep> fields are None, it means there is no definition
    // in that namespace.
    LastImport{pub value_priv: Option<PrivateDep>,
               pub value_used: ImportUse,
               pub type_priv: Option<PrivateDep>,
               pub type_used: ImportUse},
}

#[deriving(Show)]
pub enum PrivateDep {
    AllPublic,
    DependsOn(DefId),
}

// How an import is used.
#[deriving(PartialEq, Show)]
pub enum ImportUse {
    Unused,       // The import is not used.
    Used,         // The import is used.
}

impl LastPrivate {
    fn or(self, other: LastPrivate) -> LastPrivate {
        match (self, other) {
            (me, LastMod(AllPublic)) => me,
            (_, other) => other,
        }
    }
}

#[deriving(PartialEq)]
enum PatternBindingMode {
    RefutableMode,
    LocalIrrefutableMode,
    ArgumentIrrefutableMode,
}

#[deriving(PartialEq, Eq, Hash, Show)]
enum Namespace {
    TypeNS,
    ValueNS
}

#[deriving(PartialEq)]
enum NamespaceError {
    NoError,
    ModuleError,
    TypeError,
    ValueError
}

/// A NamespaceResult represents the result of resolving an import in
/// a particular namespace. The result is either definitely-resolved,
/// definitely- unresolved, or unknown.
#[deriving(Clone)]
enum NamespaceResult {
    /// Means that resolve hasn't gathered enough information yet to determine
    /// whether the name is bound in this namespace. (That is, it hasn't
    /// resolved all `use` directives yet.)
    UnknownResult,
    /// Means that resolve has determined that the name is definitely
    /// not bound in the namespace.
    UnboundResult,
    /// Means that resolve has determined that the name is bound in the Module
    /// argument, and specified by the NameBindings argument.
    BoundResult(Rc<Module>, Rc<NameBindings>)
}

impl NamespaceResult {
    fn is_unknown(&self) -> bool {
        match *self {
            UnknownResult => true,
            _ => false
        }
    }
    fn is_unbound(&self) -> bool {
        match *self {
            UnboundResult => true,
            _ => false
        }
    }
}

enum NameDefinition {
    NoNameDefinition,           //< The name was unbound.
    ChildNameDefinition(Def, LastPrivate), //< The name identifies an immediate child.
    ImportNameDefinition(Def, LastPrivate) //< The name identifies an import.
}

impl<'a, 'v> Visitor<'v> for Resolver<'a> {
    fn visit_item(&mut self, item: &Item) {
        self.resolve_item(item);
    }
    fn visit_arm(&mut self, arm: &Arm) {
        self.resolve_arm(arm);
    }
    fn visit_block(&mut self, block: &Block) {
        self.resolve_block(block);
    }
    fn visit_expr(&mut self, expr: &Expr) {
        self.resolve_expr(expr);
    }
    fn visit_local(&mut self, local: &Local) {
        self.resolve_local(local);
    }
    fn visit_ty(&mut self, ty: &Ty) {
        self.resolve_type(ty);
    }
}

/// Contains data for specific types of import directives.
enum ImportDirectiveSubclass {
    SingleImport(Name /* target */, Name /* source */),
    GlobImport
}

/// The context that we thread through while building the reduced graph.
#[deriving(Clone)]
enum ReducedGraphParent {
    ModuleReducedGraphParent(Rc<Module>)
}

impl ReducedGraphParent {
    fn module(&self) -> Rc<Module> {
        match *self {
            ModuleReducedGraphParent(ref m) => {
                m.clone()
            }
        }
    }
}

type ErrorMessage = Option<(Span, String)>;

enum ResolveResult<T> {
    Failed(ErrorMessage),   // Failed to resolve the name, optional helpful error message.
    Indeterminate,          // Couldn't determine due to unresolved globs.
    Success(T)              // Successfully resolved the import.
}

impl<T> ResolveResult<T> {
    fn indeterminate(&self) -> bool {
        match *self { Indeterminate => true, _ => false }
    }
}

enum FallbackSuggestion {
    NoSuggestion,
    Field,
    Method,
    TraitItem,
    StaticMethod(String),
    TraitMethod(String),
}

enum TypeParameters<'a> {
    NoTypeParameters,
    HasTypeParameters(
        // Type parameters.
        &'a Generics,

        // Identifies the things that these parameters
        // were declared on (type, fn, etc)
        ParamSpace,

        // ID of the enclosing item.
        NodeId,

        // The kind of the rib used for type parameters.
        RibKind)
}

// The rib kind controls the translation of local
// definitions (`DefLocal`) to upvars (`DefUpvar`).

enum RibKind {
    // No translation needs to be applied.
    NormalRibKind,

    // We passed through a closure scope at the given node ID.
    // Translate upvars as appropriate.
    ClosureRibKind(NodeId /* func id */, NodeId /* body id if proc or unboxed */),

    // We passed through an impl or trait and are now in one of its
    // methods. Allow references to ty params that impl or trait
    // binds. Disallow any other upvars (including other ty params that are
    // upvars).
              // parent;   method itself
    MethodRibKind(NodeId, MethodSort),

    // We passed through an item scope. Disallow upvars.
    ItemRibKind,

    // We're in a constant item. Can't refer to dynamic stuff.
    ConstantItemRibKind
}

// Methods can be required or provided. RequiredMethod methods only occur in traits.
enum MethodSort {
    RequiredMethod,
    ProvidedMethod(NodeId)
}

enum UseLexicalScopeFlag {
    DontUseLexicalScope,
    UseLexicalScope
}

enum ModulePrefixResult {
    NoPrefixFound,
    PrefixFound(Rc<Module>, uint)
}

#[deriving(Clone, Eq, PartialEq)]
pub enum TraitItemKind {
    NonstaticMethodTraitItemKind,
    StaticMethodTraitItemKind,
    TypeTraitItemKind,
}

impl TraitItemKind {
    pub fn from_explicit_self_category(explicit_self_category:
                                       ExplicitSelfCategory)
                                       -> TraitItemKind {
        if explicit_self_category == StaticExplicitSelfCategory {
            StaticMethodTraitItemKind
        } else {
            NonstaticMethodTraitItemKind
        }
    }
}

#[deriving(PartialEq)]
enum NameSearchType {
    /// We're doing a name search in order to resolve a `use` directive.
    ImportSearch,

    /// We're doing a name search in order to resolve a path type, a path
    /// expression, or a path pattern.
    PathSearch,
}

enum BareIdentifierPatternResolution {
    FoundStructOrEnumVariant(Def, LastPrivate),
    FoundConst(Def, LastPrivate),
    BareIdentifierPatternUnresolved
}

// Specifies how duplicates should be handled when adding a child item if
// another item exists with the same name in some namespace.
#[deriving(PartialEq)]
enum DuplicateCheckingMode {
    ForbidDuplicateModules,
    ForbidDuplicateTypesAndModules,
    ForbidDuplicateValues,
    ForbidDuplicateTypesAndValues,
    OverwriteDuplicates
}

/// One local scope.
struct Rib {
    bindings: HashMap<Name, DefLike>,
    kind: RibKind,
}

impl Rib {
    fn new(kind: RibKind) -> Rib {
        Rib {
            bindings: HashMap::new(),
            kind: kind
        }
    }
}

/// One import directive.
struct ImportDirective {
    module_path: Vec<Name>,
    subclass: ImportDirectiveSubclass,
    span: Span,
    id: NodeId,
    is_public: bool, // see note in ImportResolution about how to use this
    shadowable: bool,
}

impl ImportDirective {
    fn new(module_path: Vec<Name> ,
           subclass: ImportDirectiveSubclass,
           span: Span,
           id: NodeId,
           is_public: bool,
           shadowable: bool)
           -> ImportDirective {
        ImportDirective {
            module_path: module_path,
            subclass: subclass,
            span: span,
            id: id,
            is_public: is_public,
            shadowable: shadowable,
        }
    }
}

/// The item that an import resolves to.
#[deriving(Clone)]
struct Target {
    target_module: Rc<Module>,
    bindings: Rc<NameBindings>,
    shadowable: bool,
}

impl Target {
    fn new(target_module: Rc<Module>,
           bindings: Rc<NameBindings>,
           shadowable: bool)
           -> Target {
        Target {
            target_module: target_module,
            bindings: bindings,
            shadowable: shadowable,
        }
    }
}

/// An ImportResolution represents a particular `use` directive.
struct ImportResolution {
    /// Whether this resolution came from a `use` or a `pub use`. Note that this
    /// should *not* be used whenever resolution is being performed, this is
    /// only looked at for glob imports statements currently. Privacy testing
    /// occurs during a later phase of compilation.
    is_public: bool,

    // The number of outstanding references to this name. When this reaches
    // zero, outside modules can count on the targets being correct. Before
    // then, all bets are off; future imports could override this name.
    outstanding_references: uint,

    /// The value that this `use` directive names, if there is one.
    value_target: Option<Target>,
    /// The source node of the `use` directive leading to the value target
    /// being non-none
    value_id: NodeId,

    /// The type that this `use` directive names, if there is one.
    type_target: Option<Target>,
    /// The source node of the `use` directive leading to the type target
    /// being non-none
    type_id: NodeId,
}

impl ImportResolution {
    fn new(id: NodeId, is_public: bool) -> ImportResolution {
        ImportResolution {
            type_id: id,
            value_id: id,
            outstanding_references: 0,
            value_target: None,
            type_target: None,
            is_public: is_public,
        }
    }

    fn target_for_namespace(&self, namespace: Namespace)
                                -> Option<Target> {
        match namespace {
            TypeNS  => self.type_target.clone(),
            ValueNS => self.value_target.clone(),
        }
    }

    fn id(&self, namespace: Namespace) -> NodeId {
        match namespace {
            TypeNS  => self.type_id,
            ValueNS => self.value_id,
        }
    }
}

/// The link from a module up to its nearest parent node.
#[deriving(Clone)]
enum ParentLink {
    NoParentLink,
    ModuleParentLink(Weak<Module>, Name),
    BlockParentLink(Weak<Module>, NodeId)
}

/// The type of module this is.
#[deriving(PartialEq)]
enum ModuleKind {
    NormalModuleKind,
    TraitModuleKind,
    ImplModuleKind,
    EnumModuleKind,
    AnonymousModuleKind,
}

/// One node in the tree of modules.
struct Module {
    parent_link: ParentLink,
    def_id: Cell<Option<DefId>>,
    kind: Cell<ModuleKind>,
    is_public: bool,

    children: RefCell<HashMap<Name, Rc<NameBindings>>>,
    imports: RefCell<Vec<ImportDirective>>,

    // The external module children of this node that were declared with
    // `extern crate`.
    external_module_children: RefCell<HashMap<Name, Rc<Module>>>,

    // The anonymous children of this node. Anonymous children are pseudo-
    // modules that are implicitly created around items contained within
    // blocks.
    //
    // For example, if we have this:
    //
    //  fn f() {
    //      fn g() {
    //          ...
    //      }
    //  }
    //
    // There will be an anonymous module created around `g` with the ID of the
    // entry block for `f`.
    anonymous_children: RefCell<NodeMap<Rc<Module>>>,

    // The status of resolving each import in this module.
    import_resolutions: RefCell<HashMap<Name, ImportResolution>>,

    // The number of unresolved globs that this module exports.
    glob_count: Cell<uint>,

    // The index of the import we're resolving.
    resolved_import_count: Cell<uint>,

    // Whether this module is populated. If not populated, any attempt to
    // access the children must be preceded with a
    // `populate_module_if_necessary` call.
    populated: Cell<bool>,
}

impl Module {
    fn new(parent_link: ParentLink,
           def_id: Option<DefId>,
           kind: ModuleKind,
           external: bool,
           is_public: bool)
           -> Module {
        Module {
            parent_link: parent_link,
            def_id: Cell::new(def_id),
            kind: Cell::new(kind),
            is_public: is_public,
            children: RefCell::new(HashMap::new()),
            imports: RefCell::new(Vec::new()),
            external_module_children: RefCell::new(HashMap::new()),
            anonymous_children: RefCell::new(NodeMap::new()),
            import_resolutions: RefCell::new(HashMap::new()),
            glob_count: Cell::new(0),
            resolved_import_count: Cell::new(0),
            populated: Cell::new(!external),
        }
    }

    fn all_imports_resolved(&self) -> bool {
        self.imports.borrow().len() == self.resolved_import_count.get()
    }
}

bitflags! {
    #[deriving(Show)]
    flags DefModifiers: u8 {
        const PUBLIC            = 0b0000_0001,
        const IMPORTABLE        = 0b0000_0010,
        const ENUM_STAGING_HACK = 0b0000_0100,
    }
}

// Records a possibly-private type definition.
#[deriving(Clone)]
struct TypeNsDef {
    modifiers: DefModifiers, // see note in ImportResolution about how to use this
    module_def: Option<Rc<Module>>,
    type_def: Option<Def>,
    type_span: Option<Span>
}

// Records a possibly-private value definition.
#[deriving(Clone, Show)]
struct ValueNsDef {
    modifiers: DefModifiers, // see note in ImportResolution about how to use this
    def: Def,
    value_span: Option<Span>,
}

// Records the definitions (at most one for each namespace) that a name is
// bound to.
struct NameBindings {
    type_def: RefCell<Option<TypeNsDef>>,   //< Meaning in type namespace.
    value_def: RefCell<Option<ValueNsDef>>, //< Meaning in value namespace.
}

/// Ways in which a trait can be referenced
enum TraitReferenceType {
    TraitImplementation,             // impl SomeTrait for T { ... }
    TraitDerivation,                 // trait T : SomeTrait { ... }
    TraitBoundingTypeParameter,      // fn f<T:SomeTrait>() { ... }
}

impl NameBindings {
    fn new() -> NameBindings {
        NameBindings {
            type_def: RefCell::new(None),
            value_def: RefCell::new(None),
        }
    }

    /// Creates a new module in this set of name bindings.
    fn define_module(&self,
                     parent_link: ParentLink,
                     def_id: Option<DefId>,
                     kind: ModuleKind,
                     external: bool,
                     is_public: bool,
                     sp: Span) {
        // Merges the module with the existing type def or creates a new one.
        let modifiers = if is_public { PUBLIC } else { DefModifiers::empty() } | IMPORTABLE;
        let module_ = Rc::new(Module::new(parent_link,
                                          def_id,
                                          kind,
                                          external,
                                          is_public));
        let type_def = self.type_def.borrow().clone();
        match type_def {
            None => {
                *self.type_def.borrow_mut() = Some(TypeNsDef {
                    modifiers: modifiers,
                    module_def: Some(module_),
                    type_def: None,
                    type_span: Some(sp)
                });
            }
            Some(type_def) => {
                *self.type_def.borrow_mut() = Some(TypeNsDef {
                    modifiers: modifiers,
                    module_def: Some(module_),
                    type_span: Some(sp),
                    type_def: type_def.type_def
                });
            }
        }
    }

    /// Sets the kind of the module, creating a new one if necessary.
    fn set_module_kind(&self,
                       parent_link: ParentLink,
                       def_id: Option<DefId>,
                       kind: ModuleKind,
                       external: bool,
                       is_public: bool,
                       _sp: Span) {
        let modifiers = if is_public { PUBLIC } else { DefModifiers::empty() } | IMPORTABLE;
        let type_def = self.type_def.borrow().clone();
        match type_def {
            None => {
                let module = Module::new(parent_link, def_id, kind,
                                         external, is_public);
                *self.type_def.borrow_mut() = Some(TypeNsDef {
                    modifiers: modifiers,
                    module_def: Some(Rc::new(module)),
                    type_def: None,
                    type_span: None,
                });
            }
            Some(type_def) => {
                match type_def.module_def {
                    None => {
                        let module = Module::new(parent_link,
                                                 def_id,
                                                 kind,
                                                 external,
                                                 is_public);
                        *self.type_def.borrow_mut() = Some(TypeNsDef {
                            modifiers: modifiers,
                            module_def: Some(Rc::new(module)),
                            type_def: type_def.type_def,
                            type_span: None,
                        });
                    }
                    Some(module_def) => module_def.kind.set(kind),
                }
            }
        }
    }

    /// Records a type definition.
    fn define_type(&self, def: Def, sp: Span, modifiers: DefModifiers) {
        debug!("defining type for def {} with modifiers {}", def, modifiers);
        // Merges the type with the existing type def or creates a new one.
        let type_def = self.type_def.borrow().clone();
        match type_def {
            None => {
                *self.type_def.borrow_mut() = Some(TypeNsDef {
                    module_def: None,
                    type_def: Some(def),
                    type_span: Some(sp),
                    modifiers: modifiers,
                });
            }
            Some(type_def) => {
                *self.type_def.borrow_mut() = Some(TypeNsDef {
                    type_def: Some(def),
                    type_span: Some(sp),
                    module_def: type_def.module_def,
                    modifiers: modifiers,
                });
            }
        }
    }

    /// Records a value definition.
    fn define_value(&self, def: Def, sp: Span, modifiers: DefModifiers) {
        debug!("defining value for def {} with modifiers {}", def, modifiers);
        *self.value_def.borrow_mut() = Some(ValueNsDef {
            def: def,
            value_span: Some(sp),
            modifiers: modifiers,
        });
    }

    /// Returns the module node if applicable.
    fn get_module_if_available(&self) -> Option<Rc<Module>> {
        match *self.type_def.borrow() {
            Some(ref type_def) => type_def.module_def.clone(),
            None => None
        }
    }

    /**
     * Returns the module node. Fails if this node does not have a module
     * definition.
     */
    fn get_module(&self) -> Rc<Module> {
        match self.get_module_if_available() {
            None => {
                panic!("get_module called on a node with no module \
                       definition!")
            }
            Some(module_def) => module_def
        }
    }

    fn defined_in_namespace(&self, namespace: Namespace) -> bool {
        match namespace {
            TypeNS   => return self.type_def.borrow().is_some(),
            ValueNS  => return self.value_def.borrow().is_some()
        }
    }

    fn defined_in_public_namespace(&self, namespace: Namespace) -> bool {
        self.defined_in_namespace_with(namespace, PUBLIC)
    }

    fn defined_in_namespace_with(&self, namespace: Namespace, modifiers: DefModifiers) -> bool {
        match namespace {
            TypeNS => match *self.type_def.borrow() {
                Some(ref def) => def.modifiers.contains(modifiers), None => false
            },
            ValueNS => match *self.value_def.borrow() {
                Some(ref def) => def.modifiers.contains(modifiers), None => false
            }
        }
    }

    fn def_for_namespace(&self, namespace: Namespace) -> Option<Def> {
        match namespace {
            TypeNS => {
                match *self.type_def.borrow() {
                    None => None,
                    Some(ref type_def) => {
                        match type_def.type_def {
                            Some(type_def) => Some(type_def),
                            None => {
                                match type_def.module_def {
                                    Some(ref module) => {
                                        match module.def_id.get() {
                                            Some(did) => Some(DefMod(did)),
                                            None => None,
                                        }
                                    }
                                    None => None,
                                }
                            }
                        }
                    }
                }
            }
            ValueNS => {
                match *self.value_def.borrow() {
                    None => None,
                    Some(value_def) => Some(value_def.def)
                }
            }
        }
    }

    fn span_for_namespace(&self, namespace: Namespace) -> Option<Span> {
        if self.defined_in_namespace(namespace) {
            match namespace {
                TypeNS  => {
                    match *self.type_def.borrow() {
                        None => None,
                        Some(ref type_def) => type_def.type_span
                    }
                }
                ValueNS => {
                    match *self.value_def.borrow() {
                        None => None,
                        Some(ref value_def) => value_def.value_span
                    }
                }
            }
        } else {
            None
        }
    }
}

/// Interns the names of the primitive types.
struct PrimitiveTypeTable {
    primitive_types: HashMap<Name, PrimTy>,
}

impl PrimitiveTypeTable {
    fn new() -> PrimitiveTypeTable {
        let mut table = PrimitiveTypeTable {
            primitive_types: HashMap::new()
        };

        table.intern("bool",    TyBool);
        table.intern("char",    TyChar);
        table.intern("f32",     TyFloat(TyF32));
        table.intern("f64",     TyFloat(TyF64));
        table.intern("int",     TyInt(TyI));
        table.intern("i8",      TyInt(TyI8));
        table.intern("i16",     TyInt(TyI16));
        table.intern("i32",     TyInt(TyI32));
        table.intern("i64",     TyInt(TyI64));
        table.intern("str",     TyStr);
        table.intern("uint",    TyUint(TyU));
        table.intern("u8",      TyUint(TyU8));
        table.intern("u16",     TyUint(TyU16));
        table.intern("u32",     TyUint(TyU32));
        table.intern("u64",     TyUint(TyU64));

        table
    }

    fn intern(&mut self, string: &str, primitive_type: PrimTy) {
        self.primitive_types.insert(token::intern(string), primitive_type);
    }
}


fn namespace_error_to_string(ns: NamespaceError) -> &'static str {
    match ns {
        NoError                 => "",
        ModuleError | TypeError => "type or module",
        ValueError              => "value",
    }
}

/// The main resolver class.
struct Resolver<'a> {
    session: &'a Session,

    graph_root: NameBindings,

    trait_item_map: FnvHashMap<(Name, DefId), TraitItemKind>,

    structs: FnvHashMap<DefId, Vec<Name>>,

    // The number of imports that are currently unresolved.
    unresolved_imports: uint,

    // The module that represents the current item scope.
    current_module: Rc<Module>,

    // The current set of local scopes, for values.
    // FIXME #4948: Reuse ribs to avoid allocation.
    value_ribs: Vec<Rib>,

    // The current set of local scopes, for types.
    type_ribs: Vec<Rib>,

    // The current set of local scopes, for labels.
    label_ribs: Vec<Rib>,

    // The trait that the current context can refer to.
    current_trait_ref: Option<(DefId, TraitRef)>,

    // The current self type if inside an impl (used for better errors).
    current_self_type: Option<Ty>,

    // The ident for the keyword "self".
    self_name: Name,
    // The ident for the non-keyword "Self".
    type_self_name: Name,

    // The idents for the primitive types.
    primitive_type_table: PrimitiveTypeTable,

    def_map: DefMap,
    freevars: RefCell<FreevarMap>,
    freevars_seen: RefCell<NodeMap<NodeSet>>,
    capture_mode_map: CaptureModeMap,
    export_map2: ExportMap2,
    trait_map: TraitMap,
    external_exports: ExternalExports,
    last_private: LastPrivateMap,

    // Whether or not to print error messages. Can be set to true
    // when getting additional info for error message suggestions,
    // so as to avoid printing duplicate errors
    emit_errors: bool,

    used_imports: HashSet<(NodeId, Namespace)>,
    used_crates: HashSet<CrateNum>,
}

struct BuildReducedGraphVisitor<'a, 'b:'a> {
    resolver: &'a mut Resolver<'b>,
    parent: ReducedGraphParent
}

impl<'a, 'b, 'v> Visitor<'v> for BuildReducedGraphVisitor<'a, 'b> {

    fn visit_item(&mut self, item: &Item) {
        let p = self.resolver.build_reduced_graph_for_item(item, self.parent.clone());
        let old_parent = replace(&mut self.parent, p);
        visit::walk_item(self, item);
        self.parent = old_parent;
    }

    fn visit_foreign_item(&mut self, foreign_item: &ForeignItem) {
        let parent = self.parent.clone();
        self.resolver.build_reduced_graph_for_foreign_item(foreign_item,
                                                           parent.clone(),
                                                           |r| {
            let mut v = BuildReducedGraphVisitor {
                resolver: r,
                parent: parent.clone()
            };
            visit::walk_foreign_item(&mut v, foreign_item);
        })
    }

    fn visit_view_item(&mut self, view_item: &ViewItem) {
        self.resolver.build_reduced_graph_for_view_item(view_item, self.parent.clone());
    }

    fn visit_block(&mut self, block: &Block) {
        let np = self.resolver.build_reduced_graph_for_block(block, self.parent.clone());
        let old_parent = replace(&mut self.parent, np);
        visit::walk_block(self, block);
        self.parent = old_parent;
    }

}

struct UnusedImportCheckVisitor<'a, 'b:'a> {
    resolver: &'a mut Resolver<'b>
}

impl<'a, 'b, 'v> Visitor<'v> for UnusedImportCheckVisitor<'a, 'b> {
    fn visit_view_item(&mut self, vi: &ViewItem) {
        self.resolver.check_for_item_unused_imports(vi);
        visit::walk_view_item(self, vi);
    }
}

impl<'a> Resolver<'a> {
    fn new(session: &'a Session, crate_span: Span) -> Resolver<'a> {
        let graph_root = NameBindings::new();

        graph_root.define_module(NoParentLink,
                                 Some(DefId { krate: 0, node: 0 }),
                                 NormalModuleKind,
                                 false,
                                 true,
                                 crate_span);

        let current_module = graph_root.get_module();

        Resolver {
            session: session,

            // The outermost module has def ID 0; this is not reflected in the
            // AST.

            graph_root: graph_root,

            trait_item_map: FnvHashMap::new(),
            structs: FnvHashMap::new(),

            unresolved_imports: 0,

            current_module: current_module,
            value_ribs: Vec::new(),
            type_ribs: Vec::new(),
            label_ribs: Vec::new(),

            current_trait_ref: None,
            current_self_type: None,

            self_name: special_names::self_,
            type_self_name: special_names::type_self,

            primitive_type_table: PrimitiveTypeTable::new(),

            def_map: RefCell::new(NodeMap::new()),
            freevars: RefCell::new(NodeMap::new()),
            freevars_seen: RefCell::new(NodeMap::new()),
            capture_mode_map: NodeMap::new(),
            export_map2: NodeMap::new(),
            trait_map: NodeMap::new(),
            used_imports: HashSet::new(),
            used_crates: HashSet::new(),
            external_exports: DefIdSet::new(),
            last_private: NodeMap::new(),

            emit_errors: true,
        }
    }
    /// The main name resolution procedure.
    fn resolve(&mut self, krate: &ast::Crate) {
        self.build_reduced_graph(krate);
        self.session.abort_if_errors();

        self.resolve_imports();
        self.session.abort_if_errors();

        self.record_exports();
        self.session.abort_if_errors();

        self.resolve_crate(krate);
        self.session.abort_if_errors();

        self.check_for_unused_imports(krate);
    }

    //
    // Reduced graph building
    //
    // Here we build the "reduced graph": the graph of the module tree without
    // any imports resolved.
    //

    /// Constructs the reduced graph for the entire crate.
    fn build_reduced_graph(&mut self, krate: &ast::Crate) {
        let parent = ModuleReducedGraphParent(self.graph_root.get_module());
        let mut visitor = BuildReducedGraphVisitor {
            resolver: self,
            parent: parent
        };
        visit::walk_crate(&mut visitor, krate);
    }

    /**
     * Adds a new child item to the module definition of the parent node and
     * returns its corresponding name bindings as well as the current parent.
     * Or, if we're inside a block, creates (or reuses) an anonymous module
     * corresponding to the innermost block ID and returns the name bindings
     * as well as the newly-created parent.
     *
     * If this node does not have a module definition and we are not inside
     * a block, fails.
     */
    fn add_child(&self,
                 name: Name,
                 reduced_graph_parent: ReducedGraphParent,
                 duplicate_checking_mode: DuplicateCheckingMode,
                 // For printing errors
                 sp: Span)
                 -> Rc<NameBindings> {
        // If this is the immediate descendant of a module, then we add the
        // child name directly. Otherwise, we create or reuse an anonymous
        // module and add the child to that.

        let module_ = reduced_graph_parent.module();

        self.check_for_conflicts_between_external_crates_and_items(&*module_,
                                                                   name,
                                                                   sp);

        // Add or reuse the child.
        let child = module_.children.borrow().find_copy(&name);
        match child {
            None => {
                let child = Rc::new(NameBindings::new());
                module_.children.borrow_mut().insert(name, child.clone());
                child
            }
            Some(child) => {
                // Enforce the duplicate checking mode:
                //
                // * If we're requesting duplicate module checking, check that
                //   there isn't a module in the module with the same name.
                //
                // * If we're requesting duplicate type checking, check that
                //   there isn't a type in the module with the same name.
                //
                // * If we're requesting duplicate value checking, check that
                //   there isn't a value in the module with the same name.
                //
                // * If we're requesting duplicate type checking and duplicate
                //   value checking, check that there isn't a duplicate type
                //   and a duplicate value with the same name.
                //
                // * If no duplicate checking was requested at all, do
                //   nothing.

                let mut duplicate_type = NoError;
                let ns = match duplicate_checking_mode {
                    ForbidDuplicateModules => {
                        if child.get_module_if_available().is_some() {
                            duplicate_type = ModuleError;
                        }
                        Some(TypeNS)
                    }
                    ForbidDuplicateTypesAndModules => {
                        match child.def_for_namespace(TypeNS) {
                            None => {}
                            Some(_) if child.get_module_if_available()
                                            .map(|m| m.kind.get()) ==
                                       Some(ImplModuleKind) => {}
                            Some(_) => duplicate_type = TypeError
                        }
                        Some(TypeNS)
                    }
                    ForbidDuplicateValues => {
                        if child.defined_in_namespace(ValueNS) {
                            duplicate_type = ValueError;
                        }
                        Some(ValueNS)
                    }
                    ForbidDuplicateTypesAndValues => {
                        let mut n = None;
                        match child.def_for_namespace(TypeNS) {
                            Some(DefMod(_)) | None => {}
                            Some(_) => {
                                n = Some(TypeNS);
                                duplicate_type = TypeError;
                            }
                        };
                        if child.defined_in_namespace(ValueNS) {
                            duplicate_type = ValueError;
                            n = Some(ValueNS);
                        }
                        n
                    }
                    OverwriteDuplicates => None
                };
                if duplicate_type != NoError {
                    // Return an error here by looking up the namespace that
                    // had the duplicate.
                    let ns = ns.unwrap();
                    self.resolve_error(sp,
                        format!("duplicate definition of {} `{}`",
                             namespace_error_to_string(duplicate_type),
                             token::get_name(name)).as_slice());
                    {
                        let r = child.span_for_namespace(ns);
                        for sp in r.iter() {
                            self.session.span_note(*sp,
                                 format!("first definition of {} `{}` here",
                                      namespace_error_to_string(duplicate_type),
                                      token::get_name(name)).as_slice());
                        }
                    }
                }
                child
            }
        }
    }

    fn block_needs_anonymous_module(&mut self, block: &Block) -> bool {
        // If the block has view items, we need an anonymous module.
        if block.view_items.len() > 0 {
            return true;
        }

        // Check each statement.
        for statement in block.stmts.iter() {
            match statement.node {
                StmtDecl(ref declaration, _) => {
                    match declaration.node {
                        DeclItem(_) => {
                            return true;
                        }
                        _ => {
                            // Keep searching.
                        }
                    }
                }
                _ => {
                    // Keep searching.
                }
            }
        }

        // If we found neither view items nor items, we don't need to create
        // an anonymous module.

        return false;
    }

    fn get_parent_link(&mut self, parent: ReducedGraphParent, name: Name)
                           -> ParentLink {
        match parent {
            ModuleReducedGraphParent(module_) => {
                return ModuleParentLink(module_.downgrade(), name);
            }
        }
    }

    /// Constructs the reduced graph for one item.
    fn build_reduced_graph_for_item(&mut self,
                                    item: &Item,
                                    parent: ReducedGraphParent)
                                    -> ReducedGraphParent
    {
        let name = item.ident.name;
        let sp = item.span;
        let is_public = item.vis == ast::Public;
        let modifiers = if is_public { PUBLIC } else { DefModifiers::empty() } | IMPORTABLE;

        match item.node {
            ItemMod(..) => {
                let name_bindings =
                    self.add_child(name, parent.clone(), ForbidDuplicateModules, sp);

                let parent_link = self.get_parent_link(parent, name);
                let def_id = DefId { krate: 0, node: item.id };
                name_bindings.define_module(parent_link,
                                            Some(def_id),
                                            NormalModuleKind,
                                            false,
                                            item.vis == ast::Public,
                                            sp);

                ModuleReducedGraphParent(name_bindings.get_module())
            }

            ItemForeignMod(..) => parent,

            // These items live in the value namespace.
            ItemStatic(_, m, _) => {
                let name_bindings =
                    self.add_child(name, parent.clone(), ForbidDuplicateValues, sp);
                let mutbl = m == ast::MutMutable;

                name_bindings.define_value
                    (DefStatic(local_def(item.id), mutbl), sp, modifiers);
                parent
            }
            ItemConst(_, _) => {
                self.add_child(name, parent.clone(), ForbidDuplicateValues, sp)
                    .define_value(DefConst(local_def(item.id)),
                                  sp, modifiers);
                parent
            }
            ItemFn(_, _, _, _, _) => {
                let name_bindings =
                    self.add_child(name, parent.clone(), ForbidDuplicateValues, sp);

                let def = DefFn(local_def(item.id), false);
                name_bindings.define_value(def, sp, modifiers);
                parent
            }

            // These items live in the type namespace.
            ItemTy(..) => {
                let name_bindings =
                    self.add_child(name,
                                   parent.clone(),
                                   ForbidDuplicateTypesAndModules,
                                   sp);

                name_bindings.define_type
                    (DefTy(local_def(item.id), false), sp, modifiers);
                parent
            }

            ItemEnum(ref enum_definition, _) => {
                let name_bindings =
                    self.add_child(name,
                                   parent.clone(),
                                   ForbidDuplicateTypesAndModules,
                                   sp);

                name_bindings.define_type
                    (DefTy(local_def(item.id), true), sp, modifiers);

                let parent_link = self.get_parent_link(parent.clone(), name);
                // We want to make sure the module type is EnumModuleKind
                // even if there's already an ImplModuleKind module defined,
                // since that's how we prevent duplicate enum definitions
                name_bindings.set_module_kind(parent_link,
                                              Some(local_def(item.id)),
                                              EnumModuleKind,
                                              false,
                                              is_public,
                                              sp);

                for variant in (*enum_definition).variants.iter() {
                    self.build_reduced_graph_for_variant(
                        &**variant,
                        local_def(item.id),
                        ModuleReducedGraphParent(name_bindings.get_module()),
                        modifiers);

                    // Temporary staging hack
                    self.build_reduced_graph_for_variant(
                        &**variant,
                        local_def(item.id),
                        parent.clone(),
                        modifiers | ENUM_STAGING_HACK);
                }
                parent
            }

            // These items live in both the type and value namespaces.
            ItemStruct(ref struct_def, _) => {
                // Adding to both Type and Value namespaces or just Type?
                let (forbid, ctor_id) = match struct_def.ctor_id {
                    Some(ctor_id)   => (ForbidDuplicateTypesAndValues, Some(ctor_id)),
                    None            => (ForbidDuplicateTypesAndModules, None)
                };

                let name_bindings = self.add_child(name, parent.clone(), forbid, sp);

                // Define a name in the type namespace.
                name_bindings.define_type(DefTy(local_def(item.id), false), sp, modifiers);

                // If this is a newtype or unit-like struct, define a name
                // in the value namespace as well
                match ctor_id {
                    Some(cid) => {
                        name_bindings.define_value(DefStruct(local_def(cid)),
                                                   sp, modifiers);
                    }
                    None => {}
                }

                // Record the def ID and fields of this struct.
                let named_fields = struct_def.fields.iter().filter_map(|f| {
                    match f.node.kind {
                        NamedField(ident, _) => Some(ident.name),
                        UnnamedField(_) => None
                    }
                }).collect();
                self.structs.insert(local_def(item.id), named_fields);

                parent
            }

            ItemImpl(_, None, ref ty, ref impl_items) => {
                // If this implements an anonymous trait, then add all the
                // methods within to a new module, if the type was defined
                // within this module.

                // Create the module and add all methods.
                match ty.node {
                    TyPath(ref path, _, _) if path.segments.len() == 1 => {
                        // FIXME(18446) we should distinguish between the name of
                        // a trait and the name of an impl of that trait.
                        let mod_name = path.segments.last().unwrap().identifier.name;

                        let parent_opt = parent.module().children.borrow()
                                               .find_copy(&mod_name);
                        let new_parent = match parent_opt {
                            // It already exists
                            Some(ref child) if child.get_module_if_available()
                                                .is_some() &&
                                           (child.get_module().kind.get() == ImplModuleKind ||
                                            child.get_module().kind.get() == TraitModuleKind) => {
                                ModuleReducedGraphParent(child.get_module())
                            }
                            Some(ref child) if child.get_module_if_available()
                                                .is_some() &&
                                           child.get_module().kind.get() ==
                                                EnumModuleKind => {
                                ModuleReducedGraphParent(child.get_module())
                            }
                            // Create the module
                            _ => {
                                let name_bindings =
                                    self.add_child(mod_name,
                                                   parent.clone(),
                                                   ForbidDuplicateModules,
                                                   sp);

                                let parent_link =
                                    self.get_parent_link(parent.clone(), name);
                                let def_id = local_def(item.id);
                                let ns = TypeNS;
                                let is_public =
                                    !name_bindings.defined_in_namespace(ns) ||
                                     name_bindings.defined_in_public_namespace(ns);

                                name_bindings.define_module(parent_link,
                                                            Some(def_id),
                                                            ImplModuleKind,
                                                            false,
                                                            is_public,
                                                            sp);

                                ModuleReducedGraphParent(
                                    name_bindings.get_module())
                            }
                        };

                        // For each implementation item...
                        for impl_item in impl_items.iter() {
                            match *impl_item {
                                MethodImplItem(ref method) => {
                                    // Add the method to the module.
                                    let name = method.pe_ident().name;
                                    let method_name_bindings =
                                        self.add_child(name,
                                                       new_parent.clone(),
                                                       ForbidDuplicateValues,
                                                       method.span);
                                    let def = match method.pe_explicit_self()
                                                          .node {
                                        SelfStatic => {
                                            // Static methods become
                                            // `DefStaticMethod`s.
                                            DefStaticMethod(local_def(method.id),
                                                            FromImpl(local_def(item.id)))
                                        }
                                        _ => {
                                            // Non-static methods become
                                            // `DefMethod`s.
                                            DefMethod(local_def(method.id),
                                                      None,
                                                      FromImpl(local_def(item.id)))
                                        }
                                    };

                                    // NB: not IMPORTABLE
                                    let modifiers = if method.pe_vis() == ast::Public {
                                        PUBLIC
                                    } else {
                                        DefModifiers::empty()
                                    };
                                    method_name_bindings.define_value(
                                        def,
                                        method.span,
                                        modifiers);
                                }
                                TypeImplItem(ref typedef) => {
                                    // Add the typedef to the module.
                                    let name = typedef.ident.name;
                                    let typedef_name_bindings =
                                        self.add_child(
                                            name,
                                            new_parent.clone(),
                                            ForbidDuplicateTypesAndModules,
                                            typedef.span);
                                    let def = DefAssociatedTy(local_def(
                                            typedef.id));
                                    // NB: not IMPORTABLE
                                    let modifiers = if typedef.vis == ast::Public {
                                        PUBLIC
                                    } else {
                                        DefModifiers::empty()
                                    };
                                    typedef_name_bindings.define_type(
                                        def,
                                        typedef.span,
                                        modifiers);
                                }
                            }
                        }
                    }
                    _ => {
                        self.resolve_error(ty.span,
                                           "inherent implementations may \
                                            only be implemented in the same \
                                            module as the type they are \
                                            implemented for")
                    }
                }

                parent
            }

            ItemImpl(_, Some(_), _, _) => parent,

            ItemTrait(_, _, _, ref methods) => {
                let name_bindings =
                    self.add_child(name,
                                   parent.clone(),
                                   ForbidDuplicateTypesAndModules,
                                   sp);

                // Add all the methods within to a new module.
                let parent_link = self.get_parent_link(parent.clone(), name);
                name_bindings.define_module(parent_link,
                                            Some(local_def(item.id)),
                                            TraitModuleKind,
                                            false,
                                            item.vis == ast::Public,
                                            sp);
                let module_parent = ModuleReducedGraphParent(name_bindings.
                                                             get_module());

                let def_id = local_def(item.id);

                // Add the names of all the methods to the trait info.
                for method in methods.iter() {
                    let (name, kind) = match *method {
                        ast::RequiredMethod(_) |
                        ast::ProvidedMethod(_) => {
                            let ty_m =
                                ast_util::trait_item_to_ty_method(method);

                            let name = ty_m.ident.name;

                            // Add it as a name in the trait module.
                            let (def, static_flag) = match ty_m.explicit_self
                                                               .node {
                                SelfStatic => {
                                    // Static methods become `DefStaticMethod`s.
                                    (DefStaticMethod(
                                            local_def(ty_m.id),
                                            FromTrait(local_def(item.id))),
                                     StaticMethodTraitItemKind)
                                }
                                _ => {
                                    // Non-static methods become `DefMethod`s.
                                    (DefMethod(local_def(ty_m.id),
                                               Some(local_def(item.id)),
                                               FromTrait(local_def(item.id))),
                                     NonstaticMethodTraitItemKind)
                                }
                            };

                            let method_name_bindings =
                                self.add_child(name,
                                               module_parent.clone(),
                                               ForbidDuplicateTypesAndValues,
                                               ty_m.span);
                            // NB: not IMPORTABLE
                            method_name_bindings.define_value(def,
                                                              ty_m.span,
                                                              PUBLIC);

                            (name, static_flag)
                        }
                        ast::TypeTraitItem(ref associated_type) => {
                            let def = DefAssociatedTy(local_def(
                                    associated_type.ty_param.id));

                            let name_bindings =
                                self.add_child(associated_type.ty_param.ident.name,
                                               module_parent.clone(),
                                               ForbidDuplicateTypesAndValues,
                                               associated_type.ty_param.span);
                            // NB: not IMPORTABLE
                            name_bindings.define_type(def,
                                                      associated_type.ty_param.span,
                                                      PUBLIC);

                            (associated_type.ty_param.ident.name, TypeTraitItemKind)
                        }
                    };

                    self.trait_item_map.insert((name, def_id), kind);
                }

                name_bindings.define_type(DefTrait(def_id), sp, modifiers);
                parent
            }
            ItemMac(..) => parent
        }
    }

    // Constructs the reduced graph for one variant. Variants exist in the
    // type and value namespaces.
    fn build_reduced_graph_for_variant(&mut self,
                                       variant: &Variant,
                                       item_id: DefId,
                                       parent: ReducedGraphParent,
                                       modifiers: DefModifiers) {
        let name = variant.node.name.name;
        let is_exported = match variant.node.kind {
            TupleVariantKind(_) => false,
            StructVariantKind(_) => {
                // Not adding fields for variants as they are not accessed with a self receiver
                self.structs.insert(local_def(variant.node.id), Vec::new());
                true
            }
        };

        let child = self.add_child(name, parent,
                                   ForbidDuplicateTypesAndValues,
                                   variant.span);
        child.define_value(DefVariant(item_id,
                                      local_def(variant.node.id), is_exported),
                           variant.span, modifiers);
        child.define_type(DefVariant(item_id,
                                     local_def(variant.node.id), is_exported),
                          variant.span, modifiers);
    }

    /// Constructs the reduced graph for one 'view item'. View items consist
    /// of imports and use directives.
    fn build_reduced_graph_for_view_item(&mut self, view_item: &ViewItem,
                                         parent: ReducedGraphParent) {
        match view_item.node {
            ViewItemUse(ref view_path) => {
                // Extract and intern the module part of the path. For
                // globs and lists, the path is found directly in the AST;
                // for simple paths we have to munge the path a little.
                let module_path = match view_path.node {
                    ViewPathSimple(_, ref full_path, _) => {
                        full_path.segments
                            .as_slice().init()
                            .iter().map(|ident| ident.identifier.name)
                            .collect()
                    }

                    ViewPathGlob(ref module_ident_path, _) |
                    ViewPathList(ref module_ident_path, _, _) => {
                        module_ident_path.segments
                            .iter().map(|ident| ident.identifier.name).collect()
                    }
                };

                // Build up the import directives.
                let module_ = parent.module();
                let is_public = view_item.vis == ast::Public;
                let shadowable =
                    view_item.attrs
                             .iter()
                             .any(|attr| {
                                 attr.name() == token::get_name(
                                    special_idents::prelude_import.name)
                             });

                match view_path.node {
                    ViewPathSimple(binding, ref full_path, id) => {
                        let source_name =
                            full_path.segments.last().unwrap().identifier.name;
                        if token::get_name(source_name).get() == "mod" {
                            self.resolve_error(view_path.span,
                                "`mod` imports are only allowed within a { } list");
                        }

                        let subclass = SingleImport(binding.name,
                                                    source_name);
                        self.build_import_directive(&*module_,
                                                    module_path,
                                                    subclass,
                                                    view_path.span,
                                                    id,
                                                    is_public,
                                                    shadowable);
                    }
                    ViewPathList(_, ref source_items, _) => {
                        // Make sure there's at most one `mod` import in the list.
                        let mod_spans = source_items.iter().filter_map(|item| match item.node {
                            PathListMod { .. } => Some(item.span),
                            _ => None
                        }).collect::<Vec<Span>>();
                        if mod_spans.len() > 1 {
                            self.resolve_error(mod_spans[0],
                                "`mod` import can only appear once in the list");
                            for other_span in mod_spans.iter().skip(1) {
                                self.session.span_note(*other_span,
                                    "another `mod` import appears here");
                            }
                        }

                        for source_item in source_items.iter() {
                            let (module_path, name) = match source_item.node {
                                PathListIdent { name, .. } =>
                                    (module_path.clone(), name.name),
                                PathListMod { .. } => {
                                    let name = match module_path.last() {
                                        Some(name) => *name,
                                        None => {
                                            self.resolve_error(source_item.span,
                                                "`mod` import can only appear in an import list \
                                                 with a non-empty prefix");
                                            continue;
                                        }
                                    };
                                    let module_path = module_path.as_slice().init();
                                    (module_path.to_vec(), name)
                                }
                            };
                            self.build_import_directive(
                                &*module_,
                                module_path,
                                SingleImport(name, name),
                                source_item.span,
                                source_item.node.id(),
                                is_public,
                                shadowable);
                        }
                    }
                    ViewPathGlob(_, id) => {
                        self.build_import_directive(&*module_,
                                                    module_path,
                                                    GlobImport,
                                                    view_path.span,
                                                    id,
                                                    is_public,
                                                    shadowable);
                    }
                }
            }

            ViewItemExternCrate(name, _, node_id) => {
                // n.b. we don't need to look at the path option here, because cstore already did
                for &crate_id in self.session.cstore
                                     .find_extern_mod_stmt_cnum(node_id).iter() {
                    let def_id = DefId { krate: crate_id, node: 0 };
                    self.external_exports.insert(def_id);
                    let parent_link =
                        ModuleParentLink(parent.module().downgrade(), name.name);
                    let external_module = Rc::new(Module::new(parent_link,
                                                              Some(def_id),
                                                              NormalModuleKind,
                                                              false,
                                                              true));
                    debug!("(build reduced graph for item) found extern `{}`",
                            self.module_to_string(&*external_module));
                    self.check_for_conflicts_between_external_crates(
                        &*parent.module(),
                        name.name,
                        view_item.span);
                    parent.module().external_module_children.borrow_mut()
                                   .insert(name.name, external_module.clone());
                    self.build_reduced_graph_for_external_crate(external_module);
                }
            }
        }
    }

    /// Constructs the reduced graph for one foreign item.
    fn build_reduced_graph_for_foreign_item(&mut self,
                                            foreign_item: &ForeignItem,
                                            parent: ReducedGraphParent,
                                            f: |&mut Resolver|) {
        let name = foreign_item.ident.name;
        let is_public = foreign_item.vis == ast::Public;
        let modifiers = if is_public { PUBLIC } else { DefModifiers::empty() } | IMPORTABLE;
        let name_bindings =
            self.add_child(name, parent, ForbidDuplicateValues,
                           foreign_item.span);

        match foreign_item.node {
            ForeignItemFn(_, ref generics) => {
                let def = DefFn(local_def(foreign_item.id), false);
                name_bindings.define_value(def, foreign_item.span, modifiers);

                self.with_type_parameter_rib(
                    HasTypeParameters(generics,
                                      FnSpace,
                                      foreign_item.id,
                                      NormalRibKind),
                    f);
            }
            ForeignItemStatic(_, m) => {
                let def = DefStatic(local_def(foreign_item.id), m);
                name_bindings.define_value(def, foreign_item.span, modifiers);

                f(self)
            }
        }
    }

    fn build_reduced_graph_for_block(&mut self,
                                         block: &Block,
                                         parent: ReducedGraphParent)
                                            -> ReducedGraphParent
    {
        if self.block_needs_anonymous_module(block) {
            let block_id = block.id;

            debug!("(building reduced graph for block) creating a new \
                    anonymous module for block {}",
                   block_id);

            let parent_module = parent.module();
            let new_module = Rc::new(Module::new(
                BlockParentLink(parent_module.downgrade(), block_id),
                None,
                AnonymousModuleKind,
                false,
                false));
            parent_module.anonymous_children.borrow_mut()
                         .insert(block_id, new_module.clone());
            ModuleReducedGraphParent(new_module)
        } else {
            parent
        }
    }

    fn handle_external_def(&mut self,
                           def: Def,
                           vis: Visibility,
                           child_name_bindings: &NameBindings,
                           final_ident: &str,
                           name: Name,
                           new_parent: ReducedGraphParent) {
        debug!("(building reduced graph for \
                external crate) building external def, priv {}",
               vis);
        let is_public = vis == ast::Public;
        let modifiers = if is_public { PUBLIC } else { DefModifiers::empty() } | IMPORTABLE;
        let is_exported = is_public && match new_parent {
            ModuleReducedGraphParent(ref module) => {
                match module.def_id.get() {
                    None => true,
                    Some(did) => self.external_exports.contains(&did)
                }
            }
        };
        if is_exported {
            self.external_exports.insert(def.def_id());
        }

        let kind = match def {
            DefTy(_, true) => EnumModuleKind,
            DefStruct(..) | DefTy(..) => ImplModuleKind,
            _ => NormalModuleKind
        };

        match def {
          DefMod(def_id) | DefForeignMod(def_id) | DefStruct(def_id) |
          DefTy(def_id, _) => {
            let type_def = child_name_bindings.type_def.borrow().clone();
            match type_def {
              Some(TypeNsDef { module_def: Some(module_def), .. }) => {
                debug!("(building reduced graph for external crate) \
                        already created module");
                module_def.def_id.set(Some(def_id));
              }
              Some(_) | None => {
                debug!("(building reduced graph for \
                        external crate) building module \
                        {}", final_ident);
                let parent_link = self.get_parent_link(new_parent.clone(), name);

                child_name_bindings.define_module(parent_link,
                                                  Some(def_id),
                                                  kind,
                                                  true,
                                                  is_public,
                                                  DUMMY_SP);
              }
            }
          }
          _ => {}
        }

        match def {
          DefMod(_) | DefForeignMod(_) => {}
          // Still here for staging
          DefVariant(enum_did, variant_id, is_struct) => {
            debug!("(building reduced graph for external crate) building \
                    variant {}",
                   final_ident);
            // If this variant is public, then it was publicly reexported,
            // otherwise we need to inherit the visibility of the enum
            // definition.
            let is_exported = is_public ||
                              self.external_exports.contains(&enum_did);
            let modifiers = IMPORTABLE | ENUM_STAGING_HACK | if is_exported {
                PUBLIC
            } else {
                DefModifiers::empty()
            };
            if is_struct {
                child_name_bindings.define_type(def, DUMMY_SP, modifiers);
                // Not adding fields for variants as they are not accessed with a self receiver
                self.structs.insert(variant_id, Vec::new());
            } else {
                child_name_bindings.define_value(def, DUMMY_SP, modifiers);
            }
          }
          DefFn(ctor_id, true) => {
            child_name_bindings.define_value(
                csearch::get_tuple_struct_definition_if_ctor(&self.session.cstore, ctor_id)
                    .map_or(def, |_| DefStruct(ctor_id)), DUMMY_SP, modifiers);
          }
          DefFn(..) | DefStaticMethod(..) | DefStatic(..) | DefConst(..) | DefMethod(..) => {
            debug!("(building reduced graph for external \
                    crate) building value (fn/static) {}", final_ident);
            // impl methods have already been defined with the correct importability modifier
            let mut modifiers = match *child_name_bindings.value_def.borrow() {
                Some(ref def) => (modifiers & !IMPORTABLE) | (def.modifiers & IMPORTABLE),
                None => modifiers
            };
            if new_parent.module().kind.get() != NormalModuleKind {
                modifiers = modifiers & !IMPORTABLE;
            }
            child_name_bindings.define_value(def, DUMMY_SP, modifiers);
          }
          DefTrait(def_id) => {
              debug!("(building reduced graph for external \
                      crate) building type {}", final_ident);

              // If this is a trait, add all the trait item names to the trait
              // info.

              let trait_item_def_ids =
                csearch::get_trait_item_def_ids(&self.session.cstore, def_id);
              for trait_item_def_id in trait_item_def_ids.iter() {
                  let (trait_item_name, trait_item_kind) =
                      csearch::get_trait_item_name_and_kind(
                          &self.session.cstore,
                          trait_item_def_id.def_id());

                  debug!("(building reduced graph for external crate) ... \
                          adding trait item '{}'",
                         token::get_name(trait_item_name));

                  self.trait_item_map.insert((trait_item_name, def_id), trait_item_kind);

                  if is_exported {
                      self.external_exports
                          .insert(trait_item_def_id.def_id());
                  }
              }

              child_name_bindings.define_type(def, DUMMY_SP, modifiers);

              // Define a module if necessary.
              let parent_link = self.get_parent_link(new_parent, name);
              child_name_bindings.set_module_kind(parent_link,
                                                  Some(def_id),
                                                  TraitModuleKind,
                                                  true,
                                                  is_public,
                                                  DUMMY_SP)
          }
          DefTy(def_id, true) => { // enums
              debug!("(building reduced graph for external crate) building enum {}", final_ident);
              child_name_bindings.define_type(def, DUMMY_SP, modifiers);
              let enum_module = ModuleReducedGraphParent(child_name_bindings.get_module());

              let variants = csearch::get_enum_variant_defs(&self.session.cstore, def_id);
              for &(v_def, name, vis) in variants.iter() {
                  let (variant_id, is_struct) = match v_def {
                      DefVariant(_, variant_id, is_struct) => (variant_id, is_struct),
                      _ => unreachable!()
                  };
                  let child = self.add_child(name, enum_module.clone(),
                                             OverwriteDuplicates,
                                             DUMMY_SP);

                  // If this variant is public, then it was publicly reexported,
                  // otherwise we need to inherit the visibility of the enum
                  // definition.
                  let variant_exported = vis == ast::Public || is_exported;
                  let modifiers = IMPORTABLE | if variant_exported {
                      PUBLIC
                  } else {
                      DefModifiers::empty()
                  };
                  if is_struct {
                      child.define_type(v_def, DUMMY_SP, modifiers);
                      // Not adding fields for variants as they are not accessed with a self
                      // receiver
                      self.structs.insert(variant_id, Vec::new());
                  } else {
                      child.define_value(v_def, DUMMY_SP, modifiers);
                  }
              }
          }
          DefTy(..) | DefAssociatedTy(..) => {
              debug!("(building reduced graph for external \
                      crate) building type {}", final_ident);

              child_name_bindings.define_type(def, DUMMY_SP, modifiers);
          }
          DefStruct(def_id) => {
            debug!("(building reduced graph for external \
                    crate) building type and value for {}",
                   final_ident);
            child_name_bindings.define_type(def, DUMMY_SP, modifiers);
            let fields = csearch::get_struct_fields(&self.session.cstore, def_id).iter().map(|f| {
                f.name
            }).collect::<Vec<_>>();

            if fields.len() == 0 {
                child_name_bindings.define_value(def, DUMMY_SP, modifiers);
            }

            // Record the def ID and fields of this struct.
            self.structs.insert(def_id, fields);
          }
          DefLocal(..) | DefPrimTy(..) | DefTyParam(..) |
          DefUse(..) | DefUpvar(..) | DefRegion(..) |
          DefTyParamBinder(..) | DefLabel(..) | DefSelfTy(..) => {
            panic!("didn't expect `{}`", def);
          }
        }
    }

    /// Builds the reduced graph for a single item in an external crate.
    fn build_reduced_graph_for_external_crate_def(&mut self,
                                                  root: Rc<Module>,
                                                  def_like: DefLike,
                                                  name: Name,
                                                  visibility: Visibility) {
        match def_like {
            DlDef(def) => {
                // Add the new child item, if necessary.
                match def {
                    DefForeignMod(def_id) => {
                        // Foreign modules have no names. Recur and populate
                        // eagerly.
                        csearch::each_child_of_item(&self.session.cstore,
                                                    def_id,
                                                    |def_like,
                                                     child_name,
                                                     vis| {
                            self.build_reduced_graph_for_external_crate_def(
                                root.clone(),
                                def_like,
                                child_name,
                                vis)
                        });
                    }
                    _ => {
                        let child_name_bindings =
                            self.add_child(name,
                                           ModuleReducedGraphParent(root.clone()),
                                           OverwriteDuplicates,
                                           DUMMY_SP);

                        self.handle_external_def(def,
                                                 visibility,
                                                 &*child_name_bindings,
                                                 token::get_name(name).get(),
                                                 name,
                                                 ModuleReducedGraphParent(root));
                    }
                }
            }
            DlImpl(def) => {
                match csearch::get_type_name_if_impl(&self.session.cstore, def) {
                    None => {}
                    Some(final_name) => {
                        let methods_opt =
                            csearch::get_methods_if_impl(&self.session.cstore, def);
                        match methods_opt {
                            Some(ref methods) if
                                methods.len() >= 1 => {
                                debug!("(building reduced graph for \
                                        external crate) processing \
                                        static methods for type name {}",
                                        token::get_name(final_name));

                                let child_name_bindings =
                                    self.add_child(
                                        final_name,
                                        ModuleReducedGraphParent(root.clone()),
                                        OverwriteDuplicates,
                                        DUMMY_SP);

                                // Process the static methods. First,
                                // create the module.
                                let type_module;
                                let type_def = child_name_bindings.type_def.borrow().clone();
                                match type_def {
                                    Some(TypeNsDef {
                                        module_def: Some(module_def),
                                        ..
                                    }) => {
                                        // We already have a module. This
                                        // is OK.
                                        type_module = module_def;

                                        // Mark it as an impl module if
                                        // necessary.
                                        type_module.kind.set(ImplModuleKind);
                                    }
                                    Some(_) | None => {
                                        let parent_link =
                                            self.get_parent_link(ModuleReducedGraphParent(root),
                                                                 final_name);
                                        child_name_bindings.define_module(
                                            parent_link,
                                            Some(def),
                                            ImplModuleKind,
                                            true,
                                            true,
                                            DUMMY_SP);
                                        type_module =
                                            child_name_bindings.
                                                get_module();
                                    }
                                }

                                // Add each static method to the module.
                                let new_parent =
                                    ModuleReducedGraphParent(type_module);
                                for method_info in methods.iter() {
                                    let name = method_info.name;
                                    debug!("(building reduced graph for \
                                             external crate) creating \
                                             static method '{}'",
                                           token::get_name(name));

                                    let method_name_bindings =
                                        self.add_child(name,
                                                       new_parent.clone(),
                                                       OverwriteDuplicates,
                                                       DUMMY_SP);
                                    let def = DefFn(method_info.def_id, false);

                                    // NB: not IMPORTABLE
                                    let modifiers = if visibility == ast::Public {
                                        PUBLIC
                                    } else {
                                        DefModifiers::empty()
                                    };
                                    method_name_bindings.define_value(
                                        def, DUMMY_SP, modifiers);
                                }
                            }

                            // Otherwise, do nothing.
                            Some(_) | None => {}
                        }
                    }
                }
            }
            DlField => {
                debug!("(building reduced graph for external crate) \
                        ignoring field");
            }
        }
    }

    /// Builds the reduced graph rooted at the given external module.
    fn populate_external_module(&mut self, module: Rc<Module>) {
        debug!("(populating external module) attempting to populate {}",
               self.module_to_string(&*module));

        let def_id = match module.def_id.get() {
            None => {
                debug!("(populating external module) ... no def ID!");
                return
            }
            Some(def_id) => def_id,
        };

        csearch::each_child_of_item(&self.session.cstore,
                                    def_id,
                                    |def_like, child_name, visibility| {
            debug!("(populating external module) ... found ident: {}",
                   token::get_name(child_name));
            self.build_reduced_graph_for_external_crate_def(module.clone(),
                                                            def_like,
                                                            child_name,
                                                            visibility)
        });
        module.populated.set(true)
    }

    /// Ensures that the reduced graph rooted at the given external module
    /// is built, building it if it is not.
    fn populate_module_if_necessary(&mut self, module: &Rc<Module>) {
        if !module.populated.get() {
            self.populate_external_module(module.clone())
        }
        assert!(module.populated.get())
    }

    /// Builds the reduced graph rooted at the 'use' directive for an external
    /// crate.
    fn build_reduced_graph_for_external_crate(&mut self, root: Rc<Module>) {
        csearch::each_top_level_item_of_crate(&self.session.cstore,
                                              root.def_id
                                                  .get()
                                                  .unwrap()
                                                  .krate,
                                              |def_like, name, visibility| {
            self.build_reduced_graph_for_external_crate_def(root.clone(),
                                                            def_like,
                                                            name,
                                                            visibility)
        });
    }

    /// Creates and adds an import directive to the given module.
    fn build_import_directive(&mut self,
                              module_: &Module,
                              module_path: Vec<Name>,
                              subclass: ImportDirectiveSubclass,
                              span: Span,
                              id: NodeId,
                              is_public: bool,
                              shadowable: bool) {
        module_.imports.borrow_mut().push(ImportDirective::new(module_path,
                                                               subclass,
                                                               span,
                                                               id,
                                                               is_public,
                                                               shadowable));
        self.unresolved_imports += 1;
        // Bump the reference count on the name. Or, if this is a glob, set
        // the appropriate flag.

        match subclass {
            SingleImport(target, _) => {
                debug!("(building import directive) building import \
                        directive: {}::{}",
                       self.names_to_string(module_.imports.borrow().last().unwrap()
                                                 .module_path.as_slice()),
                       token::get_name(target));

                let mut import_resolutions = module_.import_resolutions
                                                    .borrow_mut();
                match import_resolutions.find_mut(&target) {
                    Some(resolution) => {
                        debug!("(building import directive) bumping \
                                reference");
                        resolution.outstanding_references += 1;

                        // the source of this name is different now
                        resolution.type_id = id;
                        resolution.value_id = id;
                        resolution.is_public = is_public;
                        return;
                    }
                    None => {}
                }
                debug!("(building import directive) creating new");
                let mut resolution = ImportResolution::new(id, is_public);
                resolution.outstanding_references = 1;
                import_resolutions.insert(target, resolution);
            }
            GlobImport => {
                // Set the glob flag. This tells us that we don't know the
                // module's exports ahead of time.

                module_.glob_count.set(module_.glob_count.get() + 1);
            }
        }
    }

    // Import resolution
    //
    // This is a fixed-point algorithm. We resolve imports until our efforts
    // are stymied by an unresolved import; then we bail out of the current
    // module and continue. We terminate successfully once no more imports
    // remain or unsuccessfully when no forward progress in resolving imports
    // is made.

    /// Resolves all imports for the crate. This method performs the fixed-
    /// point iteration.
    fn resolve_imports(&mut self) {
        let mut i = 0u;
        let mut prev_unresolved_imports = 0;
        loop {
            debug!("(resolving imports) iteration {}, {} imports left",
                   i, self.unresolved_imports);

            let module_root = self.graph_root.get_module();
            self.resolve_imports_for_module_subtree(module_root.clone());

            if self.unresolved_imports == 0 {
                debug!("(resolving imports) success");
                break;
            }

            if self.unresolved_imports == prev_unresolved_imports {
                self.report_unresolved_imports(module_root);
                break;
            }

            i += 1;
            prev_unresolved_imports = self.unresolved_imports;
        }
    }

    /// Attempts to resolve imports for the given module and all of its
    /// submodules.
    fn resolve_imports_for_module_subtree(&mut self, module_: Rc<Module>) {
        debug!("(resolving imports for module subtree) resolving {}",
               self.module_to_string(&*module_));
        let orig_module = replace(&mut self.current_module, module_.clone());
        self.resolve_imports_for_module(module_.clone());
        self.current_module = orig_module;

        self.populate_module_if_necessary(&module_);
        for (_, child_node) in module_.children.borrow().iter() {
            match child_node.get_module_if_available() {
                None => {
                    // Nothing to do.
                }
                Some(child_module) => {
                    self.resolve_imports_for_module_subtree(child_module);
                }
            }
        }

        for (_, child_module) in module_.anonymous_children.borrow().iter() {
            self.resolve_imports_for_module_subtree(child_module.clone());
        }
    }

    /// Attempts to resolve imports for the given module only.
    fn resolve_imports_for_module(&mut self, module: Rc<Module>) {
        if module.all_imports_resolved() {
            debug!("(resolving imports for module) all imports resolved for \
                   {}",
                   self.module_to_string(&*module));
            return;
        }

        let imports = module.imports.borrow();
        let import_count = imports.len();
        while module.resolved_import_count.get() < import_count {
            let import_index = module.resolved_import_count.get();
            let import_directive = &(*imports)[import_index];
            match self.resolve_import_for_module(module.clone(),
                                                 import_directive) {
                Failed(err) => {
                    let (span, help) = match err {
                        Some((span, msg)) => (span, format!(". {}", msg)),
                        None => (import_directive.span, String::new())
                    };
                    let msg = format!("unresolved import `{}`{}",
                                      self.import_path_to_string(
                                          import_directive.module_path
                                                          .as_slice(),
                                          import_directive.subclass),
                                      help);
                    self.resolve_error(span, msg.as_slice());
                }
                Indeterminate => break, // Bail out. We'll come around next time.
                Success(()) => () // Good. Continue.
            }

            module.resolved_import_count
                  .set(module.resolved_import_count.get() + 1);
        }
    }

    fn names_to_string(&self, names: &[Name]) -> String {
        let mut first = true;
        let mut result = String::new();
        for name in names.iter() {
            if first {
                first = false
            } else {
                result.push_str("::")
            }
            result.push_str(token::get_name(*name).get());
        };
        result
    }

    fn path_names_to_string(&self, path: &Path) -> String {
        let names: Vec<ast::Name> = path.segments
                                        .iter()
                                        .map(|seg| seg.identifier.name)
                                        .collect();
        self.names_to_string(names.as_slice())
    }

    fn import_directive_subclass_to_string(&mut self,
                                        subclass: ImportDirectiveSubclass)
                                        -> String {
        match subclass {
            SingleImport(_, source) => {
                token::get_name(source).get().to_string()
            }
            GlobImport => "*".to_string()
        }
    }

    fn import_path_to_string(&mut self,
                          names: &[Name],
                          subclass: ImportDirectiveSubclass)
                          -> String {
        if names.is_empty() {
            self.import_directive_subclass_to_string(subclass)
        } else {
            (format!("{}::{}",
                     self.names_to_string(names),
                     self.import_directive_subclass_to_string(
                         subclass))).to_string()
        }
    }

    /// Attempts to resolve the given import. The return value indicates
    /// failure if we're certain the name does not exist, indeterminate if we
    /// don't know whether the name exists at the moment due to other
    /// currently-unresolved imports, or success if we know the name exists.
    /// If successful, the resolved bindings are written into the module.
    fn resolve_import_for_module(&mut self,
                                 module_: Rc<Module>,
                                 import_directive: &ImportDirective)
                                 -> ResolveResult<()> {
        let mut resolution_result = Failed(None);
        let module_path = &import_directive.module_path;

        debug!("(resolving import for module) resolving import `{}::...` in \
                `{}`",
               self.names_to_string(module_path.as_slice()),
               self.module_to_string(&*module_));

        // First, resolve the module path for the directive, if necessary.
        let container = if module_path.len() == 0 {
            // Use the crate root.
            Some((self.graph_root.get_module(), LastMod(AllPublic)))
        } else {
            match self.resolve_module_path(module_.clone(),
                                           module_path.as_slice(),
                                           DontUseLexicalScope,
                                           import_directive.span,
                                           ImportSearch) {
                Failed(err) => {
                    resolution_result = Failed(err);
                    None
                },
                Indeterminate => {
                    resolution_result = Indeterminate;
                    None
                }
                Success(container) => Some(container),
            }
        };

        match container {
            None => {}
            Some((containing_module, lp)) => {
                // We found the module that the target is contained
                // within. Attempt to resolve the import within it.

                match import_directive.subclass {
                    SingleImport(target, source) => {
                        resolution_result =
                            self.resolve_single_import(&*module_,
                                                       containing_module,
                                                       target,
                                                       source,
                                                       import_directive,
                                                       lp);
                    }
                    GlobImport => {
                        resolution_result =
                            self.resolve_glob_import(&*module_,
                                                     containing_module,
                                                     import_directive,
                                                     lp);
                    }
                }
            }
        }

        // Decrement the count of unresolved imports.
        match resolution_result {
            Success(()) => {
                assert!(self.unresolved_imports >= 1);
                self.unresolved_imports -= 1;
            }
            _ => {
                // Nothing to do here; just return the error.
            }
        }

        // Decrement the count of unresolved globs if necessary. But only if
        // the resolution result is indeterminate -- otherwise we'll stop
        // processing imports here. (See the loop in
        // resolve_imports_for_module.)

        if !resolution_result.indeterminate() {
            match import_directive.subclass {
                GlobImport => {
                    assert!(module_.glob_count.get() >= 1);
                    module_.glob_count.set(module_.glob_count.get() - 1);
                }
                SingleImport(..) => {
                    // Ignore.
                }
            }
        }

        return resolution_result;
    }

    fn create_name_bindings_from_module(module: Rc<Module>) -> NameBindings {
        NameBindings {
            type_def: RefCell::new(Some(TypeNsDef {
                modifiers: IMPORTABLE,
                module_def: Some(module),
                type_def: None,
                type_span: None
            })),
            value_def: RefCell::new(None),
        }
    }

    fn resolve_single_import(&mut self,
                             module_: &Module,
                             containing_module: Rc<Module>,
                             target: Name,
                             source: Name,
                             directive: &ImportDirective,
                             lp: LastPrivate)
                                 -> ResolveResult<()> {
        debug!("(resolving single import) resolving `{}` = `{}::{}` from \
                `{}` id {}, last private {}",
               token::get_name(target),
               self.module_to_string(&*containing_module),
               token::get_name(source),
               self.module_to_string(module_),
               directive.id,
               lp);

        let lp = match lp {
            LastMod(lp) => lp,
            LastImport {..} => {
                self.session
                    .span_bug(directive.span,
                              "not expecting Import here, must be LastMod")
            }
        };

        // We need to resolve both namespaces for this to succeed.
        //

        let mut value_result = UnknownResult;
        let mut type_result = UnknownResult;

        // Search for direct children of the containing module.
        self.populate_module_if_necessary(&containing_module);

        match containing_module.children.borrow().find(&source) {
            None => {
                // Continue.
            }
            Some(ref child_name_bindings) => {
                if child_name_bindings.defined_in_namespace(ValueNS) {
                    debug!("(resolving single import) found value binding");
                    value_result = BoundResult(containing_module.clone(),
                                               (*child_name_bindings).clone());
                }
                if child_name_bindings.defined_in_namespace(TypeNS) {
                    debug!("(resolving single import) found type binding");
                    type_result = BoundResult(containing_module.clone(),
                                              (*child_name_bindings).clone());
                }
            }
        }

        // Unless we managed to find a result in both namespaces (unlikely),
        // search imports as well.
        let mut value_used_reexport = false;
        let mut type_used_reexport = false;
        match (value_result.clone(), type_result.clone()) {
            (BoundResult(..), BoundResult(..)) => {} // Continue.
            _ => {
                // If there is an unresolved glob at this point in the
                // containing module, bail out. We don't know enough to be
                // able to resolve this import.

                if containing_module.glob_count.get() > 0 {
                    debug!("(resolving single import) unresolved glob; \
                            bailing out");
                    return Indeterminate;
                }

                // Now search the exported imports within the containing module.
                match containing_module.import_resolutions.borrow().find(&source) {
                    None => {
                        debug!("(resolving single import) no import");
                        // The containing module definitely doesn't have an
                        // exported import with the name in question. We can
                        // therefore accurately report that the names are
                        // unbound.

                        if value_result.is_unknown() {
                            value_result = UnboundResult;
                        }
                        if type_result.is_unknown() {
                            type_result = UnboundResult;
                        }
                    }
                    Some(import_resolution)
                            if import_resolution.outstanding_references == 0 => {

                        fn get_binding(this: &mut Resolver,
                                       import_resolution: &ImportResolution,
                                       namespace: Namespace)
                                    -> NamespaceResult {

                            // Import resolutions must be declared with "pub"
                            // in order to be exported.
                            if !import_resolution.is_public {
                                return UnboundResult;
                            }

                            match import_resolution.
                                    target_for_namespace(namespace) {
                                None => {
                                    return UnboundResult;
                                }
                                Some(Target {
                                    target_module,
                                    bindings,
                                    shadowable: _
                                }) => {
                                    debug!("(resolving single import) found \
                                            import in ns {}", namespace);
                                    let id = import_resolution.id(namespace);
                                    // track used imports and extern crates as well
                                    this.used_imports.insert((id, namespace));
                                    match target_module.def_id.get() {
                                        Some(DefId{krate: kid, ..}) => {
                                            this.used_crates.insert(kid);
                                        },
                                        _ => {}
                                    }
                                    return BoundResult(target_module, bindings);
                                }
                            }
                        }

                        // The name is an import which has been fully
                        // resolved. We can, therefore, just follow it.
                        if value_result.is_unknown() {
                            value_result = get_binding(self, import_resolution,
                                                       ValueNS);
                            value_used_reexport = import_resolution.is_public;
                        }
                        if type_result.is_unknown() {
                            type_result = get_binding(self, import_resolution,
                                                      TypeNS);
                            type_used_reexport = import_resolution.is_public;
                        }

                    }
                    Some(_) => {
                        // The import is unresolved. Bail out.
                        debug!("(resolving single import) unresolved import; \
                                bailing out");
                        return Indeterminate;
                    }
                }
            }
        }

        // If we didn't find a result in the type namespace, search the
        // external modules.
        let mut value_used_public = false;
        let mut type_used_public = false;
        match type_result {
            BoundResult(..) => {}
            _ => {
                match containing_module.external_module_children.borrow_mut()
                                       .find_copy(&source) {
                    None => {} // Continue.
                    Some(module) => {
                        debug!("(resolving single import) found external \
                                module");
                        // track the module as used.
                        match module.def_id.get() {
                            Some(DefId{krate: kid, ..}) => { self.used_crates.insert(kid); },
                            _ => {}
                        }
                        let name_bindings =
                            Rc::new(Resolver::create_name_bindings_from_module(
                                module));
                        type_result = BoundResult(containing_module.clone(),
                                                  name_bindings);
                        type_used_public = true;
                    }
                }
            }
        }

        // We've successfully resolved the import. Write the results in.
        let mut import_resolutions = module_.import_resolutions.borrow_mut();
        let import_resolution = &mut (*import_resolutions)[target];

        match value_result {
            BoundResult(ref target_module, ref name_bindings) => {
                debug!("(resolving single import) found value target: {}",
                       { name_bindings.value_def.borrow().clone().unwrap().def });
                self.check_for_conflicting_import(
                    &import_resolution.value_target,
                    directive.span,
                    target,
                    ValueNS);

                self.check_that_import_is_importable(
                    &**name_bindings,
                    directive.span,
                    target,
                    ValueNS);

                import_resolution.value_target =
                    Some(Target::new(target_module.clone(),
                                     name_bindings.clone(),
                                     directive.shadowable));
                import_resolution.value_id = directive.id;
                import_resolution.is_public = directive.is_public;
                value_used_public = name_bindings.defined_in_public_namespace(ValueNS);
            }
            UnboundResult => { /* Continue. */ }
            UnknownResult => {
                panic!("value result should be known at this point");
            }
        }
        match type_result {
            BoundResult(ref target_module, ref name_bindings) => {
                debug!("(resolving single import) found type target: {}",
                       { name_bindings.type_def.borrow().clone().unwrap().type_def });
                self.check_for_conflicting_import(
                    &import_resolution.type_target,
                    directive.span,
                    target,
                    TypeNS);

                self.check_that_import_is_importable(
                    &**name_bindings,
                    directive.span,
                    target,
                    TypeNS);

                import_resolution.type_target =
                    Some(Target::new(target_module.clone(),
                                     name_bindings.clone(),
                                     directive.shadowable));
                import_resolution.type_id = directive.id;
                import_resolution.is_public = directive.is_public;
                type_used_public = name_bindings.defined_in_public_namespace(TypeNS);
            }
            UnboundResult => { /* Continue. */ }
            UnknownResult => {
                panic!("type result should be known at this point");
            }
        }

        self.check_for_conflicts_between_imports_and_items(
            module_,
            import_resolution,
            directive.span,
            target);

        if value_result.is_unbound() && type_result.is_unbound() {
            let msg = format!("There is no `{}` in `{}`",
                              token::get_name(source),
                              self.module_to_string(&*containing_module));
            return Failed(Some((directive.span, msg)));
        }
        let value_used_public = value_used_reexport || value_used_public;
        let type_used_public = type_used_reexport || type_used_public;

        assert!(import_resolution.outstanding_references >= 1);
        import_resolution.outstanding_references -= 1;

        // record what this import resolves to for later uses in documentation,
        // this may resolve to either a value or a type, but for documentation
        // purposes it's good enough to just favor one over the other.
        let value_private = match import_resolution.value_target {
            Some(ref target) => {
                let def = target.bindings.def_for_namespace(ValueNS).unwrap();
                self.def_map.borrow_mut().insert(directive.id, def);
                let did = def.def_id();
                if value_used_public {Some(lp)} else {Some(DependsOn(did))}
            },
            // AllPublic here and below is a dummy value, it should never be used because
            // _exists is false.
            None => None,
        };
        let type_private = match import_resolution.type_target {
            Some(ref target) => {
                let def = target.bindings.def_for_namespace(TypeNS).unwrap();
                self.def_map.borrow_mut().insert(directive.id, def);
                let did = def.def_id();
                if type_used_public {Some(lp)} else {Some(DependsOn(did))}
            },
            None => None,
        };

        self.last_private.insert(directive.id, LastImport{value_priv: value_private,
                                                          value_used: Used,
                                                          type_priv: type_private,
                                                          type_used: Used});

        debug!("(resolving single import) successfully resolved import");
        return Success(());
    }

    // Resolves a glob import. Note that this function cannot fail; it either
    // succeeds or bails out (as importing * from an empty module or a module
    // that exports nothing is valid).
    fn resolve_glob_import(&mut self,
                           module_: &Module,
                           containing_module: Rc<Module>,
                           import_directive: &ImportDirective,
                           lp: LastPrivate)
                           -> ResolveResult<()> {
        let id = import_directive.id;
        let is_public = import_directive.is_public;

        // This function works in a highly imperative manner; it eagerly adds
        // everything it can to the list of import resolutions of the module
        // node.
        debug!("(resolving glob import) resolving glob import {}", id);

        // We must bail out if the node has unresolved imports of any kind
        // (including globs).
        if !(*containing_module).all_imports_resolved() {
            debug!("(resolving glob import) target module has unresolved \
                    imports; bailing out");
            return Indeterminate;
        }

        assert_eq!(containing_module.glob_count.get(), 0);

        // Add all resolved imports from the containing module.
        let import_resolutions = containing_module.import_resolutions
                                                  .borrow();
        for (ident, target_import_resolution) in import_resolutions.iter() {
            debug!("(resolving glob import) writing module resolution \
                    {} into `{}`",
                   target_import_resolution.type_target.is_none(),
                   self.module_to_string(module_));

            if !target_import_resolution.is_public {
                debug!("(resolving glob import) nevermind, just kidding");
                continue
            }

            // Here we merge two import resolutions.
            let mut import_resolutions = module_.import_resolutions.borrow_mut();
            match import_resolutions.find_mut(ident) {
                Some(dest_import_resolution) => {
                    // Merge the two import resolutions at a finer-grained
                    // level.

                    match target_import_resolution.value_target {
                        None => {
                            // Continue.
                        }
                        Some(ref value_target) => {
                            dest_import_resolution.value_target =
                                Some(value_target.clone());
                        }
                    }
                    match target_import_resolution.type_target {
                        None => {
                            // Continue.
                        }
                        Some(ref type_target) => {
                            dest_import_resolution.type_target =
                                Some(type_target.clone());
                        }
                    }
                    dest_import_resolution.is_public = is_public;
                    continue;
                }
                None => {}
            }

            // Simple: just copy the old import resolution.
            let mut new_import_resolution = ImportResolution::new(id, is_public);
            new_import_resolution.value_target =
                target_import_resolution.value_target.clone();
            new_import_resolution.type_target =
                target_import_resolution.type_target.clone();

            import_resolutions.insert(*ident, new_import_resolution);
        }

        // Add all children from the containing module.
        self.populate_module_if_necessary(&containing_module);

        for (&name, name_bindings) in containing_module.children
                                                       .borrow().iter() {
            self.merge_import_resolution(module_,
                                         containing_module.clone(),
                                         import_directive,
                                         name,
                                         name_bindings.clone());

        }

        // Add external module children from the containing module.
        for (&name, module) in containing_module.external_module_children
                                                .borrow().iter() {
            let name_bindings =
                Rc::new(Resolver::create_name_bindings_from_module(module.clone()));
            self.merge_import_resolution(module_,
                                         containing_module.clone(),
                                         import_directive,
                                         name,
                                         name_bindings);
        }

        // Record the destination of this import
        match containing_module.def_id.get() {
            Some(did) => {
                self.def_map.borrow_mut().insert(id, DefMod(did));
                self.last_private.insert(id, lp);
            }
            None => {}
        }

        debug!("(resolving glob import) successfully resolved import");
        return Success(());
    }

    fn merge_import_resolution(&mut self,
                               module_: &Module,
                               containing_module: Rc<Module>,
                               import_directive: &ImportDirective,
                               name: Name,
                               name_bindings: Rc<NameBindings>) {
        let id = import_directive.id;
        let is_public = import_directive.is_public;

        let mut import_resolutions = module_.import_resolutions.borrow_mut();
        let dest_import_resolution = match import_resolutions.entry(name) {
            Occupied(entry) => entry.into_mut(),
            Vacant(entry) => {
                // Create a new import resolution from this child.
                entry.set(ImportResolution::new(id, is_public))
            }
        };

        debug!("(resolving glob import) writing resolution `{}` in `{}` \
               to `{}`",
               token::get_name(name).get().to_string(),
               self.module_to_string(&*containing_module),
               self.module_to_string(module_));

        // Merge the child item into the import resolution.
        if name_bindings.defined_in_namespace_with(ValueNS, IMPORTABLE | PUBLIC) {
            debug!("(resolving glob import) ... for value target");
            dest_import_resolution.value_target =
                Some(Target::new(containing_module.clone(),
                                 name_bindings.clone(),
                                 import_directive.shadowable));
            dest_import_resolution.value_id = id;
        }
        if name_bindings.defined_in_namespace_with(TypeNS, IMPORTABLE | PUBLIC) {
            debug!("(resolving glob import) ... for type target");
            dest_import_resolution.type_target =
                Some(Target::new(containing_module,
                                 name_bindings.clone(),
                                 import_directive.shadowable));
            dest_import_resolution.type_id = id;
        }
        dest_import_resolution.is_public = is_public;

        self.check_for_conflicts_between_imports_and_items(
            module_,
            dest_import_resolution,
            import_directive.span,
            name);
    }

    /// Checks that imported names and items don't have the same name.
    fn check_for_conflicting_import(&mut self,
                                    target: &Option<Target>,
                                    import_span: Span,
                                    name: Name,
                                    namespace: Namespace) {
        if self.session.features.borrow().import_shadowing {
            return
        }

        match *target {
            Some(ref target) if !target.shadowable => {
                let msg = format!("a {} named `{}` has already been imported \
                                   in this module",
                                  match namespace {
                                    TypeNS => "type",
                                    ValueNS => "value",
                                  },
                                  token::get_name(name).get());
                self.session.span_err(import_span, msg.as_slice());
            }
            Some(_) | None => {}
        }
    }

    /// Checks that an import is actually importable
    fn check_that_import_is_importable(&mut self,
                                       name_bindings: &NameBindings,
                                       import_span: Span,
                                       name: Name,
                                       namespace: Namespace) {
        if !name_bindings.defined_in_namespace_with(namespace, IMPORTABLE) {
            let msg = format!("`{}` is not directly importable",
                              token::get_name(name));
            self.session.span_err(import_span, msg.as_slice());
        }
    }

    /// Checks that imported names and items don't have the same name.
    fn check_for_conflicts_between_imports_and_items(&mut self,
                                                     module: &Module,
                                                     import_resolution:
                                                     &mut ImportResolution,
                                                     import_span: Span,
                                                     name: Name) {
        if self.session.features.borrow().import_shadowing {
            return
        }

        // First, check for conflicts between imports and `extern crate`s.
        if module.external_module_children
                 .borrow()
                 .contains_key(&name) {
            match import_resolution.type_target {
                Some(ref target) if !target.shadowable => {
                    let msg = format!("import `{}` conflicts with imported \
                                       crate in this module",
                                      token::get_name(name).get());
                    self.session.span_err(import_span, msg.as_slice());
                }
                Some(_) | None => {}
            }
        }

        // Check for item conflicts.
        let children = module.children.borrow();
        let name_bindings = match children.find(&name) {
            None => {
                // There can't be any conflicts.
                return
            }
            Some(ref name_bindings) => (*name_bindings).clone(),
        };

        match import_resolution.value_target {
            Some(ref target) if !target.shadowable => {
                match *name_bindings.value_def.borrow() {
                    // We want to allow the "flat" def of enum variants to be shadowed
                    Some(ref value) if !value.modifiers.contains(ENUM_STAGING_HACK) => {
                        let msg = format!("import `{}` conflicts with value \
                                           in this module",
                                          token::get_name(name).get());
                        self.session.span_err(import_span, msg.as_slice());
                        match value.value_span {
                            None => {}
                            Some(span) => {
                                self.session
                                    .span_note(span,
                                               "conflicting value here");
                            }
                        }
                    }
                    _ => {}
                }
            }
            Some(_) | None => {}
        }

        match import_resolution.type_target {
            Some(ref target) if !target.shadowable => {
                match *name_bindings.type_def.borrow() {
                    // We want to allow the "flat" def of enum variants to be shadowed
                    Some(ref ty) if !ty.modifiers.contains(ENUM_STAGING_HACK) => {
                        match ty.module_def {
                            None => {
                                let msg = format!("import `{}` conflicts with type in \
                                                   this module",
                                                  token::get_name(name).get());
                                self.session.span_err(import_span, msg.as_slice());
                                match ty.type_span {
                                    None => {}
                                    Some(span) => {
                                        self.session
                                            .span_note(span,
                                                       "note conflicting type here")
                                    }
                                }
                            }
                            Some(ref module_def) => {
                                match module_def.kind.get() {
                                    ImplModuleKind => {
                                        match ty.type_span {
                                            None => { /* this can't ever happen */ }
                                            Some(span) => {
                                                let msg = format!("inherent implementations \
                                                                   are only allowed on types \
                                                                   defined in the current module");
                                                self.session
                                                    .span_err(span, msg.as_slice());
                                                self.session
                                                    .span_note(import_span,
                                                               "import from other module here")
                                            }
                                        }
                                    }
                                    _ => {
                                        let msg = format!("import `{}` conflicts with existing \
                                                           submodule",
                                                          token::get_name(name).get());
                                        self.session.span_err(import_span, msg.as_slice());
                                        match ty.type_span {
                                            None => {}
                                            Some(span) => {
                                                self.session
                                                    .span_note(span,
                                                               "note conflicting module here")
                                            }
                                        }
                                    }
                                }
                            }
                        }
                    }
                    _ => {}
                }
            }
            Some(_) | None => {}
        }
    }

    /// Checks that the names of external crates don't collide with other
    /// external crates.
    fn check_for_conflicts_between_external_crates(&self,
                                                   module: &Module,
                                                   name: Name,
                                                   span: Span) {
        if self.session.features.borrow().import_shadowing {
            return
        }

        if module.external_module_children.borrow().contains_key(&name) {
            self.session
                .span_err(span,
                          format!("an external crate named `{}` has already \
                                   been imported into this module",
                                  token::get_name(name).get()).as_slice());
        }
    }

    /// Checks that the names of items don't collide with external crates.
    fn check_for_conflicts_between_external_crates_and_items(&self,
                                                             module: &Module,
                                                             name: Name,
                                                             span: Span) {
        if self.session.features.borrow().import_shadowing {
            return
        }

        if module.external_module_children.borrow().contains_key(&name) {
            self.session
                .span_err(span,
                          format!("the name `{}` conflicts with an external \
                                   crate that has been imported into this \
                                   module",
                                  token::get_name(name).get()).as_slice());
        }
    }

    /// Resolves the given module path from the given root `module_`.
    fn resolve_module_path_from_root(&mut self,
                                     module_: Rc<Module>,
                                     module_path: &[Name],
                                     index: uint,
                                     span: Span,
                                     name_search_type: NameSearchType,
                                     lp: LastPrivate)
                                -> ResolveResult<(Rc<Module>, LastPrivate)> {
        fn search_parent_externals(needle: Name, module: &Rc<Module>)
                                -> Option<Rc<Module>> {
            module.external_module_children.borrow()
                                            .find_copy(&needle)
                                            .map(|_| module.clone())
                                            .or_else(|| {
                match module.parent_link.clone() {
                    ModuleParentLink(parent, _) => {
                        search_parent_externals(needle,
                                                &parent.upgrade().unwrap())
                    }
                   _ => None
                }
            })
        }

        let mut search_module = module_;
        let mut index = index;
        let module_path_len = module_path.len();
        let mut closest_private = lp;

        // Resolve the module part of the path. This does not involve looking
        // upward though scope chains; we simply resolve names directly in
        // modules as we go.
        while index < module_path_len {
            let name = module_path[index];
            match self.resolve_name_in_module(search_module.clone(),
                                              name,
                                              TypeNS,
                                              name_search_type,
                                              false) {
                Failed(None) => {
                    let segment_name = token::get_name(name);
                    let module_name = self.module_to_string(&*search_module);
                    let mut span = span;
                    let msg = if "???" == module_name.as_slice() {
                        span.hi = span.lo + Pos::from_uint(segment_name.get().len());

                        match search_parent_externals(name,
                                                     &self.current_module) {
                            Some(module) => {
                                let path_str = self.names_to_string(module_path);
                                let target_mod_str = self.module_to_string(&*module);
                                let current_mod_str =
                                    self.module_to_string(&*self.current_module);

                                let prefix = if target_mod_str == current_mod_str {
                                    "self::".to_string()
                                } else {
                                    format!("{}::", target_mod_str)
                                };

                                format!("Did you mean `{}{}`?", prefix, path_str)
                            },
                            None => format!("Maybe a missing `extern crate {}`?",
                                            segment_name),
                        }
                    } else {
                        format!("Could not find `{}` in `{}`.",
                                segment_name,
                                module_name)
                    };

                    return Failed(Some((span, msg)));
                }
                Failed(err) => return Failed(err),
                Indeterminate => {
                    debug!("(resolving module path for import) module \
                            resolution is indeterminate: {}",
                            token::get_name(name));
                    return Indeterminate;
                }
                Success((target, used_proxy)) => {
                    // Check to see whether there are type bindings, and, if
                    // so, whether there is a module within.
                    match *target.bindings.type_def.borrow() {
                        Some(ref type_def) => {
                            match type_def.module_def {
                                None => {
                                    let msg = format!("Not a module `{}`",
                                                        token::get_name(name));

                                    return Failed(Some((span, msg)));
                                }
                                Some(ref module_def) => {
                                    search_module = module_def.clone();

                                    // track extern crates for unused_extern_crate lint
                                    match module_def.def_id.get() {
                                        Some(did) => {
                                            self.used_crates.insert(did.krate);
                                        }
                                        _ => {}
                                    }

                                    // Keep track of the closest
                                    // private module used when
                                    // resolving this import chain.
                                    if !used_proxy &&
                                       !search_module.is_public {
                                        match search_module.def_id
                                                           .get() {
                                            Some(did) => {
                                                closest_private =
                                                    LastMod(DependsOn(did));
                                            }
                                            None => {}
                                        }
                                    }
                                }
                            }
                        }
                        None => {
                            // There are no type bindings at all.
                            let msg = format!("Not a module `{}`",
                                              token::get_name(name));
                            return Failed(Some((span, msg)));
                        }
                    }
                }
            }

            index += 1;
        }

        return Success((search_module, closest_private));
    }

    /// Attempts to resolve the module part of an import directive or path
    /// rooted at the given module.
    ///
    /// On success, returns the resolved module, and the closest *private*
    /// module found to the destination when resolving this path.
    fn resolve_module_path(&mut self,
                           module_: Rc<Module>,
                           module_path: &[Name],
                           use_lexical_scope: UseLexicalScopeFlag,
                           span: Span,
                           name_search_type: NameSearchType)
                               -> ResolveResult<(Rc<Module>, LastPrivate)> {
        let module_path_len = module_path.len();
        assert!(module_path_len > 0);

        debug!("(resolving module path for import) processing `{}` rooted at \
               `{}`",
               self.names_to_string(module_path),
               self.module_to_string(&*module_));

        // Resolve the module prefix, if any.
        let module_prefix_result = self.resolve_module_prefix(module_.clone(),
                                                              module_path);

        let search_module;
        let start_index;
        let last_private;
        match module_prefix_result {
            Failed(None) => {
                let mpath = self.names_to_string(module_path);
                let mpath = mpath.as_slice();
                match mpath.rfind(':') {
                    Some(idx) => {
                        let msg = format!("Could not find `{}` in `{}`",
                                            // idx +- 1 to account for the
                                            // colons on either side
                                            mpath.slice_from(idx + 1),
                                            mpath.slice_to(idx - 1));
                        return Failed(Some((span, msg)));
                    },
                    None => return Failed(None),
                }
            }
            Failed(err) => return Failed(err),
            Indeterminate => {
                debug!("(resolving module path for import) indeterminate; \
                        bailing");
                return Indeterminate;
            }
            Success(NoPrefixFound) => {
                // There was no prefix, so we're considering the first element
                // of the path. How we handle this depends on whether we were
                // instructed to use lexical scope or not.
                match use_lexical_scope {
                    DontUseLexicalScope => {
                        // This is a crate-relative path. We will start the
                        // resolution process at index zero.
                        search_module = self.graph_root.get_module();
                        start_index = 0;
                        last_private = LastMod(AllPublic);
                    }
                    UseLexicalScope => {
                        // This is not a crate-relative path. We resolve the
                        // first component of the path in the current lexical
                        // scope and then proceed to resolve below that.
                        match self.resolve_module_in_lexical_scope(
                                                            module_,
                                                            module_path[0]) {
                            Failed(err) => return Failed(err),
                            Indeterminate => {
                                debug!("(resolving module path for import) \
                                        indeterminate; bailing");
                                return Indeterminate;
                            }
                            Success(containing_module) => {
                                search_module = containing_module;
                                start_index = 1;
                                last_private = LastMod(AllPublic);
                            }
                        }
                    }
                }
            }
            Success(PrefixFound(ref containing_module, index)) => {
                search_module = containing_module.clone();
                start_index = index;
                last_private = LastMod(DependsOn(containing_module.def_id
                                                                  .get()
                                                                  .unwrap()));
            }
        }

        self.resolve_module_path_from_root(search_module,
                                           module_path,
                                           start_index,
                                           span,
                                           name_search_type,
                                           last_private)
    }

    /// Invariant: This must only be called during main resolution, not during
    /// import resolution.
    fn resolve_item_in_lexical_scope(&mut self,
                                     module_: Rc<Module>,
                                     name: Name,
                                     namespace: Namespace)
                                    -> ResolveResult<(Target, bool)> {
        debug!("(resolving item in lexical scope) resolving `{}` in \
                namespace {} in `{}`",
               token::get_name(name),
               namespace,
               self.module_to_string(&*module_));

        // The current module node is handled specially. First, check for
        // its immediate children.
        self.populate_module_if_necessary(&module_);

        match module_.children.borrow().find(&name) {
            Some(name_bindings)
                    if name_bindings.defined_in_namespace(namespace) => {
                debug!("top name bindings succeeded");
                return Success((Target::new(module_.clone(),
                                            name_bindings.clone(),
                                            false),
                               false));
            }
            Some(_) | None => { /* Not found; continue. */ }
        }

        // Now check for its import directives. We don't have to have resolved
        // all its imports in the usual way; this is because chains of
        // adjacent import statements are processed as though they mutated the
        // current scope.
        match module_.import_resolutions.borrow().find(&name) {
            None => {
                // Not found; continue.
            }
            Some(import_resolution) => {
                match (*import_resolution).target_for_namespace(namespace) {
                    None => {
                        // Not found; continue.
                        debug!("(resolving item in lexical scope) found \
                                import resolution, but not in namespace {}",
                               namespace);
                    }
                    Some(target) => {
                        debug!("(resolving item in lexical scope) using \
                                import resolution");
                        // track used imports and extern crates as well
                        self.used_imports.insert((import_resolution.id(namespace), namespace));
                        match target.target_module.def_id.get() {
                            Some(DefId{krate: kid, ..}) => { self.used_crates.insert(kid); },
                            _ => {}
                        }
                        return Success((target, false));
                    }
                }
            }
        }

        // Search for external modules.
        if namespace == TypeNS {
            match module_.external_module_children.borrow().find_copy(&name) {
                None => {}
                Some(module) => {
                    let name_bindings =
                        Rc::new(Resolver::create_name_bindings_from_module(module));
                    debug!("lower name bindings succeeded");
                    return Success((Target::new(module_,
                                                name_bindings,
                                                false),
                                    false));
                }
            }
        }

        // Finally, proceed up the scope chain looking for parent modules.
        let mut search_module = module_;
        loop {
            // Go to the next parent.
            match search_module.parent_link.clone() {
                NoParentLink => {
                    // No more parents. This module was unresolved.
                    debug!("(resolving item in lexical scope) unresolved \
                            module");
                    return Failed(None);
                }
                ModuleParentLink(parent_module_node, _) => {
                    match search_module.kind.get() {
                        NormalModuleKind => {
                            // We stop the search here.
                            debug!("(resolving item in lexical \
                                    scope) unresolved module: not \
                                    searching through module \
                                    parents");
                            return Failed(None);
                        }
                        TraitModuleKind |
                        ImplModuleKind |
                        EnumModuleKind |
                        AnonymousModuleKind => {
                            search_module = parent_module_node.upgrade().unwrap();
                        }
                    }
                }
                BlockParentLink(ref parent_module_node, _) => {
                    search_module = parent_module_node.upgrade().unwrap();
                }
            }

            // Resolve the name in the parent module.
            match self.resolve_name_in_module(search_module.clone(),
                                              name,
                                              namespace,
                                              PathSearch,
                                              true) {
                Failed(Some((span, msg))) =>
                    self.resolve_error(span, format!("failed to resolve. {}",
                                                     msg)),
                Failed(None) => (), // Continue up the search chain.
                Indeterminate => {
                    // We couldn't see through the higher scope because of an
                    // unresolved import higher up. Bail.

                    debug!("(resolving item in lexical scope) indeterminate \
                            higher scope; bailing");
                    return Indeterminate;
                }
                Success((target, used_reexport)) => {
                    // We found the module.
                    debug!("(resolving item in lexical scope) found name \
                            in module, done");
                    return Success((target, used_reexport));
                }
            }
        }
    }

    /// Resolves a module name in the current lexical scope.
    fn resolve_module_in_lexical_scope(&mut self,
                                       module_: Rc<Module>,
                                       name: Name)
                                -> ResolveResult<Rc<Module>> {
        // If this module is an anonymous module, resolve the item in the
        // lexical scope. Otherwise, resolve the item from the crate root.
        let resolve_result = self.resolve_item_in_lexical_scope(
            module_, name, TypeNS);
        match resolve_result {
            Success((target, _)) => {
                let bindings = &*target.bindings;
                match *bindings.type_def.borrow() {
                    Some(ref type_def) => {
                        match type_def.module_def {
                            None => {
                                debug!("!!! (resolving module in lexical \
                                        scope) module wasn't actually a \
                                        module!");
                                return Failed(None);
                            }
                            Some(ref module_def) => {
                                return Success(module_def.clone());
                            }
                        }
                    }
                    None => {
                        debug!("!!! (resolving module in lexical scope) module
                                wasn't actually a module!");
                        return Failed(None);
                    }
                }
            }
            Indeterminate => {
                debug!("(resolving module in lexical scope) indeterminate; \
                        bailing");
                return Indeterminate;
            }
            Failed(err) => {
                debug!("(resolving module in lexical scope) failed to resolve");
                return Failed(err);
            }
        }
    }

    /// Returns the nearest normal module parent of the given module.
    fn get_nearest_normal_module_parent(&mut self, module_: Rc<Module>)
                                            -> Option<Rc<Module>> {
        let mut module_ = module_;
        loop {
            match module_.parent_link.clone() {
                NoParentLink => return None,
                ModuleParentLink(new_module, _) |
                BlockParentLink(new_module, _) => {
                    let new_module = new_module.upgrade().unwrap();
                    match new_module.kind.get() {
                        NormalModuleKind => return Some(new_module),
                        TraitModuleKind |
                        ImplModuleKind |
                        EnumModuleKind |
                        AnonymousModuleKind => module_ = new_module,
                    }
                }
            }
        }
    }

    /// Returns the nearest normal module parent of the given module, or the
    /// module itself if it is a normal module.
    fn get_nearest_normal_module_parent_or_self(&mut self, module_: Rc<Module>)
                                                -> Rc<Module> {
        match module_.kind.get() {
            NormalModuleKind => return module_,
            TraitModuleKind |
            ImplModuleKind |
            EnumModuleKind |
            AnonymousModuleKind => {
                match self.get_nearest_normal_module_parent(module_.clone()) {
                    None => module_,
                    Some(new_module) => new_module
                }
            }
        }
    }

    /// Resolves a "module prefix". A module prefix is one or both of (a) `self::`;
    /// (b) some chain of `super::`.
    /// grammar: (SELF MOD_SEP ) ? (SUPER MOD_SEP) *
    fn resolve_module_prefix(&mut self,
                             module_: Rc<Module>,
                             module_path: &[Name])
                                 -> ResolveResult<ModulePrefixResult> {
        // Start at the current module if we see `self` or `super`, or at the
        // top of the crate otherwise.
        let mut containing_module;
        let mut i;
        let first_module_path_string = token::get_name(module_path[0]);
        if "self" == first_module_path_string.get() {
            containing_module =
                self.get_nearest_normal_module_parent_or_self(module_);
            i = 1;
        } else if "super" == first_module_path_string.get() {
            containing_module =
                self.get_nearest_normal_module_parent_or_self(module_);
            i = 0;  // We'll handle `super` below.
        } else {
            return Success(NoPrefixFound);
        }

        // Now loop through all the `super`s we find.
        while i < module_path.len() {
            let string = token::get_name(module_path[i]);
            if "super" != string.get() {
                break
            }
            debug!("(resolving module prefix) resolving `super` at {}",
                   self.module_to_string(&*containing_module));
            match self.get_nearest_normal_module_parent(containing_module) {
                None => return Failed(None),
                Some(new_module) => {
                    containing_module = new_module;
                    i += 1;
                }
            }
        }

        debug!("(resolving module prefix) finished resolving prefix at {}",
               self.module_to_string(&*containing_module));

        return Success(PrefixFound(containing_module, i));
    }

    /// Attempts to resolve the supplied name in the given module for the
    /// given namespace. If successful, returns the target corresponding to
    /// the name.
    ///
    /// The boolean returned on success is an indicator of whether this lookup
    /// passed through a public re-export proxy.
    fn resolve_name_in_module(&mut self,
                              module_: Rc<Module>,
                              name: Name,
                              namespace: Namespace,
                              name_search_type: NameSearchType,
                              allow_private_imports: bool)
                              -> ResolveResult<(Target, bool)> {
        debug!("(resolving name in module) resolving `{}` in `{}`",
               token::get_name(name).get(),
               self.module_to_string(&*module_));

        // First, check the direct children of the module.
        self.populate_module_if_necessary(&module_);

        match module_.children.borrow().find(&name) {
            Some(name_bindings)
                    if name_bindings.defined_in_namespace(namespace) => {
                debug!("(resolving name in module) found node as child");
                return Success((Target::new(module_.clone(),
                                            name_bindings.clone(),
                                            false),
                               false));
            }
            Some(_) | None => {
                // Continue.
            }
        }

        // Next, check the module's imports if necessary.

        // If this is a search of all imports, we should be done with glob
        // resolution at this point.
        if name_search_type == PathSearch {
            assert_eq!(module_.glob_count.get(), 0);
        }

        // Check the list of resolved imports.
        match module_.import_resolutions.borrow().find(&name) {
            Some(import_resolution) if allow_private_imports ||
                                       import_resolution.is_public => {

                if import_resolution.is_public &&
                        import_resolution.outstanding_references != 0 {
                    debug!("(resolving name in module) import \
                           unresolved; bailing out");
                    return Indeterminate;
                }
                match import_resolution.target_for_namespace(namespace) {
                    None => {
                        debug!("(resolving name in module) name found, \
                                but not in namespace {}",
                               namespace);
                    }
                    Some(target) => {
                        debug!("(resolving name in module) resolved to \
                                import");
                        // track used imports and extern crates as well
                        self.used_imports.insert((import_resolution.id(namespace), namespace));
                        match target.target_module.def_id.get() {
                            Some(DefId{krate: kid, ..}) => { self.used_crates.insert(kid); },
                            _ => {}
                        }
                        return Success((target, true));
                    }
                }
            }
            Some(..) | None => {} // Continue.
        }

        // Finally, search through external children.
        if namespace == TypeNS {
            match module_.external_module_children.borrow().find_copy(&name) {
                None => {}
                Some(module) => {
                    let name_bindings =
                        Rc::new(Resolver::create_name_bindings_from_module(module));
                    return Success((Target::new(module_,
                                                name_bindings,
                                                false),
                                    false));
                }
            }
        }

        // We're out of luck.
        debug!("(resolving name in module) failed to resolve `{}`",
               token::get_name(name).get());
        return Failed(None);
    }

    fn report_unresolved_imports(&mut self, module_: Rc<Module>) {
        let index = module_.resolved_import_count.get();
        let imports = module_.imports.borrow();
        let import_count = imports.len();
        if index != import_count {
            let sn = self.session
                         .codemap()
                         .span_to_snippet((*imports)[index].span)
                         .unwrap();
            if sn.as_slice().contains("::") {
                self.resolve_error((*imports)[index].span,
                                   "unresolved import");
            } else {
                let err = format!("unresolved import (maybe you meant `{}::*`?)",
                                  sn.as_slice().slice(0, sn.len()));
                self.resolve_error((*imports)[index].span, err.as_slice());
            }
        }

        // Descend into children and anonymous children.
        self.populate_module_if_necessary(&module_);

        for (_, child_node) in module_.children.borrow().iter() {
            match child_node.get_module_if_available() {
                None => {
                    // Continue.
                }
                Some(child_module) => {
                    self.report_unresolved_imports(child_module);
                }
            }
        }

        for (_, module_) in module_.anonymous_children.borrow().iter() {
            self.report_unresolved_imports(module_.clone());
        }
    }

    // Export recording
    //
    // This pass simply determines what all "export" keywords refer to and
    // writes the results into the export map.
    //
    // FIXME #4953 This pass will be removed once exports change to per-item.
    // Then this operation can simply be performed as part of item (or import)
    // processing.

    fn record_exports(&mut self) {
        let root_module = self.graph_root.get_module();
        self.record_exports_for_module_subtree(root_module);
    }

    fn record_exports_for_module_subtree(&mut self,
                                             module_: Rc<Module>) {
        // If this isn't a local krate, then bail out. We don't need to record
        // exports for nonlocal crates.

        match module_.def_id.get() {
            Some(def_id) if def_id.krate == LOCAL_CRATE => {
                // OK. Continue.
                debug!("(recording exports for module subtree) recording \
                        exports for local module `{}`",
                       self.module_to_string(&*module_));
            }
            None => {
                // Record exports for the root module.
                debug!("(recording exports for module subtree) recording \
                        exports for root module `{}`",
                       self.module_to_string(&*module_));
            }
            Some(_) => {
                // Bail out.
                debug!("(recording exports for module subtree) not recording \
                        exports for `{}`",
                       self.module_to_string(&*module_));
                return;
            }
        }

        self.record_exports_for_module(&*module_);
        self.populate_module_if_necessary(&module_);

        for (_, child_name_bindings) in module_.children.borrow().iter() {
            match child_name_bindings.get_module_if_available() {
                None => {
                    // Nothing to do.
                }
                Some(child_module) => {
                    self.record_exports_for_module_subtree(child_module);
                }
            }
        }

        for (_, child_module) in module_.anonymous_children.borrow().iter() {
            self.record_exports_for_module_subtree(child_module.clone());
        }
    }

    fn record_exports_for_module(&mut self, module_: &Module) {
        let mut exports2 = Vec::new();

        self.add_exports_for_module(&mut exports2, module_);
        match module_.def_id.get() {
            Some(def_id) => {
                self.export_map2.insert(def_id.node, exports2);
                debug!("(computing exports) writing exports for {} (some)",
                       def_id.node);
            }
            None => {}
        }
    }

    fn add_exports_of_namebindings(&mut self,
                                   exports2: &mut Vec<Export2> ,
                                   name: Name,
                                   namebindings: &NameBindings,
                                   ns: Namespace) {
        match namebindings.def_for_namespace(ns) {
            Some(d) => {
                let name = token::get_name(name);
                debug!("(computing exports) YES: export '{}' => {}",
                       name, d.def_id());
                exports2.push(Export2 {
                    name: name.get().to_string(),
                    def_id: d.def_id()
                });
            }
            d_opt => {
                debug!("(computing exports) NO: {}", d_opt);
            }
        }
    }

    fn add_exports_for_module(&mut self,
                              exports2: &mut Vec<Export2> ,
                              module_: &Module) {
        for (name, importresolution) in module_.import_resolutions.borrow().iter() {
            if !importresolution.is_public {
                continue
            }
            let xs = [TypeNS, ValueNS];
            for &ns in xs.iter() {
                match importresolution.target_for_namespace(ns) {
                    Some(target) => {
                        debug!("(computing exports) maybe export '{}'",
                               token::get_name(*name));
                        self.add_exports_of_namebindings(exports2,
                                                         *name,
                                                         &*target.bindings,
                                                         ns)
                    }
                    _ => ()
                }
            }
        }
    }

    // AST resolution
    //
    // We maintain a list of value ribs and type ribs.
    //
    // Simultaneously, we keep track of the current position in the module
    // graph in the `current_module` pointer. When we go to resolve a name in
    // the value or type namespaces, we first look through all the ribs and
    // then query the module graph. When we resolve a name in the module
    // namespace, we can skip all the ribs (since nested modules are not
    // allowed within blocks in Rust) and jump straight to the current module
    // graph node.
    //
    // Named implementations are handled separately. When we find a method
    // call, we consult the module node to find all of the implementations in
    // scope. This information is lazily cached in the module node. We then
    // generate a fake "implementation scope" containing all the
    // implementations thus found, for compatibility with old resolve pass.

    fn with_scope(&mut self, name: Option<Name>, f: |&mut Resolver|) {
        let orig_module = self.current_module.clone();

        // Move down in the graph.
        match name {
            None => {
                // Nothing to do.
            }
            Some(name) => {
                self.populate_module_if_necessary(&orig_module);

                match orig_module.children.borrow().find(&name) {
                    None => {
                        debug!("!!! (with scope) didn't find `{}` in `{}`",
                               token::get_name(name),
                               self.module_to_string(&*orig_module));
                    }
                    Some(name_bindings) => {
                        match (*name_bindings).get_module_if_available() {
                            None => {
                                debug!("!!! (with scope) didn't find module \
                                        for `{}` in `{}`",
                                       token::get_name(name),
                                       self.module_to_string(&*orig_module));
                            }
                            Some(module_) => {
                                self.current_module = module_;
                            }
                        }
                    }
                }
            }
        }

        f(self);

        self.current_module = orig_module;
    }

    /// Wraps the given definition in the appropriate number of `DefUpvar`
    /// wrappers.
    fn upvarify(&self,
                ribs: &[Rib],
                def_like: DefLike,
                span: Span)
                -> Option<DefLike> {
        match def_like {
            DlDef(d @ DefUpvar(..)) => {
                self.session.span_bug(span,
                    format!("unexpected {} in bindings", d).as_slice())
            }
            DlDef(d @ DefLocal(_)) => {
                let node_id = d.def_id().node;
                let mut def = d;
                let mut last_proc_body_id = ast::DUMMY_NODE_ID;
                for rib in ribs.iter() {
                    match rib.kind {
                        NormalRibKind => {
                            // Nothing to do. Continue.
                        }
                        ClosureRibKind(function_id, maybe_proc_body) => {
                            let prev_def = def;
                            if maybe_proc_body != ast::DUMMY_NODE_ID {
                                last_proc_body_id = maybe_proc_body;
                            }
                            def = DefUpvar(node_id, function_id, last_proc_body_id);

                            let mut seen = self.freevars_seen.borrow_mut();
                            let seen = match seen.entry(function_id) {
                                Occupied(v) => v.into_mut(),
                                Vacant(v) => v.set(NodeSet::new()),
                            };
                            if seen.contains(&node_id) {
                                continue;
                            }
                            match self.freevars.borrow_mut().entry(function_id) {
                                Occupied(v) => v.into_mut(),
                                Vacant(v) => v.set(vec![]),
                            }.push(Freevar { def: prev_def, span: span });
                            seen.insert(node_id);
                        }
                        MethodRibKind(item_id, _) => {
                            // If the def is a ty param, and came from the parent
                            // item, it's ok
                            match def {
                                DefTyParam(_, did, _) if {
                                    self.def_map.borrow().find_copy(&did.node)
                                        == Some(DefTyParamBinder(item_id))
                                } => {} // ok
                                DefSelfTy(did) if did == item_id => {} // ok
                                _ => {
                                    // This was an attempt to access an upvar inside a
                                    // named function item. This is not allowed, so we
                                    // report an error.

                                    self.resolve_error(
                                        span,
                                        "can't capture dynamic environment in a fn item; \
                                        use the || { ... } closure form instead");

                                    return None;
                                }
                            }
                        }
                        ItemRibKind => {
                            // This was an attempt to access an upvar inside a
                            // named function item. This is not allowed, so we
                            // report an error.

                            self.resolve_error(
                                span,
                                "can't capture dynamic environment in a fn item; \
                                use the || { ... } closure form instead");

                            return None;
                        }
                        ConstantItemRibKind => {
                            // Still doesn't deal with upvars
                            self.resolve_error(span,
                                               "attempt to use a non-constant \
                                                value in a constant");

                        }
                    }
                }
                Some(DlDef(def))
            }
            DlDef(def @ DefTyParam(..)) |
            DlDef(def @ DefSelfTy(..)) => {
                for rib in ribs.iter() {
                    match rib.kind {
                        NormalRibKind | ClosureRibKind(..) => {
                            // Nothing to do. Continue.
                        }
                        MethodRibKind(item_id, _) => {
                            // If the def is a ty param, and came from the parent
                            // item, it's ok
                            match def {
                                DefTyParam(_, did, _) if {
                                    self.def_map.borrow().find_copy(&did.node)
                                        == Some(DefTyParamBinder(item_id))
                                } => {} // ok
                                DefSelfTy(did) if did == item_id => {} // ok

                                _ => {
                                    // This was an attempt to use a type parameter outside
                                    // its scope.

                                    self.resolve_error(span,
                                                        "can't use type parameters from \
                                                        outer function; try using a local \
                                                        type parameter instead");

                                    return None;
                                }
                            }
                        }
                        ItemRibKind => {
                            // This was an attempt to use a type parameter outside
                            // its scope.

                            self.resolve_error(span,
                                               "can't use type parameters from \
                                                outer function; try using a local \
                                                type parameter instead");

                            return None;
                        }
                        ConstantItemRibKind => {
                            // see #9186
                            self.resolve_error(span,
                                               "cannot use an outer type \
                                                parameter in this context");

                        }
                    }
                }
                Some(DlDef(def))
            }
            _ => Some(def_like)
        }
    }

    fn search_ribs(&self,
                   ribs: &[Rib],
                   name: Name,
                   span: Span)
                   -> Option<DefLike> {
        // FIXME #4950: Try caching?

        for (i, rib) in ribs.iter().enumerate().rev() {
            match rib.bindings.find_copy(&name) {
                Some(def_like) => {
                    return self.upvarify(ribs[i + 1..], def_like, span);
                }
                None => {
                    // Continue.
                }
            }
        }

        None
    }

    fn resolve_crate(&mut self, krate: &ast::Crate) {
        debug!("(resolving crate) starting");

        visit::walk_crate(self, krate);
    }

    fn resolve_item(&mut self, item: &Item) {
        let name = item.ident.name;

        debug!("(resolving item) resolving {}",
               token::get_name(name));

        match item.node {

            // enum item: resolve all the variants' discrs,
            // then resolve the ty params
            ItemEnum(ref enum_def, ref generics) => {
                for variant in (*enum_def).variants.iter() {
                    for dis_expr in variant.node.disr_expr.iter() {
                        // resolve the discriminator expr
                        // as a constant
                        self.with_constant_rib(|this| {
                            this.resolve_expr(&**dis_expr);
                        });
                    }
                }

                // n.b. the discr expr gets visited twice.
                // but maybe it's okay since the first time will signal an
                // error if there is one? -- tjc
                self.with_type_parameter_rib(HasTypeParameters(generics,
                                                               TypeSpace,
                                                               item.id,
                                                               ItemRibKind),
                                             |this| {
                    this.resolve_type_parameters(&generics.ty_params);
                    this.resolve_where_clause(&generics.where_clause);
                    visit::walk_item(this, item);
                });
            }

            ItemTy(_, ref generics) => {
                self.with_type_parameter_rib(HasTypeParameters(generics,
                                                               TypeSpace,
                                                               item.id,
                                                               ItemRibKind),
                                             |this| {
                    this.resolve_type_parameters(&generics.ty_params);
                    visit::walk_item(this, item);
                });
            }

            ItemImpl(ref generics,
                     ref implemented_traits,
                     ref self_type,
                     ref impl_items) => {
                self.resolve_implementation(item.id,
                                            generics,
                                            implemented_traits,
                                            &**self_type,
                                            impl_items.as_slice());
            }

            ItemTrait(ref generics, ref unbound, ref bounds, ref trait_items) => {
                // Create a new rib for the self type.
                let mut self_type_rib = Rib::new(ItemRibKind);

                // plain insert (no renaming, types are not currently hygienic....)
                let name = self.type_self_name;
                self_type_rib.bindings.insert(name, DlDef(DefSelfTy(item.id)));
                self.type_ribs.push(self_type_rib);

                // Create a new rib for the trait-wide type parameters.
                self.with_type_parameter_rib(HasTypeParameters(generics,
                                                               TypeSpace,
                                                               item.id,
                                                               NormalRibKind),
                                             |this| {
                    this.resolve_type_parameters(&generics.ty_params);
                    this.resolve_where_clause(&generics.where_clause);

                    this.resolve_type_parameter_bounds(item.id, bounds,
                                                       TraitDerivation);

                    match *unbound {
                        Some(ref tpb) => {
                            this.resolve_trait_reference(item.id, tpb, TraitDerivation);
                        }
                        None => {}
                    }

                    for trait_item in (*trait_items).iter() {
                        // Create a new rib for the trait_item-specific type
                        // parameters.
                        //
                        // FIXME #4951: Do we need a node ID here?

                        match *trait_item {
                          ast::RequiredMethod(ref ty_m) => {
                            this.with_type_parameter_rib
                                (HasTypeParameters(&ty_m.generics,
                                                   FnSpace,
                                                   item.id,
                                        MethodRibKind(item.id, RequiredMethod)),
                                 |this| {

                                // Resolve the method-specific type
                                // parameters.
                                this.resolve_type_parameters(
                                    &ty_m.generics.ty_params);
                                this.resolve_where_clause(&ty_m.generics
                                                               .where_clause);

                                for argument in ty_m.decl.inputs.iter() {
                                    this.resolve_type(&*argument.ty);
                                }

                                match ty_m.explicit_self.node {
                                    SelfExplicit(ref typ, _) => {
                                        this.resolve_type(&**typ)
                                    }
                                    _ => {}
                                }

                                this.resolve_type(&*ty_m.decl.output);
                            });
                          }
                          ast::ProvidedMethod(ref m) => {
                              this.resolve_method(MethodRibKind(item.id,
                                                                ProvidedMethod(m.id)),
                                                  &**m)
                          }
                          ast::TypeTraitItem(ref data) => {
                              this.resolve_type_parameter(&data.ty_param);
                              visit::walk_trait_item(this, trait_item);
                          }
                        }
                    }
                });

                self.type_ribs.pop();
            }

            ItemStruct(ref struct_def, ref generics) => {
                self.resolve_struct(item.id,
                                    generics,
                                    struct_def.fields.as_slice());
            }

            ItemMod(ref module_) => {
                self.with_scope(Some(name), |this| {
                    this.resolve_module(module_, item.span, name,
                                        item.id);
                });
            }

            ItemForeignMod(ref foreign_module) => {
                self.with_scope(Some(name), |this| {
                    for foreign_item in foreign_module.items.iter() {
                        match foreign_item.node {
                            ForeignItemFn(_, ref generics) => {
                                this.with_type_parameter_rib(
                                    HasTypeParameters(
                                        generics, FnSpace, foreign_item.id,
                                        ItemRibKind),
                                    |this| visit::walk_foreign_item(this,
                                                                    &**foreign_item));
                            }
                            ForeignItemStatic(..) => {
                                visit::walk_foreign_item(this,
                                                         &**foreign_item);
                            }
                        }
                    }
                });
            }

            ItemFn(ref fn_decl, _, _, ref generics, ref block) => {
                self.resolve_function(ItemRibKind,
                                      Some(&**fn_decl),
                                      HasTypeParameters
                                        (generics,
                                         FnSpace,
                                         item.id,
                                         ItemRibKind),
                                      &**block);
            }

            ItemConst(..) | ItemStatic(..) => {
                self.with_constant_rib(|this| {
                    visit::walk_item(this, item);
                });
            }

           ItemMac(..) => {
                // do nothing, these are just around to be encoded
           }
        }
    }

    fn with_type_parameter_rib(&mut self,
                               type_parameters: TypeParameters,
                               f: |&mut Resolver|) {
        match type_parameters {
            HasTypeParameters(generics, space, node_id, rib_kind) => {
                let mut function_type_rib = Rib::new(rib_kind);
                let mut seen_bindings = HashSet::new();
                for (index, type_parameter) in generics.ty_params.iter().enumerate() {
                    let name = type_parameter.ident.name;
                    debug!("with_type_parameter_rib: {} {}", node_id,
                           type_parameter.id);

                    if seen_bindings.contains(&name) {
                        self.resolve_error(type_parameter.span,
                                           format!("the name `{}` is already \
                                                    used for a type \
                                                    parameter in this type \
                                                    parameter list",
                                                   token::get_name(
                                                       name)).as_slice())
                    }
                    seen_bindings.insert(name);

                    let def_like = DlDef(DefTyParam(space,
                                                    local_def(type_parameter.id),
                                                    index));
                    // Associate this type parameter with
                    // the item that bound it
                    self.record_def(type_parameter.id,
                                    (DefTyParamBinder(node_id), LastMod(AllPublic)));
                    // plain insert (no renaming)
                    function_type_rib.bindings.insert(name, def_like);
                }
                self.type_ribs.push(function_type_rib);
            }

            NoTypeParameters => {
                // Nothing to do.
            }
        }

        f(self);

        match type_parameters {
            HasTypeParameters(..) => { self.type_ribs.pop(); }
            NoTypeParameters => { }
        }
    }

    fn with_label_rib(&mut self, f: |&mut Resolver|) {
        self.label_ribs.push(Rib::new(NormalRibKind));
        f(self);
        self.label_ribs.pop();
    }

    fn with_constant_rib(&mut self, f: |&mut Resolver|) {
        self.value_ribs.push(Rib::new(ConstantItemRibKind));
        self.type_ribs.push(Rib::new(ConstantItemRibKind));
        f(self);
        self.type_ribs.pop();
        self.value_ribs.pop();
    }

    fn resolve_function(&mut self,
                        rib_kind: RibKind,
                        optional_declaration: Option<&FnDecl>,
                        type_parameters: TypeParameters,
                        block: &Block) {
        // Create a value rib for the function.
        let function_value_rib = Rib::new(rib_kind);
        self.value_ribs.push(function_value_rib);

        // Create a label rib for the function.
        let function_label_rib = Rib::new(rib_kind);
        self.label_ribs.push(function_label_rib);

        // If this function has type parameters, add them now.
        self.with_type_parameter_rib(type_parameters, |this| {
            // Resolve the type parameters.
            match type_parameters {
                NoTypeParameters => {
                    // Continue.
                }
                HasTypeParameters(ref generics, _, _, _) => {
                    this.resolve_type_parameters(&generics.ty_params);
                    this.resolve_where_clause(&generics.where_clause);
                }
            }

            // Add each argument to the rib.
            match optional_declaration {
                None => {
                    // Nothing to do.
                }
                Some(declaration) => {
                    let mut bindings_list = HashMap::new();
                    for argument in declaration.inputs.iter() {
                        this.resolve_pattern(&*argument.pat,
                                             ArgumentIrrefutableMode,
                                             &mut bindings_list);

                        this.resolve_type(&*argument.ty);

                        debug!("(resolving function) recorded argument");
                    }

                    this.resolve_type(&*declaration.output);
                }
            }

            // Resolve the function body.
            this.resolve_block(&*block);

            debug!("(resolving function) leaving function");
        });

        self.label_ribs.pop();
        self.value_ribs.pop();
    }

    fn resolve_type_parameters(&mut self,
                               type_parameters: &OwnedSlice<TyParam>) {
        for type_parameter in type_parameters.iter() {
<<<<<<< HEAD
            for bound in type_parameter.bounds.iter() {
                self.resolve_type_parameter_bound(type_parameter.id, bound,
                                                  TraitBoundingTypeParameter);
            }
            match &type_parameter.unbound {
                &Some(ref unbound) =>
                    self.resolve_trait_reference(
                        type_parameter.id, unbound, TraitBoundingTypeParameter),
                &None => {}
            }
            match type_parameter.default {
                Some(ref ty) => self.resolve_type(&**ty),
                None => {}
            }
=======
            self.resolve_type_parameter(type_parameter);
        }
    }

    fn resolve_type_parameter(&mut self,
                              type_parameter: &TyParam) {
        for bound in type_parameter.bounds.iter() {
            self.resolve_type_parameter_bound(type_parameter.id, bound,
                                              TraitBoundingTypeParameter);
        }
        match &type_parameter.unbound {
            &Some(ref unbound) =>
                self.resolve_type_parameter_bound(
                    type_parameter.id, unbound, TraitBoundingTypeParameter),
            &None => {}
        }
        match type_parameter.default {
            Some(ref ty) => self.resolve_type(&**ty),
            None => {}
>>>>>>> 339c675b
        }
    }

    fn resolve_type_parameter_bounds(&mut self,
                                     id: NodeId,
                                     type_parameter_bounds: &OwnedSlice<TyParamBound>,
                                     reference_type: TraitReferenceType) {
        for type_parameter_bound in type_parameter_bounds.iter() {
            self.resolve_type_parameter_bound(id, type_parameter_bound,
                                              reference_type);
        }
    }

    fn resolve_type_parameter_bound(&mut self,
                                    id: NodeId,
                                    type_parameter_bound: &TyParamBound,
                                    reference_type: TraitReferenceType) {
        match *type_parameter_bound {
            TraitTyParamBound(ref tref) => {
                self.resolve_poly_trait_reference(id, tref, reference_type)
            }
            UnboxedFnTyParamBound(ref unboxed_function) => {
                match self.resolve_path(unboxed_function.ref_id,
                                        &unboxed_function.path,
                                        TypeNS,
                                        true) {
                    None => {
                        let path_str = self.path_names_to_string(
                            &unboxed_function.path);
                        self.resolve_error(unboxed_function.path.span,
                                           format!("unresolved trait `{}`",
                                                   path_str).as_slice())
                    }
                    Some(def) => {
                        match def {
                            (DefTrait(_), _) => {
                                self.record_def(unboxed_function.ref_id, def);
                            }
                            _ => {
                                let msg =
                                    format!("`{}` is not a trait",
                                            self.path_names_to_string(
                                                &unboxed_function.path));
                                self.resolve_error(unboxed_function.path.span,
                                                   msg.as_slice());
                            }
                        }
                    }
                }

                for argument in unboxed_function.decl.inputs.iter() {
                    self.resolve_type(&*argument.ty);
                }

                self.resolve_type(&*unboxed_function.decl.output);
            }
            RegionTyParamBound(..) => {}
        }
    }

    fn resolve_poly_trait_reference(&mut self,
                                    id: NodeId,
                                    poly_trait_reference: &PolyTraitRef,
                                    reference_type: TraitReferenceType) {
        self.resolve_trait_reference(id, &poly_trait_reference.trait_ref, reference_type)
    }

    fn resolve_trait_reference(&mut self,
                               id: NodeId,
                               trait_reference: &TraitRef,
                               reference_type: TraitReferenceType) {
        match self.resolve_path(id, &trait_reference.path, TypeNS, true) {
            None => {
                let path_str = self.path_names_to_string(&trait_reference.path);
                let usage_str = match reference_type {
                    TraitBoundingTypeParameter => "bound type parameter with",
                    TraitImplementation        => "implement",
                    TraitDerivation            => "derive",
                };

                let msg = format!("attempt to {} a nonexistent trait `{}`", usage_str, path_str);
                self.resolve_error(trait_reference.path.span, msg.as_slice());
            }
            Some(def) => {
                match def {
                    (DefTrait(_), _) => {
                        debug!("(resolving trait) found trait def: {}", def);
                        self.record_def(trait_reference.ref_id, def);
                    }
                    (def, _) => {
                        self.resolve_error(trait_reference.path.span,
                                           format!("`{}` is not a trait",
                                                   self.path_names_to_string(
                                                       &trait_reference.path)));

                        // If it's a typedef, give a note
                        match def {
                            DefTy(..) => {
                                self.session.span_note(
                                    trait_reference.path.span,
                                    format!("`type` aliases cannot \
                                                        be used for traits")
                                                        .as_slice());
                            }
                            _ => {}
                        }
                    }
                }

            }
        }
    }

    fn resolve_where_clause(&mut self, where_clause: &ast::WhereClause) {
        for predicate in where_clause.predicates.iter() {
            match self.resolve_identifier(predicate.ident,
                                          TypeNS,
                                          true,
                                          predicate.span) {
                Some((def @ DefTyParam(_, _, _), last_private)) => {
                    self.record_def(predicate.id, (def, last_private));
                }
                _ => {
                    self.resolve_error(
                        predicate.span,
                        format!("undeclared type parameter `{}`",
                                token::get_ident(
                                    predicate.ident)).as_slice());
                }
            }

            for bound in predicate.bounds.iter() {
                self.resolve_type_parameter_bound(predicate.id, bound,
                                                  TraitBoundingTypeParameter);
            }
        }
    }

    fn resolve_struct(&mut self,
                      id: NodeId,
                      generics: &Generics,
                      fields: &[StructField]) {
        // If applicable, create a rib for the type parameters.
        self.with_type_parameter_rib(HasTypeParameters(generics,
                                                       TypeSpace,
                                                       id,
                                                       ItemRibKind),
                                     |this| {
            // Resolve the type parameters.
            this.resolve_type_parameters(&generics.ty_params);
            this.resolve_where_clause(&generics.where_clause);

            // Resolve fields.
            for field in fields.iter() {
                this.resolve_type(&*field.node.ty);
            }
        });
    }

    // Does this really need to take a RibKind or is it always going
    // to be NormalRibKind?
    fn resolve_method(&mut self,
                      rib_kind: RibKind,
                      method: &ast::Method) {
        let method_generics = method.pe_generics();
        let type_parameters = HasTypeParameters(method_generics,
                                                FnSpace,
                                                method.id,
                                                rib_kind);

        match method.pe_explicit_self().node {
            SelfExplicit(ref typ, _) => self.resolve_type(&**typ),
            _ => {}
        }

        self.resolve_function(rib_kind,
                              Some(method.pe_fn_decl()),
                              type_parameters,
                              method.pe_body());
    }

    fn with_current_self_type<T>(&mut self, self_type: &Ty, f: |&mut Resolver| -> T) -> T {
        // Handle nested impls (inside fn bodies)
        let previous_value = replace(&mut self.current_self_type, Some(self_type.clone()));
        let result = f(self);
        self.current_self_type = previous_value;
        result
    }

    fn with_optional_trait_ref<T>(&mut self, id: NodeId,
                                  opt_trait_ref: &Option<TraitRef>,
                                  f: |&mut Resolver| -> T) -> T {
        let new_val = match *opt_trait_ref {
            Some(ref trait_ref) => {
                self.resolve_trait_reference(id, trait_ref, TraitImplementation);

                match self.def_map.borrow().find(&trait_ref.ref_id) {
                    Some(def) => {
                        let did = def.def_id();
                        Some((did, trait_ref.clone()))
                    }
                    None => None
                }
            }
            None => None
        };
        let original_trait_ref = replace(&mut self.current_trait_ref, new_val);
        let result = f(self);
        self.current_trait_ref = original_trait_ref;
        result
    }

    fn resolve_implementation(&mut self,
                              id: NodeId,
                              generics: &Generics,
                              opt_trait_reference: &Option<TraitRef>,
                              self_type: &Ty,
                              impl_items: &[ImplItem]) {
        // If applicable, create a rib for the type parameters.
        self.with_type_parameter_rib(HasTypeParameters(generics,
                                                       TypeSpace,
                                                       id,
                                                       NormalRibKind),
                                     |this| {
            // Resolve the type parameters.
            this.resolve_type_parameters(&generics.ty_params);
            this.resolve_where_clause(&generics.where_clause);

            // Resolve the trait reference, if necessary.
            this.with_optional_trait_ref(id, opt_trait_reference, |this| {
                // Resolve the self type.
                this.resolve_type(self_type);

                this.with_current_self_type(self_type, |this| {
                    for impl_item in impl_items.iter() {
                        match *impl_item {
                            MethodImplItem(ref method) => {
                                // If this is a trait impl, ensure the method
                                // exists in trait
                                this.check_trait_item(method.pe_ident().name,
                                                      method.span);

                                // We also need a new scope for the method-
                                // specific type parameters.
                                this.resolve_method(
                                    MethodRibKind(id, ProvidedMethod(method.id)),
                                    &**method);
                            }
                            TypeImplItem(ref typedef) => {
                                // If this is a trait impl, ensure the method
                                // exists in trait
                                this.check_trait_item(typedef.ident.name,
                                                      typedef.span);

                                this.resolve_type(&*typedef.typ);
                            }
                        }
                    }
                });
            });
        });

        // Check that the current type is indeed a type, if we have an anonymous impl
        if opt_trait_reference.is_none() {
            match self_type.node {
                // TyPath is the only thing that we handled in `build_reduced_graph_for_item`,
                // where we created a module with the name of the type in order to implement
                // an anonymous trait. In the case that the path does not resolve to an actual
                // type, the result will be that the type name resolves to a module but not
                // a type (shadowing any imported modules or types with this name), leading
                // to weird user-visible bugs. So we ward this off here. See #15060.
                TyPath(ref path, _, path_id) => {
                    match self.def_map.borrow().find(&path_id) {
                        // FIXME: should we catch other options and give more precise errors?
                        Some(&DefMod(_)) => {
                            self.resolve_error(path.span, "inherent implementations are not \
                                                           allowed for types not defined in \
                                                           the current module.");
                        }
                        _ => {}
                    }
                }
                _ => { }
            }
        }
    }

    fn check_trait_item(&self, name: Name, span: Span) {
        // If there is a TraitRef in scope for an impl, then the method must be in the trait.
        for &(did, ref trait_ref) in self.current_trait_ref.iter() {
            if self.trait_item_map.find(&(name, did)).is_none() {
                let path_str = self.path_names_to_string(&trait_ref.path);
                self.resolve_error(span,
                                    format!("method `{}` is not a member of trait `{}`",
                                            token::get_name(name),
                                            path_str).as_slice());
            }
        }
    }

    fn resolve_module(&mut self, module: &Mod, _span: Span,
                      _name: Name, id: NodeId) {
        // Write the implementations in scope into the module metadata.
        debug!("(resolving module) resolving module ID {}", id);
        visit::walk_mod(self, module);
    }

    fn resolve_local(&mut self, local: &Local) {
        // Resolve the type.
        self.resolve_type(&*local.ty);

        // Resolve the initializer, if necessary.
        match local.init {
            None => {
                // Nothing to do.
            }
            Some(ref initializer) => {
                self.resolve_expr(&**initializer);
            }
        }

        // Resolve the pattern.
        let mut bindings_list = HashMap::new();
        self.resolve_pattern(&*local.pat,
                             LocalIrrefutableMode,
                             &mut bindings_list);
    }

    // build a map from pattern identifiers to binding-info's.
    // this is done hygienically. This could arise for a macro
    // that expands into an or-pattern where one 'x' was from the
    // user and one 'x' came from the macro.
    fn binding_mode_map(&mut self, pat: &Pat) -> BindingMap {
        let mut result = HashMap::new();
        pat_bindings(&self.def_map, pat, |binding_mode, _id, sp, path1| {
            let name = mtwt::resolve(path1.node);
            result.insert(name,
                          binding_info {span: sp,
                                        binding_mode: binding_mode});
        });
        return result;
    }

    // check that all of the arms in an or-pattern have exactly the
    // same set of bindings, with the same binding modes for each.
    fn check_consistent_bindings(&mut self, arm: &Arm) {
        if arm.pats.len() == 0 {
            return
        }
        let map_0 = self.binding_mode_map(&*arm.pats[0]);
        for (i, p) in arm.pats.iter().enumerate() {
            let map_i = self.binding_mode_map(&**p);

            for (&key, &binding_0) in map_0.iter() {
                match map_i.find(&key) {
                  None => {
                    self.resolve_error(
                        p.span,
                        format!("variable `{}` from pattern #1 is \
                                  not bound in pattern #{}",
                                token::get_name(key),
                                i + 1).as_slice());
                  }
                  Some(binding_i) => {
                    if binding_0.binding_mode != binding_i.binding_mode {
                        self.resolve_error(
                            binding_i.span,
                            format!("variable `{}` is bound with different \
                                      mode in pattern #{} than in pattern #1",
                                    token::get_name(key),
                                    i + 1).as_slice());
                    }
                  }
                }
            }

            for (&key, &binding) in map_i.iter() {
                if !map_0.contains_key(&key) {
                    self.resolve_error(
                        binding.span,
                        format!("variable `{}` from pattern {}{} is \
                                  not bound in pattern {}1",
                                token::get_name(key),
                                "#", i + 1, "#").as_slice());
                }
            }
        }
    }

    fn resolve_arm(&mut self, arm: &Arm) {
        self.value_ribs.push(Rib::new(NormalRibKind));

        let mut bindings_list = HashMap::new();
        for pattern in arm.pats.iter() {
            self.resolve_pattern(&**pattern, RefutableMode, &mut bindings_list);
        }

        // This has to happen *after* we determine which
        // pat_idents are variants
        self.check_consistent_bindings(arm);

        visit::walk_expr_opt(self, &arm.guard);
        self.resolve_expr(&*arm.body);

        self.value_ribs.pop();
    }

    fn resolve_block(&mut self, block: &Block) {
        debug!("(resolving block) entering block");
        self.value_ribs.push(Rib::new(NormalRibKind));

        // Move down in the graph, if there's an anonymous module rooted here.
        let orig_module = self.current_module.clone();
        match orig_module.anonymous_children.borrow().find(&block.id) {
            None => { /* Nothing to do. */ }
            Some(anonymous_module) => {
                debug!("(resolving block) found anonymous module, moving \
                        down");
                self.current_module = anonymous_module.clone();
            }
        }

        // Descend into the block.
        visit::walk_block(self, block);

        // Move back up.
        self.current_module = orig_module;

        self.value_ribs.pop();
        debug!("(resolving block) leaving block");
    }

    fn resolve_type(&mut self, ty: &Ty) {
        match ty.node {
            // Like path expressions, the interpretation of path types depends
            // on whether the path has multiple elements in it or not.

            TyPath(ref path, ref bounds, path_id) => {
                // This is a path in the type namespace. Walk through scopes
                // looking for it.
                let mut result_def = None;

                // First, check to see whether the name is a primitive type.
                if path.segments.len() == 1 {
                    let id = path.segments.last().unwrap().identifier;

                    match self.primitive_type_table
                            .primitive_types
                            .find(&id.name) {

                        Some(&primitive_type) => {
                            result_def =
                                Some((DefPrimTy(primitive_type), LastMod(AllPublic)));

                            if path.segments
                                   .iter()
                                   .any(|s| s.parameters.has_lifetimes()) {
                                span_err!(self.session, path.span, E0157,
                                    "lifetime parameters are not allowed on this type");
                            } else if path.segments
                                          .iter()
                                          .any(|s| !s.parameters.is_empty()) {
                                span_err!(self.session, path.span, E0153,
                                    "type parameters are not allowed on this type");
                            }
                        }
                        None => {
                            // Continue.
                        }
                    }
                }

                match result_def {
                    None => {
                        match self.resolve_path(ty.id, path, TypeNS, true) {
                            Some(def) => {
                                debug!("(resolving type) resolved `{}` to \
                                        type {}",
                                       token::get_ident(path.segments
                                                            .last().unwrap()
                                                            .identifier),
                                       def);
                                result_def = Some(def);
                            }
                            None => {
                                result_def = None;
                            }
                        }
                    }
                    Some(_) => {}   // Continue.
                }

                match result_def {
                    Some(def) => {
                        // Write the result into the def map.
                        debug!("(resolving type) writing resolution for `{}` \
                                (id {})",
                               self.path_names_to_string(path),
                               path_id);
                        self.record_def(path_id, def);
                    }
                    None => {
                        let msg = format!("use of undeclared type name `{}`",
                                          self.path_names_to_string(path));
                        self.resolve_error(ty.span, msg.as_slice());
                    }
                }

                bounds.as_ref().map(|bound_vec| {
                    self.resolve_type_parameter_bounds(ty.id, bound_vec,
                                                       TraitBoundingTypeParameter);
                });
            }

            TyQPath(ref qpath) => {
                self.resolve_type(&*qpath.for_type);

                let current_module = self.current_module.clone();
                let module_path: Vec<_> =
                    qpath.trait_name
                         .segments
                         .iter()
                         .map(|ps| ps.identifier.name)
                         .collect();
                match self.resolve_module_path(
                        current_module,
                        module_path.as_slice(),
                        UseLexicalScope,
                        qpath.trait_name.span,
                        PathSearch) {
                    Success((ref module, _)) if module.kind.get() ==
                            TraitModuleKind => {
                        match self.resolve_definition_of_name_in_module(
                                (*module).clone(),
                                qpath.item_name.name,
                                TypeNS) {
                            ChildNameDefinition(def, lp) |
                            ImportNameDefinition(def, lp) => {
                                match def {
                                    DefAssociatedTy(trait_type_id) => {
                                        let def = DefAssociatedTy(
                                            trait_type_id);
                                        self.record_def(ty.id, (def, lp));
                                    }
                                    _ => {
                                        self.resolve_error(
                                            ty.span,
                                            "not an associated type");
                                    }
                                }
                            }
                            NoNameDefinition => {
                                self.resolve_error(ty.span,
                                                   "unresolved associated \
                                                    type");
                            }
                        }
                    }
                    Success(..) => self.resolve_error(ty.span, "not a trait"),
                    Indeterminate => {
                        self.session.span_bug(ty.span,
                                              "indeterminate result when \
                                               resolving associated type")
                    }
                    Failed(error) => {
                        let (span, help) = match error {
                            Some((span, msg)) => (span, format!("; {}", msg)),
                            None => (ty.span, String::new()),
                        };
                        self.resolve_error(span,
                                           format!("unresolved trait: {}",
                                                   help).as_slice())
                    }
                }
            }

            TyClosure(ref c) | TyProc(ref c) => {
                self.resolve_type_parameter_bounds(
                    ty.id,
                    &c.bounds,
                    TraitBoundingTypeParameter);
                visit::walk_ty(self, ty);
            }

            _ => {
                // Just resolve embedded types.
                visit::walk_ty(self, ty);
            }
        }
    }

    fn resolve_pattern(&mut self,
                       pattern: &Pat,
                       mode: PatternBindingMode,
                       // Maps idents to the node ID for the (outermost)
                       // pattern that binds them
                       bindings_list: &mut HashMap<Name, NodeId>) {
        let pat_id = pattern.id;
        walk_pat(pattern, |pattern| {
            match pattern.node {
                PatIdent(binding_mode, ref path1, _) => {

                    // The meaning of pat_ident with no type parameters
                    // depends on whether an enum variant or unit-like struct
                    // with that name is in scope. The probing lookup has to
                    // be careful not to emit spurious errors. Only matching
                    // patterns (match) can match nullary variants or
                    // unit-like structs. For binding patterns (let), matching
                    // such a value is simply disallowed (since it's rarely
                    // what you want).

                    let ident = path1.node;
                    let renamed = mtwt::resolve(ident);

                    match self.resolve_bare_identifier_pattern(ident.name, pattern.span) {
                        FoundStructOrEnumVariant(ref def, lp)
                                if mode == RefutableMode => {
                            debug!("(resolving pattern) resolving `{}` to \
                                    struct or enum variant",
                                   token::get_name(renamed));

                            self.enforce_default_binding_mode(
                                pattern,
                                binding_mode,
                                "an enum variant");
                            self.record_def(pattern.id, (def.clone(), lp));
                        }
                        FoundStructOrEnumVariant(..) => {
                            self.resolve_error(
                                pattern.span,
                                format!("declaration of `{}` shadows an enum \
                                         variant or unit-like struct in \
                                         scope",
                                        token::get_name(renamed)).as_slice());
                        }
                        FoundConst(ref def, lp) if mode == RefutableMode => {
                            debug!("(resolving pattern) resolving `{}` to \
                                    constant",
                                   token::get_name(renamed));

                            self.enforce_default_binding_mode(
                                pattern,
                                binding_mode,
                                "a constant");
                            self.record_def(pattern.id, (def.clone(), lp));
                        }
                        FoundConst(..) => {
                            self.resolve_error(pattern.span,
                                                  "only irrefutable patterns \
                                                   allowed here");
                        }
                        BareIdentifierPatternUnresolved => {
                            debug!("(resolving pattern) binding `{}`",
                                   token::get_name(renamed));

                            let def = DefLocal(pattern.id);

                            // Record the definition so that later passes
                            // will be able to distinguish variants from
                            // locals in patterns.

                            self.record_def(pattern.id, (def, LastMod(AllPublic)));

                            // Add the binding to the local ribs, if it
                            // doesn't already exist in the bindings list. (We
                            // must not add it if it's in the bindings list
                            // because that breaks the assumptions later
                            // passes make about or-patterns.)
                            if !bindings_list.contains_key(&renamed) {
                                let this = &mut *self;
                                let last_rib = this.value_ribs.last_mut().unwrap();
                                last_rib.bindings.insert(renamed, DlDef(def));
                                bindings_list.insert(renamed, pat_id);
                            } else if mode == ArgumentIrrefutableMode &&
                                    bindings_list.contains_key(&renamed) {
                                // Forbid duplicate bindings in the same
                                // parameter list.
                                self.resolve_error(pattern.span,
                                                   format!("identifier `{}` \
                                                            is bound more \
                                                            than once in \
                                                            this parameter \
                                                            list",
                                                           token::get_ident(
                                                               ident))
                                                   .as_slice())
                            } else if bindings_list.find(&renamed) ==
                                    Some(&pat_id) {
                                // Then this is a duplicate variable in the
                                // same disjunction, which is an error.
                                self.resolve_error(pattern.span,
                                    format!("identifier `{}` is bound \
                                             more than once in the same \
                                             pattern",
                                            token::get_ident(ident)).as_slice());
                            }
                            // Else, not bound in the same pattern: do
                            // nothing.
                        }
                    }
                }

                PatEnum(ref path, _) => {
                    // This must be an enum variant, struct or const.
                    match self.resolve_path(pat_id, path, ValueNS, false) {
                        Some(def @ (DefVariant(..), _)) |
                        Some(def @ (DefStruct(..), _))  |
                        Some(def @ (DefConst(..), _)) => {
                            self.record_def(pattern.id, def);
                        }
                        Some((DefStatic(..), _)) => {
                            self.resolve_error(path.span,
                                               "static variables cannot be \
                                                referenced in a pattern, \
                                                use a `const` instead");
                        }
                        Some(_) => {
                            self.resolve_error(path.span,
                                format!("`{}` is not an enum variant, struct or const",
                                    token::get_ident(
                                        path.segments
                                            .last()
                                            .unwrap()
                                            .identifier)).as_slice());
                        }
                        None => {
                            self.resolve_error(path.span,
                                format!("unresolved enum variant, struct or const `{}`",
                                    token::get_ident(
                                        path.segments
                                            .last()
                                            .unwrap()
                                            .identifier)).as_slice());
                        }
                    }

                    // Check the types in the path pattern.
                    for ty in path.segments
                                  .iter()
                                  .flat_map(|s| s.parameters.types().into_iter()) {
                        self.resolve_type(&**ty);
                    }
                }

                PatLit(ref expr) => {
                    self.resolve_expr(&**expr);
                }

                PatRange(ref first_expr, ref last_expr) => {
                    self.resolve_expr(&**first_expr);
                    self.resolve_expr(&**last_expr);
                }

                PatStruct(ref path, _, _) => {
                    match self.resolve_path(pat_id, path, TypeNS, false) {
                        Some(definition) => {
                            self.record_def(pattern.id, definition);
                        }
                        result => {
                            debug!("(resolving pattern) didn't find struct \
                                    def: {}", result);
                            let msg = format!("`{}` does not name a structure",
                                              self.path_names_to_string(path));
                            self.resolve_error(path.span, msg.as_slice());
                        }
                    }
                }

                _ => {
                    // Nothing to do.
                }
            }
            true
        });
    }

    fn resolve_bare_identifier_pattern(&mut self, name: Name, span: Span)
                                       -> BareIdentifierPatternResolution {
        let module = self.current_module.clone();
        match self.resolve_item_in_lexical_scope(module,
                                                 name,
                                                 ValueNS) {
            Success((target, _)) => {
                debug!("(resolve bare identifier pattern) succeeded in \
                         finding {} at {}",
                        token::get_name(name),
                        target.bindings.value_def.borrow());
                match *target.bindings.value_def.borrow() {
                    None => {
                        panic!("resolved name in the value namespace to a \
                              set of name bindings with no def?!");
                    }
                    Some(def) => {
                        // For the two success cases, this lookup can be
                        // considered as not having a private component because
                        // the lookup happened only within the current module.
                        match def.def {
                            def @ DefVariant(..) | def @ DefStruct(..) => {
                                return FoundStructOrEnumVariant(def, LastMod(AllPublic));
                            }
                            def @ DefConst(..) => {
                                return FoundConst(def, LastMod(AllPublic));
                            }
                            DefStatic(..) => {
                                self.resolve_error(span,
                                                   "static variables cannot be \
                                                    referenced in a pattern, \
                                                    use a `const` instead");
                                return BareIdentifierPatternUnresolved;
                            }
                            _ => {
                                return BareIdentifierPatternUnresolved;
                            }
                        }
                    }
                }
            }

            Indeterminate => {
                panic!("unexpected indeterminate result");
            }
            Failed(err) => {
                match err {
                    Some((span, msg)) => {
                        self.resolve_error(span, format!("failed to resolve: {}",
                                                         msg));
                    }
                    None => ()
                }

                debug!("(resolve bare identifier pattern) failed to find {}",
                        token::get_name(name));
                return BareIdentifierPatternUnresolved;
            }
        }
    }

    /// If `check_ribs` is true, checks the local definitions first; i.e.
    /// doesn't skip straight to the containing module.
    fn resolve_path(&mut self,
                    id: NodeId,
                    path: &Path,
                    namespace: Namespace,
                    check_ribs: bool) -> Option<(Def, LastPrivate)> {
        // First, resolve the types.
        for ty in path.segments.iter().flat_map(|s| s.parameters.types().into_iter()) {
            self.resolve_type(&**ty);
        }

        if path.global {
            return self.resolve_crate_relative_path(path, namespace);
        }

        let unqualified_def =
                self.resolve_identifier(path.segments
                                            .last().unwrap()
                                            .identifier,
                                        namespace,
                                        check_ribs,
                                        path.span);

        if path.segments.len() > 1 {
            let def = self.resolve_module_relative_path(path, namespace);
            match (def, unqualified_def) {
                (Some((ref d, _)), Some((ref ud, _))) if *d == *ud => {
                    self.session
                        .add_lint(lint::builtin::UNUSED_QUALIFICATIONS,
                                  id,
                                  path.span,
                                  "unnecessary qualification".to_string());
                }
                _ => ()
            }

            return def;
        }

        return unqualified_def;
    }

    // resolve a single identifier (used as a varref)
    fn resolve_identifier(&mut self,
                              identifier: Ident,
                              namespace: Namespace,
                              check_ribs: bool,
                              span: Span)
                              -> Option<(Def, LastPrivate)> {
        if check_ribs {
            match self.resolve_identifier_in_local_ribs(identifier,
                                                      namespace,
                                                      span) {
                Some(def) => {
                    return Some((def, LastMod(AllPublic)));
                }
                None => {
                    // Continue.
                }
            }
        }

        return self.resolve_item_by_name_in_lexical_scope(identifier.name, namespace);
    }

    // FIXME #4952: Merge me with resolve_name_in_module?
    fn resolve_definition_of_name_in_module(&mut self,
                                            containing_module: Rc<Module>,
                                            name: Name,
                                            namespace: Namespace)
                                                -> NameDefinition {
        // First, search children.
        self.populate_module_if_necessary(&containing_module);

        match containing_module.children.borrow().find(&name) {
            Some(child_name_bindings) => {
                match child_name_bindings.def_for_namespace(namespace) {
                    Some(def) => {
                        // Found it. Stop the search here.
                        let p = child_name_bindings.defined_in_public_namespace(
                                        namespace);
                        let lp = if p {LastMod(AllPublic)} else {
                            LastMod(DependsOn(def.def_id()))
                        };
                        return ChildNameDefinition(def, lp);
                    }
                    None => {}
                }
            }
            None => {}
        }

        // Next, search import resolutions.
        match containing_module.import_resolutions.borrow().find(&name) {
            Some(import_resolution) if import_resolution.is_public => {
                match (*import_resolution).target_for_namespace(namespace) {
                    Some(target) => {
                        match target.bindings.def_for_namespace(namespace) {
                            Some(def) => {
                                // Found it.
                                let id = import_resolution.id(namespace);
                                // track imports and extern crates as well
                                self.used_imports.insert((id, namespace));
                                match target.target_module.def_id.get() {
                                    Some(DefId{krate: kid, ..}) => {
                                        self.used_crates.insert(kid);
                                    },
                                    _ => {}
                                }
                                return ImportNameDefinition(def, LastMod(AllPublic));
                            }
                            None => {
                                // This can happen with external impls, due to
                                // the imperfect way we read the metadata.
                            }
                        }
                    }
                    None => {}
                }
            }
            Some(..) | None => {} // Continue.
        }

        // Finally, search through external children.
        if namespace == TypeNS {
            match containing_module.external_module_children.borrow()
                                   .find_copy(&name) {
                None => {}
                Some(module) => {
                    match module.def_id.get() {
                        None => {} // Continue.
                        Some(def_id) => {
                            // track used crates
                            self.used_crates.insert(def_id.krate);
                            let lp = if module.is_public {LastMod(AllPublic)} else {
                                LastMod(DependsOn(def_id))
                            };
                            return ChildNameDefinition(DefMod(def_id), lp);
                        }
                    }
                }
            }
        }

        return NoNameDefinition;
    }

    // resolve a "module-relative" path, e.g. a::b::c
    fn resolve_module_relative_path(&mut self,
                                        path: &Path,
                                        namespace: Namespace)
                                        -> Option<(Def, LastPrivate)> {
        let module_path = path.segments.init().iter()
                                              .map(|ps| ps.identifier.name)
                                              .collect::<Vec<_>>();

        let containing_module;
        let last_private;
        let module = self.current_module.clone();
        match self.resolve_module_path(module,
                                       module_path.as_slice(),
                                       UseLexicalScope,
                                       path.span,
                                       PathSearch) {
            Failed(err) => {
                let (span, msg) = match err {
                    Some((span, msg)) => (span, msg),
                    None => {
                        let msg = format!("Use of undeclared module `{}`",
                                          self.names_to_string(
                                               module_path.as_slice()));
                        (path.span, msg)
                    }
                };

                self.resolve_error(span, format!("failed to resolve. {}",
                                                 msg.as_slice()));
                return None;
            }
            Indeterminate => panic!("indeterminate unexpected"),
            Success((resulting_module, resulting_last_private)) => {
                containing_module = resulting_module;
                last_private = resulting_last_private;
            }
        }

        let name = path.segments.last().unwrap().identifier.name;
        let def = match self.resolve_definition_of_name_in_module(containing_module.clone(),
                                                                  name,
                                                                  namespace) {
            NoNameDefinition => {
                // We failed to resolve the name. Report an error.
                return None;
            }
            ChildNameDefinition(def, lp) | ImportNameDefinition(def, lp) => {
                (def, last_private.or(lp))
            }
        };
        match containing_module.def_id.get() {
            Some(DefId{krate: kid, ..}) => { self.used_crates.insert(kid); },
            _ => {}
        }
        return Some(def);
    }

    /// Invariant: This must be called only during main resolution, not during
    /// import resolution.
    fn resolve_crate_relative_path(&mut self,
                                   path: &Path,
                                   namespace: Namespace)
                                       -> Option<(Def, LastPrivate)> {
        let module_path = path.segments.init().iter()
                                              .map(|ps| ps.identifier.name)
                                              .collect::<Vec<_>>();

        let root_module = self.graph_root.get_module();

        let containing_module;
        let last_private;
        match self.resolve_module_path_from_root(root_module,
                                                 module_path.as_slice(),
                                                 0,
                                                 path.span,
                                                 PathSearch,
                                                 LastMod(AllPublic)) {
            Failed(err) => {
                let (span, msg) = match err {
                    Some((span, msg)) => (span, msg),
                    None => {
                        let msg = format!("Use of undeclared module `::{}`",
                                          self.names_to_string(module_path.as_slice()));
                        (path.span, msg)
                    }
                };

                self.resolve_error(span, format!("failed to resolve. {}",
                                                 msg.as_slice()));
                return None;
            }

            Indeterminate => {
                panic!("indeterminate unexpected");
            }

            Success((resulting_module, resulting_last_private)) => {
                containing_module = resulting_module;
                last_private = resulting_last_private;
            }
        }

        let name = path.segments.last().unwrap().identifier.name;
        match self.resolve_definition_of_name_in_module(containing_module,
                                                        name,
                                                        namespace) {
            NoNameDefinition => {
                // We failed to resolve the name. Report an error.
                return None;
            }
            ChildNameDefinition(def, lp) | ImportNameDefinition(def, lp) => {
                return Some((def, last_private.or(lp)));
            }
        }
    }

    fn resolve_identifier_in_local_ribs(&mut self,
                                            ident: Ident,
                                            namespace: Namespace,
                                            span: Span)
                                            -> Option<Def> {
        // Check the local set of ribs.
        let search_result = match namespace {
            ValueNS => {
                let renamed = mtwt::resolve(ident);
                self.search_ribs(self.value_ribs.as_slice(),
                                 renamed, span)
            }
            TypeNS => {
                let name = ident.name;
                self.search_ribs(self.type_ribs.as_slice(), name, span)
            }
        };

        match search_result {
            Some(DlDef(def)) => {
                debug!("(resolving path in local ribs) resolved `{}` to \
                        local: {}",
                       token::get_ident(ident),
                       def);
                return Some(def);
            }
            Some(DlField) | Some(DlImpl(_)) | None => {
                return None;
            }
        }
    }

    fn resolve_item_by_name_in_lexical_scope(&mut self,
                                             name: Name,
                                             namespace: Namespace)
                                            -> Option<(Def, LastPrivate)> {
        // Check the items.
        let module = self.current_module.clone();
        match self.resolve_item_in_lexical_scope(module,
                                                 name,
                                                 namespace) {
            Success((target, _)) => {
                match (*target.bindings).def_for_namespace(namespace) {
                    None => {
                        // This can happen if we were looking for a type and
                        // found a module instead. Modules don't have defs.
                        debug!("(resolving item path by identifier in lexical \
                                 scope) failed to resolve {} after success...",
                                 token::get_name(name));
                        return None;
                    }
                    Some(def) => {
                        debug!("(resolving item path in lexical scope) \
                                resolved `{}` to item",
                               token::get_name(name));
                        // This lookup is "all public" because it only searched
                        // for one identifier in the current module (couldn't
                        // have passed through reexports or anything like that.
                        return Some((def, LastMod(AllPublic)));
                    }
                }
            }
            Indeterminate => {
                panic!("unexpected indeterminate result");
            }
            Failed(err) => {
                match err {
                    Some((span, msg)) =>
                        self.resolve_error(span, format!("failed to resolve. {}", msg)),
                    None => ()
                }

                debug!("(resolving item path by identifier in lexical scope) \
                         failed to resolve {}", token::get_name(name));
                return None;
            }
        }
    }

    fn with_no_errors<T>(&mut self, f: |&mut Resolver| -> T) -> T {
        self.emit_errors = false;
        let rs = f(self);
        self.emit_errors = true;
        rs
    }

    fn resolve_error<T: Str>(&self, span: Span, s: T) {
        if self.emit_errors {
            self.session.span_err(span, s.as_slice());
        }
    }

    fn find_fallback_in_self_type(&mut self, name: Name) -> FallbackSuggestion {
        #[deriving(PartialEq)]
        enum FallbackChecks {
            Everything,
            OnlyTraitAndStatics
        }

        fn extract_path_and_node_id(t: &Ty, allow: FallbackChecks)
                                                    -> Option<(Path, NodeId, FallbackChecks)> {
            match t.node {
                TyPath(ref path, _, node_id) => Some((path.clone(), node_id, allow)),
                TyPtr(ref mut_ty) => extract_path_and_node_id(&*mut_ty.ty, OnlyTraitAndStatics),
                TyRptr(_, ref mut_ty) => extract_path_and_node_id(&*mut_ty.ty, allow),
                // This doesn't handle the remaining `Ty` variants as they are not
                // that commonly the self_type, it might be interesting to provide
                // support for those in future.
                _ => None,
            }
        }

        fn get_module(this: &mut Resolver, span: Span, name_path: &[ast::Name])
                            -> Option<Rc<Module>> {
            let root = this.current_module.clone();
            let last_name = name_path.last().unwrap();

            if name_path.len() == 1 {
                match this.primitive_type_table.primitive_types.find(last_name) {
                    Some(_) => None,
                    None => {
                        match this.current_module.children.borrow().find(last_name) {
                            Some(child) => child.get_module_if_available(),
                            None => None
                        }
                    }
                }
            } else {
                match this.resolve_module_path(root,
                                                name_path.as_slice(),
                                                UseLexicalScope,
                                                span,
                                                PathSearch) {
                    Success((module, _)) => Some(module),
                    _ => None
                }
            }
        }

        let (path, node_id, allowed) = match self.current_self_type {
            Some(ref ty) => match extract_path_and_node_id(ty, Everything) {
                Some(x) => x,
                None => return NoSuggestion,
            },
            None => return NoSuggestion,
        };

        if allowed == Everything {
            // Look for a field with the same name in the current self_type.
            match self.def_map.borrow().find(&node_id) {
                 Some(&DefTy(did, _))
                | Some(&DefStruct(did))
                | Some(&DefVariant(_, did, _)) => match self.structs.find(&did) {
                    None => {}
                    Some(fields) => {
                        if fields.iter().any(|&field_name| name == field_name) {
                            return Field;
                        }
                    }
                },
                _ => {} // Self type didn't resolve properly
            }
        }

        let name_path = path.segments.iter().map(|seg| seg.identifier.name).collect::<Vec<_>>();

        // Look for a method in the current self type's impl module.
        match get_module(self, path.span, name_path.as_slice()) {
            Some(module) => match module.children.borrow().find(&name) {
                Some(binding) => {
                    let p_str = self.path_names_to_string(&path);
                    match binding.def_for_namespace(ValueNS) {
                        Some(DefStaticMethod(_, provenance)) => {
                            match provenance {
                                FromImpl(_) => return StaticMethod(p_str),
                                FromTrait(_) => unreachable!()
                            }
                        }
                        Some(DefMethod(_, None, _)) if allowed == Everything => return Method,
                        Some(DefMethod(_, Some(_), _)) => return TraitItem,
                        _ => ()
                    }
                }
                None => {}
            },
            None => {}
        }

        // Look for a method in the current trait.
        match self.current_trait_ref {
            Some((did, ref trait_ref)) => {
                let path_str = self.path_names_to_string(&trait_ref.path);

                match self.trait_item_map.find(&(name, did)) {
                    Some(&StaticMethodTraitItemKind) => {
                        return TraitMethod(path_str)
                    }
                    Some(_) => return TraitItem,
                    None => {}
                }
            }
            None => {}
        }

        NoSuggestion
    }

    fn find_best_match_for_name(&mut self, name: &str, max_distance: uint)
                                -> Option<String> {
        let this = &mut *self;

        let mut maybes: Vec<token::InternedString> = Vec::new();
        let mut values: Vec<uint> = Vec::new();

        for rib in this.value_ribs.iter().rev() {
            for (&k, _) in rib.bindings.iter() {
                maybes.push(token::get_name(k));
                values.push(uint::MAX);
            }
        }

        let mut smallest = 0;
        for (i, other) in maybes.iter().enumerate() {
            values[i] = name.lev_distance(other.get());

            if values[i] <= values[smallest] {
                smallest = i;
            }
        }

        if values.len() > 0 &&
            values[smallest] != uint::MAX &&
            values[smallest] < name.len() + 2 &&
            values[smallest] <= max_distance &&
            name != maybes[smallest].get() {

            Some(maybes[smallest].get().to_string())

        } else {
            None
        }
    }

    fn resolve_expr(&mut self, expr: &Expr) {
        // First, record candidate traits for this expression if it could
        // result in the invocation of a method call.

        self.record_candidate_traits_for_expr_if_necessary(expr);

        // Next, resolve the node.
        match expr.node {
            // The interpretation of paths depends on whether the path has
            // multiple elements in it or not.

            ExprPath(ref path) => {
                // This is a local path in the value namespace. Walk through
                // scopes looking for it.

                match self.resolve_path(expr.id, path, ValueNS, true) {
                    Some(def) => {
                        // Write the result into the def map.
                        debug!("(resolving expr) resolved `{}`",
                               self.path_names_to_string(path));

                        self.record_def(expr.id, def);
                    }
                    None => {
                        let wrong_name = self.path_names_to_string(path);
                        // Be helpful if the name refers to a struct
                        // (The pattern matching def_tys where the id is in self.structs
                        // matches on regular structs while excluding tuple- and enum-like
                        // structs, which wouldn't result in this error.)
                        match self.with_no_errors(|this|
                            this.resolve_path(expr.id, path, TypeNS, false)) {
                            Some((DefTy(struct_id, _), _))
                              if self.structs.contains_key(&struct_id) => {
                                self.resolve_error(expr.span,
                                        format!("`{}` is a structure name, but \
                                                 this expression \
                                                 uses it like a function name",
                                                wrong_name).as_slice());

                                self.session.span_help(expr.span,
                                    format!("Did you mean to write: \
                                            `{} {{ /* fields */ }}`?",
                                            wrong_name).as_slice());

                            }
                            _ => {
                                let mut method_scope = false;
                                self.value_ribs.iter().rev().all(|rib| {
                                    let res = match *rib {
                                        Rib { bindings: _, kind: MethodRibKind(_, _) } => true,
                                        Rib { bindings: _, kind: ItemRibKind } => false,
                                        _ => return true, // Keep advancing
                                    };

                                    method_scope = res;
                                    false // Stop advancing
                                });

                                if method_scope && token::get_name(self.self_name).get()
                                                                   == wrong_name.as_slice() {
                                        self.resolve_error(
                                            expr.span,
                                            "`self` is not available \
                                             in a static method. Maybe a \
                                             `self` argument is missing?");
                                } else {
                                    let last_name = path.segments.last().unwrap().identifier.name;
                                    let mut msg = match self.find_fallback_in_self_type(last_name) {
                                        NoSuggestion => {
                                            // limit search to 5 to reduce the number
                                            // of stupid suggestions
                                            self.find_best_match_for_name(wrong_name.as_slice(), 5)
                                                                .map_or("".to_string(),
                                                                        |x| format!("`{}`", x))
                                        }
                                        Field =>
                                            format!("`self.{}`", wrong_name),
                                        Method
                                        | TraitItem =>
                                            format!("to call `self.{}`", wrong_name),
                                        TraitMethod(path_str)
                                        | StaticMethod(path_str) =>
                                            format!("to call `{}::{}`", path_str, wrong_name)
                                    };

                                    if msg.len() > 0 {
                                        msg = format!(" Did you mean {}?", msg)
                                    }

                                    self.resolve_error(
                                        expr.span,
                                        format!("unresolved name `{}`.{}",
                                                wrong_name,
                                                msg).as_slice());
                                }
                            }
                        }
                    }
                }

                visit::walk_expr(self, expr);
            }

            ExprFnBlock(capture_clause, ref fn_decl, ref block) => {
                self.capture_mode_map.insert(expr.id, capture_clause);
                self.resolve_function(ClosureRibKind(expr.id, ast::DUMMY_NODE_ID),
                                      Some(&**fn_decl), NoTypeParameters,
                                      &**block);
            }
            ExprProc(ref fn_decl, ref block) => {
                self.capture_mode_map.insert(expr.id, ast::CaptureByValue);
                self.resolve_function(ClosureRibKind(expr.id, block.id),
                                      Some(&**fn_decl), NoTypeParameters,
                                      &**block);
            }
            ExprUnboxedFn(capture_clause, _, ref fn_decl, ref block) => {
                self.capture_mode_map.insert(expr.id, capture_clause);
                self.resolve_function(ClosureRibKind(expr.id, block.id),
                                      Some(&**fn_decl), NoTypeParameters,
                                      &**block);
            }

            ExprStruct(ref path, _, _) => {
                // Resolve the path to the structure it goes to. We don't
                // check to ensure that the path is actually a structure; that
                // is checked later during typeck.
                match self.resolve_path(expr.id, path, TypeNS, false) {
                    Some(definition) => self.record_def(expr.id, definition),
                    result => {
                        debug!("(resolving expression) didn't find struct \
                                def: {}", result);
                        let msg = format!("`{}` does not name a structure",
                                          self.path_names_to_string(path));
                        self.resolve_error(path.span, msg.as_slice());
                    }
                }

                visit::walk_expr(self, expr);
            }

            ExprLoop(_, Some(label)) | ExprWhile(_, _, Some(label)) => {
                self.with_label_rib(|this| {
                    let def_like = DlDef(DefLabel(expr.id));

                    {
                        let rib = this.label_ribs.last_mut().unwrap();
                        let renamed = mtwt::resolve(label);
                        rib.bindings.insert(renamed, def_like);
                    }

                    visit::walk_expr(this, expr);
                })
            }

            ExprForLoop(ref pattern, ref head, ref body, optional_label) => {
                self.resolve_expr(&**head);

                self.value_ribs.push(Rib::new(NormalRibKind));

                self.resolve_pattern(&**pattern,
                                     LocalIrrefutableMode,
                                     &mut HashMap::new());

                match optional_label {
                    None => {}
                    Some(label) => {
                        self.label_ribs
                            .push(Rib::new(NormalRibKind));
                        let def_like = DlDef(DefLabel(expr.id));

                        {
                            let rib = self.label_ribs.last_mut().unwrap();
                            let renamed = mtwt::resolve(label);
                            rib.bindings.insert(renamed, def_like);
                        }
                    }
                }

                self.resolve_block(&**body);

                if optional_label.is_some() {
                    drop(self.label_ribs.pop())
                }

                self.value_ribs.pop();
            }

            ExprBreak(Some(label)) | ExprAgain(Some(label)) => {
                let renamed = mtwt::resolve(label);
                match self.search_ribs(self.label_ribs.as_slice(),
                                       renamed, expr.span) {
                    None => {
                        self.resolve_error(
                            expr.span,
                            format!("use of undeclared label `{}`",
                                    token::get_ident(label)).as_slice())
                    }
                    Some(DlDef(def @ DefLabel(_))) => {
                        // Since this def is a label, it is never read.
                        self.record_def(expr.id, (def, LastMod(AllPublic)))
                    }
                    Some(_) => {
                        self.session.span_bug(expr.span,
                                              "label wasn't mapped to a \
                                               label def!")
                    }
                }
            }

            _ => {
                visit::walk_expr(self, expr);
            }
        }
    }

    fn record_candidate_traits_for_expr_if_necessary(&mut self, expr: &Expr) {
        match expr.node {
            ExprField(_, ident, _) => {
                // FIXME(#6890): Even though you can't treat a method like a
                // field, we need to add any trait methods we find that match
                // the field name so that we can do some nice error reporting
                // later on in typeck.
                let traits = self.search_for_traits_containing_method(ident.node.name);
                self.trait_map.insert(expr.id, traits);
            }
            ExprMethodCall(ident, _, _) => {
                debug!("(recording candidate traits for expr) recording \
                        traits for {}",
                       expr.id);
                let traits = self.search_for_traits_containing_method(ident.node.name);
                self.trait_map.insert(expr.id, traits);
            }
            _ => {
                // Nothing to do.
            }
        }
    }

    fn search_for_traits_containing_method(&mut self, name: Name) -> Vec<DefId> {
        debug!("(searching for traits containing method) looking for '{}'",
               token::get_name(name));

        fn add_trait_info(found_traits: &mut Vec<DefId>,
                          trait_def_id: DefId,
                          name: Name) {
            debug!("(adding trait info) found trait {}:{} for method '{}'",
                trait_def_id.krate,
                trait_def_id.node,
                token::get_name(name));
            found_traits.push(trait_def_id);
        }

        let mut found_traits = Vec::new();
        let mut search_module = self.current_module.clone();
        loop {
            // Look for the current trait.
            match self.current_trait_ref {
                Some((trait_def_id, _)) => {
                    if self.trait_item_map.contains_key(&(name, trait_def_id)) {
                        add_trait_info(&mut found_traits, trait_def_id, name);
                    }
                }
                None => {} // Nothing to do.
            }

            // Look for trait children.
            self.populate_module_if_necessary(&search_module);

            {
                for (_, child_names) in search_module.children.borrow().iter() {
                    let def = match child_names.def_for_namespace(TypeNS) {
                        Some(def) => def,
                        None => continue
                    };
                    let trait_def_id = match def {
                        DefTrait(trait_def_id) => trait_def_id,
                        _ => continue,
                    };
                    if self.trait_item_map.contains_key(&(name, trait_def_id)) {
                        add_trait_info(&mut found_traits, trait_def_id, name);
                    }
                }
            }

            // Look for imports.
            for (_, import) in search_module.import_resolutions.borrow().iter() {
                let target = match import.target_for_namespace(TypeNS) {
                    None => continue,
                    Some(target) => target,
                };
                let did = match target.bindings.def_for_namespace(TypeNS) {
                    Some(DefTrait(trait_def_id)) => trait_def_id,
                    Some(..) | None => continue,
                };
                if self.trait_item_map.contains_key(&(name, did)) {
                    add_trait_info(&mut found_traits, did, name);
                    self.used_imports.insert((import.type_id, TypeNS));
                    match target.target_module.def_id.get() {
                        Some(DefId{krate: kid, ..}) => { self.used_crates.insert(kid); },
                        _ => {}
                    }
                }
            }

            match search_module.parent_link.clone() {
                NoParentLink | ModuleParentLink(..) => break,
                BlockParentLink(parent_module, _) => {
                    search_module = parent_module.upgrade().unwrap();
                }
            }
        }

        found_traits
    }

    fn record_def(&mut self, node_id: NodeId, (def, lp): (Def, LastPrivate)) {
        debug!("(recording def) recording {} for {}, last private {}",
                def, node_id, lp);
        assert!(match lp {LastImport{..} => false, _ => true},
                "Import should only be used for `use` directives");
        self.last_private.insert(node_id, lp);

        match self.def_map.borrow_mut().entry(node_id) {
            // Resolve appears to "resolve" the same ID multiple
            // times, so here is a sanity check it at least comes to
            // the same conclusion! - nmatsakis
            Occupied(entry) => if def != *entry.get() {
                self.session
                    .bug(format!("node_id {} resolved first to {} and \
                                  then {}",
                                 node_id,
                                 *entry.get(),
                                 def).as_slice());
            },
            Vacant(entry) => { entry.set(def); },
        }
    }

    fn enforce_default_binding_mode(&mut self,
                                        pat: &Pat,
                                        pat_binding_mode: BindingMode,
                                        descr: &str) {
        match pat_binding_mode {
            BindByValue(_) => {}
            BindByRef(..) => {
                self.resolve_error(pat.span,
                                   format!("cannot use `ref` binding mode \
                                            with {}",
                                           descr).as_slice());
            }
        }
    }

    //
    // Unused import checking
    //
    // Although this is mostly a lint pass, it lives in here because it depends on
    // resolve data structures and because it finalises the privacy information for
    // `use` directives.
    //

    fn check_for_unused_imports(&mut self, krate: &ast::Crate) {
        let mut visitor = UnusedImportCheckVisitor{ resolver: self };
        visit::walk_crate(&mut visitor, krate);
    }

    fn check_for_item_unused_imports(&mut self, vi: &ViewItem) {
        // Ignore is_public import statements because there's no way to be sure
        // whether they're used or not. Also ignore imports with a dummy span
        // because this means that they were generated in some fashion by the
        // compiler and we don't need to consider them.
        if vi.vis == Public { return }
        if vi.span == DUMMY_SP { return }

        match vi.node {
            ViewItemExternCrate(_, _, id) => {
                match self.session.cstore.find_extern_mod_stmt_cnum(id)
                {
                    Some(crate_num) => if !self.used_crates.contains(&crate_num) {
                    self.session.add_lint(lint::builtin::UNUSED_EXTERN_CRATES,
                                          id,
                                          vi.span,
                                          "unused extern crate".to_string());
                    },
                    _ => {}
                }
            },
            ViewItemUse(ref p) => {
                match p.node {
                    ViewPathSimple(_, _, id) => self.finalize_import(id, p.span),

                    ViewPathList(_, ref list, _) => {
                        for i in list.iter() {
                            self.finalize_import(i.node.id(), i.span);
                        }
                    },
                    ViewPathGlob(_, id) => {
                        if !self.used_imports.contains(&(id, TypeNS)) &&
                           !self.used_imports.contains(&(id, ValueNS)) {
                            self.session
                                .add_lint(lint::builtin::UNUSED_IMPORTS,
                                          id,
                                          p.span,
                                          "unused import".to_string());
                        }
                    },
                }
            }
        }
    }

    // We have information about whether `use` (import) directives are actually used now.
    // If an import is not used at all, we signal a lint error. If an import is only used
    // for a single namespace, we remove the other namespace from the recorded privacy
    // information. That means in privacy.rs, we will only check imports and namespaces
    // which are used. In particular, this means that if an import could name either a
    // public or private item, we will check the correct thing, dependent on how the import
    // is used.
    fn finalize_import(&mut self, id: NodeId, span: Span) {
        debug!("finalizing import uses for {}",
               self.session.codemap().span_to_snippet(span));

        if !self.used_imports.contains(&(id, TypeNS)) &&
           !self.used_imports.contains(&(id, ValueNS)) {
            self.session.add_lint(lint::builtin::UNUSED_IMPORTS,
                                  id,
                                  span,
                                  "unused import".to_string());
        }

        let (v_priv, t_priv) = match self.last_private.find(&id) {
            Some(&LastImport {
                value_priv: v,
                value_used: _,
                type_priv: t,
                type_used: _
            }) => (v, t),
            Some(_) => {
                panic!("we should only have LastImport for `use` directives")
            }
            _ => return,
        };

        let mut v_used = if self.used_imports.contains(&(id, ValueNS)) {
            Used
        } else {
            Unused
        };
        let t_used = if self.used_imports.contains(&(id, TypeNS)) {
            Used
        } else {
            Unused
        };

        match (v_priv, t_priv) {
            // Since some items may be both in the value _and_ type namespaces (e.g., structs)
            // we might have two LastPrivates pointing at the same thing. There is no point
            // checking both, so lets not check the value one.
            (Some(DependsOn(def_v)), Some(DependsOn(def_t))) if def_v == def_t => v_used = Unused,
            _ => {},
        }

        self.last_private.insert(id, LastImport{value_priv: v_priv,
                                                value_used: v_used,
                                                type_priv: t_priv,
                                                type_used: t_used});
    }

    //
    // Diagnostics
    //
    // Diagnostics are not particularly efficient, because they're rarely
    // hit.
    //

    /// A somewhat inefficient routine to obtain the name of a module.
    fn module_to_string(&self, module: &Module) -> String {
        let mut names = Vec::new();

        fn collect_mod(names: &mut Vec<ast::Name>, module: &Module) {
            match module.parent_link {
                NoParentLink => {}
                ModuleParentLink(ref module, name) => {
                    names.push(name);
                    collect_mod(names, &*module.upgrade().unwrap());
                }
                BlockParentLink(ref module, _) => {
                    // danger, shouldn't be ident?
                    names.push(special_idents::opaque.name);
                    collect_mod(names, &*module.upgrade().unwrap());
                }
            }
        }
        collect_mod(&mut names, module);

        if names.len() == 0 {
            return "???".to_string();
        }
        self.names_to_string(names.into_iter().rev()
                                  .collect::<Vec<ast::Name>>()
                                  .as_slice())
    }

    #[allow(dead_code)]   // useful for debugging
    fn dump_module(&mut self, module_: Rc<Module>) {
        debug!("Dump of module `{}`:", self.module_to_string(&*module_));

        debug!("Children:");
        self.populate_module_if_necessary(&module_);
        for (&name, _) in module_.children.borrow().iter() {
            debug!("* {}", token::get_name(name));
        }

        debug!("Import resolutions:");
        let import_resolutions = module_.import_resolutions.borrow();
        for (&name, import_resolution) in import_resolutions.iter() {
            let value_repr;
            match import_resolution.target_for_namespace(ValueNS) {
                None => { value_repr = "".to_string(); }
                Some(_) => {
                    value_repr = " value:?".to_string();
                    // FIXME #4954
                }
            }

            let type_repr;
            match import_resolution.target_for_namespace(TypeNS) {
                None => { type_repr = "".to_string(); }
                Some(_) => {
                    type_repr = " type:?".to_string();
                    // FIXME #4954
                }
            }

            debug!("* {}:{}{}", token::get_name(name), value_repr, type_repr);
        }
    }
}

pub struct CrateMap {
    pub def_map: DefMap,
    pub freevars: RefCell<FreevarMap>,
    pub capture_mode_map: RefCell<CaptureModeMap>,
    pub exp_map2: ExportMap2,
    pub trait_map: TraitMap,
    pub external_exports: ExternalExports,
    pub last_private_map: LastPrivateMap,
}

/// Entry point to crate resolution.
pub fn resolve_crate(session: &Session,
                     _: &LanguageItems,
                     krate: &Crate)
                  -> CrateMap {
    let mut resolver = Resolver::new(session, krate.span);
    resolver.resolve(krate);
    CrateMap {
        def_map: resolver.def_map,
        freevars: resolver.freevars,
        capture_mode_map: RefCell::new(resolver.capture_mode_map),
        exp_map2: resolver.export_map2,
        trait_map: resolver.trait_map,
        external_exports: resolver.external_exports,
        last_private_map: resolver.last_private,
    }
}<|MERGE_RESOLUTION|>--- conflicted
+++ resolved
@@ -4483,22 +4483,6 @@
     fn resolve_type_parameters(&mut self,
                                type_parameters: &OwnedSlice<TyParam>) {
         for type_parameter in type_parameters.iter() {
-<<<<<<< HEAD
-            for bound in type_parameter.bounds.iter() {
-                self.resolve_type_parameter_bound(type_parameter.id, bound,
-                                                  TraitBoundingTypeParameter);
-            }
-            match &type_parameter.unbound {
-                &Some(ref unbound) =>
-                    self.resolve_trait_reference(
-                        type_parameter.id, unbound, TraitBoundingTypeParameter),
-                &None => {}
-            }
-            match type_parameter.default {
-                Some(ref ty) => self.resolve_type(&**ty),
-                None => {}
-            }
-=======
             self.resolve_type_parameter(type_parameter);
         }
     }
@@ -4511,14 +4495,13 @@
         }
         match &type_parameter.unbound {
             &Some(ref unbound) =>
-                self.resolve_type_parameter_bound(
+                self.resolve_trait_reference(
                     type_parameter.id, unbound, TraitBoundingTypeParameter),
             &None => {}
         }
         match type_parameter.default {
             Some(ref ty) => self.resolve_type(&**ty),
             None => {}
->>>>>>> 339c675b
         }
     }
 

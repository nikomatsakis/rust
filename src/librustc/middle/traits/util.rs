
// Copyright 2014 The Rust Project Developers. See the COPYRIGHT
// file at the top-level directory of this distribution and at
// http://rust-lang.org/COPYRIGHT.
//
// Licensed under the Apache License, Version 2.0 <LICENSE-APACHE or
// http://www.apache.org/licenses/LICENSE-2.0> or the MIT license
// <LICENSE-MIT or http://opensource.org/licenses/MIT>, at your
// option. This file may not be copied, modified, or distributed
// except according to those terms.

use middle::subst;
use middle::subst::{ParamSpace, Substs, VecPerParamSpace};
use middle::typeck::infer::InferCtxt;
use middle::ty::{mod, Ty};
use std::collections::HashSet;
use std::fmt;
use std::rc::Rc;
use syntax::ast;
use syntax::codemap::Span;
use util::common::ErrorReported;
use util::ppaux::Repr;

use super::{Obligation, ObligationCause, VtableImpl,
            VtableParam, VtableParamData, VtableImplData};

///////////////////////////////////////////////////////////////////////////
// Supertrait iterator

pub struct Supertraits<'cx, 'tcx:'cx> {
    tcx: &'cx ty::ctxt<'tcx>,
    stack: Vec<SupertraitEntry<'tcx>>,
    visited: HashSet<Rc<ty::TraitRef<'tcx>>>,
}

struct SupertraitEntry<'tcx> {
    position: uint,
    supertraits: Vec<Rc<ty::TraitRef<'tcx>>>,
}

pub fn supertraits<'cx, 'tcx>(tcx: &'cx ty::ctxt<'tcx>,
                              trait_ref: Rc<ty::TraitRef<'tcx>>)
                              -> Supertraits<'cx, 'tcx>
{
    /*!
     * Returns an iterator over the trait reference `T` and all of its
     * supertrait references. May contain duplicates. In general
     * the ordering is not defined.
     *
     * Example:
     *
     * ```
     * trait Foo { ... }
     * trait Bar : Foo { ... }
     * trait Baz : Bar+Foo { ... }
     * ```
     *
     * `supertraits(Baz)` yields `[Baz, Bar, Foo, Foo]` in some order.
     */

    transitive_bounds(tcx, &[trait_ref])
}

pub fn transitive_bounds<'cx, 'tcx>(tcx: &'cx ty::ctxt<'tcx>,
                                    bounds: &[Rc<ty::TraitRef<'tcx>>])
                                    -> Supertraits<'cx, 'tcx>
{
    let bounds = Vec::from_fn(bounds.len(), |i| bounds[i].clone());

    let visited: HashSet<Rc<ty::TraitRef>> =
        bounds.iter()
              .map(|b| (*b).clone())
              .collect();

    let entry = SupertraitEntry { position: 0, supertraits: bounds };
    Supertraits { tcx: tcx, stack: vec![entry], visited: visited }
}

impl<'cx, 'tcx> Supertraits<'cx, 'tcx> {
    fn push(&mut self, trait_ref: &ty::TraitRef<'tcx>) {
        let ty::ParamBounds { builtin_bounds, mut trait_bounds, .. } =
            ty::bounds_for_trait_ref(self.tcx, trait_ref);
        for builtin_bound in builtin_bounds.iter() {
            let bound_trait_ref = trait_ref_for_builtin_bound(self.tcx,
                                                              builtin_bound,
                                                              trait_ref.self_ty());
            match bound_trait_ref {
                Ok(trait_ref) => { trait_bounds.push(trait_ref); }
                Err(ErrorReported) => { }
            }
        }

        // Only keep those bounds that we haven't already seen.  This
        // is necessary to prevent infinite recursion in some cases.
        // One common case is when people define `trait Sized { }`
        // rather than `trait Sized for Sized? { }`.
        trait_bounds.retain(|r| self.visited.insert((*r).clone()));

        let entry = SupertraitEntry { position: 0, supertraits: trait_bounds };
        self.stack.push(entry);
    }

    pub fn indices(&self) -> Vec<uint> {
        /*!
         * Returns the path taken through the trait supertraits to
         * reach the current point.
         */

        self.stack.iter().map(|e| e.position).collect()
    }
}

impl<'cx, 'tcx> Iterator<Rc<ty::TraitRef<'tcx>>> for Supertraits<'cx, 'tcx> {
    fn next(&mut self) -> Option<Rc<ty::TraitRef<'tcx>>> {
        loop {
            // Extract next item from top-most stack frame, if any.
            let next_trait = match self.stack.last_mut() {
                None => {
                    // No more stack frames. Done.
                    return None;
                }
                Some(entry) => {
                    let p = entry.position;
                    if p < entry.supertraits.len() {
                        // Still more supertraits left in the top stack frame.
                        entry.position += 1;

                        let next_trait = entry.supertraits[p].clone();
                        Some(next_trait)
                    } else {
                        None
                    }
                }
            };

            match next_trait {
                Some(next_trait) => {
                    self.push(&*next_trait);
                    return Some(next_trait);
                }

                None => {
                    // Top stack frame is exhausted, pop it.
                    self.stack.pop();
                }
            }
        }
    }
}

// determine the `self` type, using fresh variables for all variables
// declared on the impl declaration e.g., `impl<A,B> for ~[(A,B)]`
// would return ($0, $1) where $0 and $1 are freshly instantiated type
// variables.
pub fn fresh_substs_for_impl<'a, 'tcx>(infcx: &InferCtxt<'a, 'tcx>,
                                       span: Span,
                                       impl_def_id: ast::DefId)
                                       -> Substs<'tcx>
{
    let tcx = infcx.tcx;
    let impl_generics = ty::lookup_item_type(tcx, impl_def_id).generics;
    infcx.fresh_substs_for_generics(span, &impl_generics)
}

impl<'tcx, N> fmt::Show for VtableImplData<'tcx, N> {
    fn fmt(&self, f: &mut fmt::Formatter) -> fmt::Result {
        write!(f, "VtableImpl({})", self.impl_def_id)
    }
}

impl<'tcx> fmt::Show for VtableParamData<'tcx> {
    fn fmt(&self, f: &mut fmt::Formatter) -> fmt::Result {
        write!(f, "VtableParam(...)")
    }
}

pub fn obligations_for_generics<'tcx>(tcx: &ty::ctxt<'tcx>,
                                      cause: ObligationCause<'tcx>,
                                      recursion_depth: uint,
                                      generic_bounds: &ty::GenericBounds<'tcx>,
                                      type_substs: &VecPerParamSpace<Ty<'tcx>>)
                                      -> VecPerParamSpace<Obligation<'tcx>>
{
    /*! See `super::obligations_for_generics` */

    debug!("obligations_for_generics(generic_bounds={}, type_substs={})",
           generic_bounds.repr(tcx), type_substs.repr(tcx));

    let mut obligations = VecPerParamSpace::empty();

    for (space, index, bounds) in generic_bounds.types.iter_enumerated() {
        push_obligations_for_param_bounds(tcx,
                                          cause,
                                          recursion_depth,
                                          space,
                                          index,
                                          bounds,
                                          type_substs,
                                          &mut obligations);
    }

    debug!("obligations() ==> {}", obligations.repr(tcx));

    return obligations;
}

fn push_obligations_for_param_bounds<'tcx>(
    tcx: &ty::ctxt<'tcx>,
    cause: ObligationCause<'tcx>,
    recursion_depth: uint,
    space: subst::ParamSpace,
    index: uint,
    param_bounds: &ty::ParamBounds<'tcx>,
    param_type_substs: &VecPerParamSpace<Ty<'tcx>>,
    obligations: &mut VecPerParamSpace<Obligation<'tcx>>)
{
    let param_ty = *param_type_substs.get(space, index);
    for builtin_bound in param_bounds.builtin_bounds.iter() {
        let obligation = obligation_for_builtin_bound(tcx,
                                                      cause,
                                                      builtin_bound,
                                                      recursion_depth,
                                                      param_ty);
        match obligation {
            Ok(ob) => obligations.push(space, ob),
            _ => {}
        }
    }

    for bound_trait_ref in param_bounds.trait_bounds.iter() {
        obligations.push(
            space,
            Obligation { cause: cause,
                         recursion_depth: recursion_depth,
                         trait_ref: (*bound_trait_ref).clone() });
    }
}

pub fn trait_ref_for_builtin_bound<'tcx>(
    tcx: &ty::ctxt<'tcx>,
    builtin_bound: ty::BuiltinBound,
<<<<<<< HEAD
    param_ty: ty::t)
    -> Result<Rc<ty::TraitRef>, ErrorReported>
=======
    param_ty: Ty<'tcx>)
    -> Option<Rc<ty::TraitRef<'tcx>>>
>>>>>>> 0c1d853f
{
    match tcx.lang_items.from_builtin_kind(builtin_bound) {
        Ok(def_id) => {
            Ok(Rc::new(ty::TraitRef {
                def_id: def_id,
                substs: Substs::empty().with_self_ty(param_ty)
            }))
        }
        Err(e) => {
            tcx.sess.err(e.as_slice());
            Err(ErrorReported)
        }
    }
}

pub fn obligation_for_builtin_bound<'tcx>(
    tcx: &ty::ctxt<'tcx>,
    cause: ObligationCause<'tcx>,
    builtin_bound: ty::BuiltinBound,
    recursion_depth: uint,
    param_ty: Ty<'tcx>)
    -> Result<Obligation<'tcx>, ErrorReported>
{
    let trait_ref = try!(trait_ref_for_builtin_bound(tcx, builtin_bound, param_ty));
    Ok(Obligation {
        cause: cause,
        recursion_depth: recursion_depth,
        trait_ref: trait_ref
    })
}

pub fn search_trait_and_supertraits_from_bound<'tcx>(tcx: &ty::ctxt<'tcx>,
                                                     caller_bound: Rc<ty::TraitRef<'tcx>>,
                                                     test: |ast::DefId| -> bool)
                                                     -> Option<VtableParamData<'tcx>>
{
    /*!
     * Starting from a caller obligation `caller_bound` (which has
     * coordinates `space`/`i` in the list of caller obligations),
     * search through the trait and supertraits to find one where
     * `test(d)` is true, where `d` is the def-id of the
     * trait/supertrait.  If any is found, return `Some(p)` where `p`
     * is the path to that trait/supertrait. Else `None`.
     */

    for bound in transitive_bounds(tcx, &[caller_bound]) {
        if test(bound.def_id) {
            let vtable_param = VtableParamData { bound: bound };
            return Some(vtable_param);
        }
    }

    return None;
}

impl<'tcx> Repr<'tcx> for super::Obligation<'tcx> {
    fn repr(&self, tcx: &ty::ctxt<'tcx>) -> String {
        format!("Obligation(trait_ref={},depth={})",
                self.trait_ref.repr(tcx),
                self.recursion_depth)
    }
}

impl<'tcx, N:Repr<'tcx>> Repr<'tcx> for super::Vtable<'tcx, N> {
    fn repr(&self, tcx: &ty::ctxt<'tcx>) -> String {
        match *self {
            super::VtableImpl(ref v) =>
                v.repr(tcx),

            super::VtableUnboxedClosure(ref d, ref s) =>
                format!("VtableUnboxedClosure({},{})",
                        d.repr(tcx),
                        s.repr(tcx)),

            super::VtableParam(ref v) =>
                format!("VtableParam({})", v.repr(tcx)),

            super::VtableBuiltin(ref d) =>
                d.repr(tcx)
        }
    }
}

impl<'tcx, N:Repr<'tcx>> Repr<'tcx> for super::VtableImplData<'tcx, N> {
    fn repr(&self, tcx: &ty::ctxt<'tcx>) -> String {
        format!("VtableImpl(impl_def_id={}, substs={}, nested={})",
                self.impl_def_id.repr(tcx),
                self.substs.repr(tcx),
                self.nested.repr(tcx))
    }
}

impl<'tcx, N:Repr<'tcx>> Repr<'tcx> for super::VtableBuiltinData<N> {
    fn repr(&self, tcx: &ty::ctxt<'tcx>) -> String {
        format!("VtableBuiltin(nested={})",
                self.nested.repr(tcx))
    }
}

impl<'tcx> Repr<'tcx> for super::VtableParamData<'tcx> {
    fn repr(&self, tcx: &ty::ctxt<'tcx>) -> String {
        format!("VtableParam(bound={})",
                self.bound.repr(tcx))
    }
}

impl<'tcx> Repr<'tcx> for super::SelectionError<'tcx> {
    fn repr(&self, tcx: &ty::ctxt<'tcx>) -> String {
        match *self {
            super::Overflow =>
                format!("Overflow"),

            super::Unimplemented =>
                format!("Unimplemented"),

            super::OutputTypeParameterMismatch(ref t, ref e) =>
                format!("OutputTypeParameterMismatch({}, {})",
                        t.repr(tcx),
                        e.repr(tcx)),
        }
    }
}

impl<'tcx> Repr<'tcx> for super::FulfillmentError<'tcx> {
    fn repr(&self, tcx: &ty::ctxt<'tcx>) -> String {
        format!("FulfillmentError({},{})",
                self.obligation.repr(tcx),
                self.code.repr(tcx))
    }
}

impl<'tcx> Repr<'tcx> for super::FulfillmentErrorCode<'tcx> {
    fn repr(&self, tcx: &ty::ctxt<'tcx>) -> String {
        match *self {
            super::CodeSelectionError(ref o) => o.repr(tcx),
            super::CodeAmbiguity => format!("Ambiguity")
        }
    }
}

impl<'tcx> fmt::Show for super::FulfillmentErrorCode<'tcx> {
    fn fmt(&self, f: &mut fmt::Formatter) -> fmt::Result {
        match *self {
            super::CodeSelectionError(ref e) => write!(f, "{}", e),
            super::CodeAmbiguity => write!(f, "Ambiguity")
        }
    }
}

impl<'tcx> Repr<'tcx> for ty::type_err<'tcx> {
    fn repr(&self, tcx: &ty::ctxt<'tcx>) -> String {
        ty::type_err_to_str(tcx, self)
    }
}
<|MERGE_RESOLUTION|>--- conflicted
+++ resolved
@@ -239,13 +239,8 @@
 pub fn trait_ref_for_builtin_bound<'tcx>(
     tcx: &ty::ctxt<'tcx>,
     builtin_bound: ty::BuiltinBound,
-<<<<<<< HEAD
-    param_ty: ty::t)
-    -> Result<Rc<ty::TraitRef>, ErrorReported>
-=======
     param_ty: Ty<'tcx>)
-    -> Option<Rc<ty::TraitRef<'tcx>>>
->>>>>>> 0c1d853f
+    -> Result<Rc<ty::TraitRef<'tcx>>, ErrorReported>
 {
     match tcx.lang_items.from_builtin_kind(builtin_bound) {
         Ok(def_id) => {

// Copyright 2012 The Rust Project Developers. See the COPYRIGHT
// file at the top-level directory of this distribution and at
// http://rust-lang.org/COPYRIGHT.
//
// Licensed under the Apache License, Version 2.0 <LICENSE-APACHE or
// http://www.apache.org/licenses/LICENSE-2.0> or the MIT license
// <LICENSE-MIT or http://opensource.org/licenses/MIT>, at your
// option. This file may not be copied, modified, or distributed
// except according to those terms.


use back::abi;
use lib::llvm::llvm;
use lib::llvm::ValueRef;
use lib;
use metadata::csearch;
use middle::trans::base::*;
use middle::trans::build::*;
use middle::trans::callee::*;
use middle::trans::callee;
use middle::trans::common::*;
use middle::trans::datum::*;
use middle::trans::expr::{SaveIn, Ignore};
use middle::trans::expr;
use middle::trans::glue;
use middle::trans::monomorphize;
use middle::trans::type_of::*;
use middle::ty;
use middle::typeck;
use util::common::indenter;
use util::ppaux::Repr;

use middle::trans::type_::Type;

use std::c_str::ToCStr;
use std::vec;
use syntax::ast_map::{path, path_mod, path_name};
use syntax::ast_util;
use syntax::{ast, ast_map};

/**
The main "translation" pass for methods.  Generates code
for non-monomorphized methods only.  Other methods will
be generated once they are invoked with specific type parameters,
see `trans::base::lval_static_fn()` or `trans::base::monomorphic_fn()`.
*/
pub fn trans_impl(ccx: @mut CrateContext,
                  path: path,
                  name: ast::ident,
                  methods: &[@ast::method],
                  generics: &ast::Generics,
                  id: ast::NodeId) {
    let _icx = push_ctxt("impl::trans_impl");
    let tcx = ccx.tcx;

    debug!("trans_impl(path=%s, name=%s, id=%?)",
           path.repr(tcx), name.repr(tcx), id);

    if !generics.ty_params.is_empty() { return; }
    let sub_path = vec::append_one(path, path_name(name));
    for method in methods.iter() {
        if method.generics.ty_params.len() == 0u {
            let llfn = get_item_val(ccx, method.id);
            let path = vec::append_one(sub_path.clone(),
                                       path_name(method.ident));

            trans_method(ccx,
                         path,
                         *method,
                         None,
                         llfn);
        }
    }
}

/// Translates a (possibly monomorphized) method body.
///
/// Parameters:
/// * `path`: the path to the method
/// * `method`: the AST node for the method
/// * `param_substs`: if this is a generic method, the current values for
///   type parameters and so forth, else none
/// * `llfn`: the LLVM ValueRef for the method
/// * `impl_id`: the node ID of the impl this method is inside
///
/// XXX(pcwalton) Can we take `path` by reference?
pub fn trans_method(ccx: @mut CrateContext,
                    path: path,
                    method: &ast::method,
                    param_substs: Option<@param_substs>,
                    llfn: ValueRef) {
    // figure out how self is being passed
    let self_arg = match method.explicit_self.node {
      ast::sty_static => {
        no_self
      }
      _ => {
        // determine the (monomorphized) type that `self` maps to for
        // this method
        let self_ty = ty::node_id_to_type(ccx.tcx, method.self_id);
        let self_ty = match param_substs {
            None => self_ty,
            Some(@param_substs {tys: ref tys, self_ty: ref self_sub, _}) => {
                ty::subst_tps(ccx.tcx, *tys, *self_sub, self_ty)
            }
        };
        debug!("calling trans_fn with self_ty %s",
               self_ty.repr(ccx.tcx));
        match method.explicit_self.node {
          ast::sty_value => impl_self(self_ty, ty::ByRef),
          _ => impl_self(self_ty, ty::ByCopy),
        }
      }
    };

    // generate the actual code
    trans_fn(ccx,
             path,
             &method.decl,
             &method.body,
             llfn,
             self_arg,
             param_substs,
             method.id,
             []);
}

pub fn trans_self_arg(bcx: @mut Block,
                      base: @ast::expr,
                      temp_cleanups: &mut ~[ValueRef],
                      mentry: typeck::method_map_entry) -> Result {
    let _icx = push_ctxt("impl::trans_self_arg");

    // self is passed as an opaque box in the environment slot
    let self_ty = ty::mk_opaque_box(bcx.tcx());
    trans_arg_expr(bcx,
                   self_ty,
                   mentry.self_mode,
                   base,
                   temp_cleanups,
                   DontAutorefArg)
}

pub fn trans_method_callee(bcx: @mut Block,
                           callee_id: ast::NodeId,
                           this: @ast::expr,
                           mentry: typeck::method_map_entry)
                           -> Callee {
    let _icx = push_ctxt("impl::trans_method_callee");

    debug!("trans_method_callee(callee_id=%?, this=%s, mentry=%s)",
           callee_id,
           bcx.expr_to_str(this),
           mentry.repr(bcx.tcx()));

    match mentry.origin {
        typeck::method_static(did) => {
            let callee_fn = callee::trans_fn_ref(bcx, did, callee_id);
            let mut temp_cleanups = ~[];
            let Result {bcx, val} = trans_self_arg(bcx, this, &mut temp_cleanups, mentry);
            Callee {
                bcx: bcx,
                data: Method(MethodData {
                    llfn: callee_fn.llfn,
                    llself: val,
<<<<<<< HEAD
                    temp_cleanup: temp_cleanups.head_opt().map(|&v| *v),
=======
                    temp_cleanup: temp_cleanups.head_opt().map_move(|v| *v),
                    self_ty: node_id_type(bcx, this.id),
>>>>>>> f0fc9c92
                    self_mode: mentry.self_mode,
                })
            }
        }
        typeck::method_param(typeck::method_param {
            trait_id: trait_id,
            method_num: off,
            param_num: p,
            bound_num: b
        }) => {
            match bcx.fcx.param_substs {
                Some(substs) => {
                    let vtbl = find_vtable(bcx.tcx(), substs,
                                           p, b);
                    trans_monomorphized_callee(bcx, callee_id, this, mentry,
                                               trait_id, off, vtbl)
                }
                // how to get rid of this?
                None => fail!("trans_method_callee: missing param_substs")
            }
        }

        typeck::method_trait(_, off) => {
            trans_trait_callee(bcx,
                               callee_id,
                               off,
                               this)
        }
    }
}

pub fn trans_static_method_callee(bcx: @mut Block,
                                  method_id: ast::def_id,
                                  trait_id: ast::def_id,
                                  callee_id: ast::NodeId)
                               -> FnData {
    let _icx = push_ctxt("impl::trans_static_method_callee");
    let ccx = bcx.ccx();

    debug!("trans_static_method_callee(method_id=%?, trait_id=%s, \
            callee_id=%?)",
           method_id,
           ty::item_path_str(bcx.tcx(), trait_id),
           callee_id);
    let _indenter = indenter();

    // When we translate a static fn defined in a trait like:
    //
    //   trait<T1...Tn> Trait {
    //       fn foo<M1...Mn>(...) {...}
    //   }
    //
    // this winds up being translated as something like:
    //
    //   fn foo<T1...Tn,self: Trait<T1...Tn>,M1...Mn>(...) {...}
    //
    // So when we see a call to this function foo, we have to figure
    // out which impl the `Trait<T1...Tn>` bound on the type `self` was
    // bound to.
    let bound_index = ty::lookup_trait_def(bcx.tcx(), trait_id).
        generics.type_param_defs.len();

    let mname = if method_id.crate == ast::LOCAL_CRATE {
        match bcx.tcx().items.get_copy(&method_id.node) {
            ast_map::node_trait_method(trait_method, _, _) => {
                ast_util::trait_method_to_ty_method(trait_method).ident
            }
            _ => fail!("callee is not a trait method")
        }
    } else {
        let path = csearch::get_item_path(bcx.tcx(), method_id);
        match path[path.len()-1] {
            path_name(s) => { s }
            path_mod(_) => { fail!("path doesn't have a name?") }
        }
    };
    debug!("trans_static_method_callee: method_id=%?, callee_id=%?, \
            name=%s", method_id, callee_id, ccx.sess.str_of(mname));

    let vtbls = resolve_vtables_in_fn_ctxt(
        bcx.fcx, ccx.maps.vtable_map.get_copy(&callee_id));

    match vtbls[bound_index][0] {
        typeck::vtable_static(impl_did, ref rcvr_substs, rcvr_origins) => {
            assert!(rcvr_substs.iter().all(|t| !ty::type_needs_infer(*t)));

            let mth_id = method_with_name(bcx.ccx(), impl_did, mname);
            let (callee_substs, callee_origins) =
                combine_impl_and_methods_tps(
                    bcx, mth_id, callee_id,
                    *rcvr_substs, rcvr_origins);

            let FnData {llfn: lval} =
                trans_fn_ref_with_vtables(bcx,
                                          mth_id,
                                          callee_id,
                                          callee_substs,
                                          Some(callee_origins));

            let callee_ty = node_id_type(bcx, callee_id);
            let llty = type_of_fn_from_ty(ccx, callee_ty).ptr_to();
            FnData {llfn: PointerCast(bcx, lval, llty)}
        }
        _ => {
            fail!("vtable_param left in monomorphized \
                   function's vtable substs");
        }
    }
}

pub fn method_with_name(ccx: &mut CrateContext,
                        impl_id: ast::def_id,
                        name: ast::ident) -> ast::def_id {
    let meth_id_opt = ccx.impl_method_cache.find_copy(&(impl_id, name));
    match meth_id_opt {
        Some(m) => return m,
        None => {}
    }

    let imp = ccx.tcx.impls.find(&impl_id)
        .expect("could not find impl while translating");
    let meth = imp.methods.iter().find_(|m| m.ident == name)
        .expect("could not find method while translating");

    ccx.impl_method_cache.insert((impl_id, name), meth.def_id);
    meth.def_id
}

pub fn trans_monomorphized_callee(bcx: @mut Block,
                                  callee_id: ast::NodeId,
                                  base: @ast::expr,
                                  mentry: typeck::method_map_entry,
                                  trait_id: ast::def_id,
                                  n_method: uint,
                                  vtbl: typeck::vtable_origin)
                                  -> Callee {
    let _icx = push_ctxt("impl::trans_monomorphized_callee");
    return match vtbl {
      typeck::vtable_static(impl_did, ref rcvr_substs, rcvr_origins) => {
          let ccx = bcx.ccx();
          let mname = ty::trait_method(ccx.tcx, trait_id, n_method).ident;
          let mth_id = method_with_name(bcx.ccx(), impl_did, mname);

          // obtain the `self` value:
          let mut temp_cleanups = ~[];
          let Result {bcx, val: llself_val} =
              trans_self_arg(bcx, base, &mut temp_cleanups, mentry);

          // create a concatenated set of substitutions which includes
          // those from the impl and those from the method:
          let (callee_substs, callee_origins) =
              combine_impl_and_methods_tps(
                  bcx, mth_id, callee_id,
                  *rcvr_substs, rcvr_origins);

          // translate the function
          let callee = trans_fn_ref_with_vtables(bcx,
                                                 mth_id,
                                                 callee_id,
                                                 callee_substs,
                                                 Some(callee_origins));

          // create a llvalue that represents the fn ptr
          let fn_ty = node_id_type(bcx, callee_id);
          let llfn_ty = type_of_fn_from_ty(ccx, fn_ty).ptr_to();
          let llfn_val = PointerCast(bcx, callee.llfn, llfn_ty);

          // combine the self environment with the rest
          Callee {
              bcx: bcx,
              data: Method(MethodData {
                  llfn: llfn_val,
                  llself: llself_val,
<<<<<<< HEAD
                  temp_cleanup: temp_cleanups.head_opt().map(|&v| *v),
=======
                  temp_cleanup: temp_cleanups.head_opt().map_move(|v| *v),
                  self_ty: node_id_type(bcx, base.id),
>>>>>>> f0fc9c92
                  self_mode: mentry.self_mode,
              })
          }
      }
      typeck::vtable_param(*) => {
          fail!("vtable_param left in monomorphized function's vtable substs");
      }
    };

}

pub fn combine_impl_and_methods_tps(bcx: @mut Block,
                                    mth_did: ast::def_id,
                                    callee_id: ast::NodeId,
                                    rcvr_substs: &[ty::t],
                                    rcvr_origins: typeck::vtable_res)
                                    -> (~[ty::t], typeck::vtable_res) {
    /*!
    *
    * Creates a concatenated set of substitutions which includes
    * those from the impl and those from the method.  This are
    * some subtle complications here.  Statically, we have a list
    * of type parameters like `[T0, T1, T2, M1, M2, M3]` where
    * `Tn` are type parameters that appear on the receiver.  For
    * example, if the receiver is a method parameter `A` with a
    * bound like `trait<B,C,D>` then `Tn` would be `[B,C,D]`.
    *
    * The weird part is that the type `A` might now be bound to
    * any other type, such as `foo<X>`.  In that case, the vector
    * we want is: `[X, M1, M2, M3]`.  Therefore, what we do now is
    * to slice off the method type parameters and append them to
    * the type parameters from the type that the receiver is
    * mapped to. */

    let ccx = bcx.ccx();
    let method = ty::method(ccx.tcx, mth_did);
    let n_m_tps = method.generics.type_param_defs.len();
    let node_substs = node_id_type_params(bcx, callee_id);
    debug!("rcvr_substs=%?", rcvr_substs.repr(ccx.tcx));
    let ty_substs
        = vec::append(rcvr_substs.to_owned(),
                      node_substs.tailn(node_substs.len() - n_m_tps));
    debug!("n_m_tps=%?", n_m_tps);
    debug!("node_substs=%?", node_substs.repr(ccx.tcx));
    debug!("ty_substs=%?", ty_substs.repr(ccx.tcx));


    // Now, do the same work for the vtables.  The vtables might not
    // exist, in which case we need to make them.
    let r_m_origins = match node_vtables(bcx, callee_id) {
        Some(vt) => vt,
        None => @vec::from_elem(node_substs.len(), @~[])
    };
    let vtables
        = @vec::append(rcvr_origins.to_owned(),
                       r_m_origins.tailn(r_m_origins.len() - n_m_tps));

    return (ty_substs, vtables);
}


pub fn trans_trait_callee(bcx: @mut Block,
                          callee_id: ast::NodeId,
                          n_method: uint,
                          self_expr: @ast::expr)
                          -> Callee {
    /*!
     * Create a method callee where the method is coming from a trait
     * object (e.g., @Trait type).  In this case, we must pull the fn
     * pointer out of the vtable that is packaged up with the object.
     * Objects are represented as a pair, so we first evaluate the self
     * expression and then extract the self data and vtable out of the
     * pair.
     */

    let _icx = push_ctxt("impl::trans_trait_callee");
    let mut bcx = bcx;

    let self_ty = expr_ty_adjusted(bcx, self_expr);
    let self_scratch = scratch_datum(bcx, self_ty, "__trait_callee", false);
    bcx = expr::trans_into(bcx, self_expr, expr::SaveIn(self_scratch.val));

    // Arrange a temporary cleanup for the object in case something
    // should go wrong before the method is actually *invoked*.
    self_scratch.add_clean(bcx);

    let callee_ty = node_id_type(bcx, callee_id);
    trans_trait_callee_from_llval(bcx,
                                  callee_ty,
                                  n_method,
                                  self_scratch.val,
                                  Some(self_scratch.val))
}

pub fn trans_trait_callee_from_llval(bcx: @mut Block,
                                     callee_ty: ty::t,
                                     n_method: uint,
                                     llpair: ValueRef,
                                     temp_cleanup: Option<ValueRef>)
                                  -> Callee {
    /*!
     * Same as `trans_trait_callee()` above, except that it is given
     * a by-ref pointer to the object pair.
     */

    let _icx = push_ctxt("impl::trans_trait_callee");
    let ccx = bcx.ccx();

    // Load the data pointer from the object.
    debug!("(translating trait callee) loading second index from pair");
    let llboxptr = GEPi(bcx, llpair, [0u, abi::trt_field_box]);
    let llbox = Load(bcx, llboxptr);
    let llself = PointerCast(bcx, llbox, Type::opaque_box(ccx).ptr_to());

    // Load the function from the vtable and cast it to the expected type.
    debug!("(translating trait callee) loading method");
    let llcallee_ty = type_of_fn_from_ty(ccx, callee_ty);
    let llvtable = Load(bcx,
                        PointerCast(bcx,
                                    GEPi(bcx, llpair,
                                         [0u, abi::trt_field_vtable]),
                                    Type::vtable().ptr_to().ptr_to()));
    let mptr = Load(bcx, GEPi(bcx, llvtable, [0u, n_method + 1]));
    let mptr = PointerCast(bcx, mptr, llcallee_ty.ptr_to());

    return Callee {
        bcx: bcx,
        data: Method(MethodData {
            llfn: mptr,
            llself: llself,
            temp_cleanup: temp_cleanup,

                // We know that the func declaration is &self, ~self,
                // or @self, and such functions are always by-copy
                // (right now, at least).
            self_mode: ty::ByCopy,
        })
    };
}

pub fn vtable_id(ccx: @mut CrateContext,
                 origin: &typeck::vtable_origin)
              -> mono_id {
    match origin {
        &typeck::vtable_static(impl_id, ref substs, sub_vtables) => {
            let psubsts = param_substs {
                tys: (*substs).clone(),
                vtables: Some(sub_vtables),
                self_ty: None,
                self_vtables: None
            };

            monomorphize::make_mono_id(
                ccx,
                impl_id,
                &psubsts,
                None)
        }

        // can't this be checked at the callee?
        _ => fail!("vtable_id")
    }
}

/// Creates a returns a dynamic vtable for the given type and vtable origin.
/// This is used only for objects.
pub fn get_vtable(bcx: @mut Block,
                  self_ty: ty::t,
                  origin: typeck::vtable_origin)
                  -> ValueRef {
    let hash_id = vtable_id(bcx.ccx(), &origin);
    match bcx.ccx().vtables.find(&hash_id) {
        Some(&val) => val,
        None => {
            match origin {
                typeck::vtable_static(id, substs, sub_vtables) => {
                    make_impl_vtable(bcx, id, self_ty, substs, sub_vtables)
                }
                _ => fail!("get_vtable: expected a static origin"),
            }
        }
    }
}

/// Helper function to declare and initialize the vtable.
pub fn make_vtable(ccx: &mut CrateContext,
                   tydesc: &tydesc_info,
                   ptrs: &[ValueRef])
                   -> ValueRef {
    unsafe {
        let _icx = push_ctxt("impl::make_vtable");

        let mut components = ~[ tydesc.tydesc ];
        for &ptr in ptrs.iter() {
            components.push(ptr)
        }

        let tbl = C_struct(components);
        let vtable = ccx.sess.str_of(gensym_name("vtable"));
        let vt_gvar = do vtable.to_c_str().with_ref |buf| {
            llvm::LLVMAddGlobal(ccx.llmod, val_ty(tbl).to_ref(), buf)
        };
        llvm::LLVMSetInitializer(vt_gvar, tbl);
        llvm::LLVMSetGlobalConstant(vt_gvar, lib::llvm::True);
        lib::llvm::SetLinkage(vt_gvar, lib::llvm::InternalLinkage);
        vt_gvar
    }
}

/// Generates a dynamic vtable for objects.
pub fn make_impl_vtable(bcx: @mut Block,
                        impl_id: ast::def_id,
                        self_ty: ty::t,
                        substs: &[ty::t],
                        vtables: typeck::vtable_res)
                        -> ValueRef {
    let ccx = bcx.ccx();
    let _icx = push_ctxt("impl::make_impl_vtable");
    let tcx = ccx.tcx;

    let trt_id = match ty::impl_trait_ref(tcx, impl_id) {
        Some(t_id) => t_id.def_id,
        None       => ccx.sess.bug("make_impl_vtable: don't know how to \
                                    make a vtable for a type impl!")
    };

    let trait_method_def_ids = ty::trait_method_def_ids(tcx, trt_id);
    let methods = do trait_method_def_ids.map |method_def_id| {
        let im = ty::method(tcx, *method_def_id);
        let fty = ty::subst_tps(tcx,
                                substs,
                                None,
                                ty::mk_bare_fn(tcx, im.fty.clone()));
        if im.generics.has_type_params() || ty::type_has_self(fty) {
            debug!("(making impl vtable) method has self or type params: %s",
                   tcx.sess.str_of(im.ident));
            C_null(Type::nil().ptr_to())
        } else {
            debug!("(making impl vtable) adding method to vtable: %s",
                   tcx.sess.str_of(im.ident));
            let m_id = method_with_name(ccx, impl_id, im.ident);

            trans_fn_ref_with_vtables(bcx, m_id, 0,
                                      substs, Some(vtables)).llfn
        }
    };

    // Generate a type descriptor for the vtable.
    let tydesc = get_tydesc(ccx, self_ty);
    glue::lazily_emit_all_tydesc_glue(ccx, tydesc);

    make_vtable(ccx, tydesc, methods)
}

pub fn trans_trait_cast(bcx: @mut Block,
                        val: @ast::expr,
                        id: ast::NodeId,
                        dest: expr::Dest,
                        _store: ty::TraitStore)
                     -> @mut Block {
    let mut bcx = bcx;
    let _icx = push_ctxt("impl::trans_cast");

    let lldest = match dest {
        Ignore => {
            return expr::trans_into(bcx, val, Ignore);
        }
        SaveIn(dest) => dest
    };

    let ccx = bcx.ccx();
    let v_ty = expr_ty(bcx, val);

    let mut llboxdest = GEPi(bcx, lldest, [0u, abi::trt_field_box]);
    // Just store the pointer into the pair. (Region/borrowed
    // and boxed trait objects are represented as pairs, and
    // have no type descriptor field.)
    llboxdest = PointerCast(bcx,
                            llboxdest,
                            type_of(bcx.ccx(), v_ty).ptr_to());
    bcx = expr::trans_into(bcx, val, SaveIn(llboxdest));

    // Store the vtable into the pair or triple.
    let orig = ccx.maps.vtable_map.get(&id)[0][0].clone();
    let orig = resolve_vtable_in_fn_ctxt(bcx.fcx, &orig);
    let vtable = get_vtable(bcx, v_ty, orig);
    Store(bcx, vtable, PointerCast(bcx,
                                   GEPi(bcx, lldest, [0u, abi::trt_field_vtable]),
                                   val_ty(vtable).ptr_to()));

    bcx
}<|MERGE_RESOLUTION|>--- conflicted
+++ resolved
@@ -163,12 +163,7 @@
                 data: Method(MethodData {
                     llfn: callee_fn.llfn,
                     llself: val,
-<<<<<<< HEAD
-                    temp_cleanup: temp_cleanups.head_opt().map(|&v| *v),
-=======
                     temp_cleanup: temp_cleanups.head_opt().map_move(|v| *v),
-                    self_ty: node_id_type(bcx, this.id),
->>>>>>> f0fc9c92
                     self_mode: mentry.self_mode,
                 })
             }
@@ -342,12 +337,7 @@
               data: Method(MethodData {
                   llfn: llfn_val,
                   llself: llself_val,
-<<<<<<< HEAD
-                  temp_cleanup: temp_cleanups.head_opt().map(|&v| *v),
-=======
                   temp_cleanup: temp_cleanups.head_opt().map_move(|v| *v),
-                  self_ty: node_id_type(bcx, base.id),
->>>>>>> f0fc9c92
                   self_mode: mentry.self_mode,
               })
           }

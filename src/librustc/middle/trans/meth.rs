// Copyright 2012 The Rust Project Developers. See the COPYRIGHT
// file at the top-level directory of this distribution and at
// http://rust-lang.org/COPYRIGHT.
//
// Licensed under the Apache License, Version 2.0 <LICENSE-APACHE or
// http://www.apache.org/licenses/LICENSE-2.0> or the MIT license
// <LICENSE-MIT or http://opensource.org/licenses/MIT>, at your
// option. This file may not be copied, modified, or distributed
// except according to those terms.


use back::abi;
use lib::llvm::llvm;
use lib::llvm::ValueRef;
use lib;
use metadata::csearch;
use middle::trans::base::*;
use middle::trans::build::*;
use middle::trans::callee::*;
use middle::trans::callee;
use middle::trans::common::*;
use middle::trans::datum::*;
use middle::trans::expr::{SaveIn, Ignore};
use middle::trans::expr;
use middle::trans::glue;
use middle::trans::monomorphize;
use middle::trans::type_of::*;
use middle::ty;
use middle::typeck;
use util::common::indenter;
use util::ppaux::Repr;

use middle::trans::type_::Type;

use std::vec;
use syntax::ast_map::{path, path_mod, path_name};
use syntax::ast_util;
use syntax::{ast, ast_map};

/**
The main "translation" pass for methods.  Generates code
for non-monomorphized methods only.  Other methods will
be generated once they are invoked with specific type parameters,
see `trans::base::lval_static_fn()` or `trans::base::monomorphic_fn()`.
*/
pub fn trans_impl(ccx: @mut CrateContext,
                  path: path,
                  name: ast::ident,
                  methods: &[@ast::method],
                  generics: &ast::Generics,
                  id: ast::NodeId) {
    let _icx = push_ctxt("impl::trans_impl");
    let tcx = ccx.tcx;

    debug!("trans_impl(path=%s, name=%s, id=%?)",
           path.repr(tcx), name.repr(tcx), id);

    if !generics.ty_params.is_empty() { return; }
    let sub_path = vec::append_one(path, path_name(name));
    foreach method in methods.iter() {
        if method.generics.ty_params.len() == 0u {
            let llfn = get_item_val(ccx, method.id);
            let path = vec::append_one(sub_path.clone(),
                                       path_name(method.ident));

            trans_method(ccx,
                         path,
                         *method,
                         None,
                         llfn);
        }
    }
}

/// Translates a (possibly monomorphized) method body.
///
/// Parameters:
/// * `path`: the path to the method
/// * `method`: the AST node for the method
/// * `param_substs`: if this is a generic method, the current values for
///   type parameters and so forth, else none
/// * `llfn`: the LLVM ValueRef for the method
/// * `impl_id`: the node ID of the impl this method is inside
///
/// XXX(pcwalton) Can we take `path` by reference?
pub fn trans_method(ccx: @mut CrateContext,
                    path: path,
                    method: &ast::method,
                    param_substs: Option<@param_substs>,
                    llfn: ValueRef) {
    // figure out how self is being passed
    let self_arg = match method.explicit_self.node {
      ast::sty_static => {
        no_self
      }
      _ => {
        // determine the (monomorphized) type that `self` maps to for
        // this method
        let self_ty = ty::node_id_to_type(ccx.tcx, method.self_id);
        let self_ty = match param_substs {
            None => self_ty,
            Some(@param_substs {tys: ref tys, self_ty: ref self_sub, _}) => {
                ty::subst_tps(ccx.tcx, *tys, *self_sub, self_ty)
            }
        };
        debug!("calling trans_fn with self_ty %s",
               self_ty.repr(ccx.tcx));
        match method.explicit_self.node {
          ast::sty_value => impl_self(self_ty, ty::ByRef),
          _ => impl_self(self_ty, ty::ByCopy),
        }
      }
    };

    // generate the actual code
    trans_fn(ccx,
             path,
             &method.decl,
             &method.body,
             llfn,
             self_arg,
             param_substs,
             method.id,
             []);
}

pub fn trans_self_arg(bcx: @mut Block,
                      base: @ast::expr,
                      temp_cleanups: &mut ~[ValueRef],
                      mentry: typeck::method_map_entry) -> Result {
    let _icx = push_ctxt("impl::trans_self_arg");

    // self is passed as an opaque box in the environment slot
    let self_ty = ty::mk_opaque_box(bcx.tcx());
    trans_arg_expr(bcx,
                   self_ty,
                   mentry.self_mode,
                   base,
                   temp_cleanups,
                   None,
                   DontAutorefArg)
}

pub fn trans_method_callee(bcx: @mut Block,
                           callee_id: ast::NodeId,
                           this: @ast::expr,
                           mentry: typeck::method_map_entry)
                           -> Callee {
    let _icx = push_ctxt("impl::trans_method_callee");

    debug!("trans_method_callee(callee_id=%?, this=%s, mentry=%s)",
           callee_id,
           bcx.expr_to_str(this),
           mentry.repr(bcx.tcx()));

    match mentry.origin {
        typeck::method_static(did) => {
            let callee_fn = callee::trans_fn_ref(bcx, did, callee_id);
            let mut temp_cleanups = ~[];
            let Result {bcx, val} = trans_self_arg(bcx, this, &mut temp_cleanups, mentry);
            Callee {
                bcx: bcx,
                data: Method(MethodData {
                    llfn: callee_fn.llfn,
                    llself: val,
                    temp_cleanup: temp_cleanups.head_opt().map(|&v| *v),
                    self_ty: node_id_type(bcx, this.id),
                    self_mode: mentry.self_mode,
                })
            }
        }
        typeck::method_param(typeck::method_param {
            trait_id: trait_id,
            method_num: off,
            param_num: p,
            bound_num: b
        }) => {
            match bcx.fcx.param_substs {
                Some(substs) => {
                    let vtbl = find_vtable(bcx.tcx(), substs,
                                           p, b);
                    trans_monomorphized_callee(bcx, callee_id, this, mentry,
                                               trait_id, off, vtbl)
                }
                // how to get rid of this?
                None => fail!("trans_method_callee: missing param_substs")
            }
        }

<<<<<<< HEAD
        typeck::method_self(trait_id, method_index) => {
            match bcx.fcx.param_substs {
                Some(@param_substs
                     {self_vtable: Some(ref vtbl), _}) => {
                    trans_monomorphized_callee(bcx,
                                               callee_id,
                                               this,
                                               mentry,
                                               trait_id,
                                               method_index,
                                               (*vtbl).clone())
                }
                _ => {
                    fail!("trans_method_callee: missing self_vtable")
                }
            }
        }

        typeck::method_trait(_, off) => {
=======
        typeck::method_trait(_, off, store) => {
>>>>>>> bbcce8d9
            trans_trait_callee(bcx,
                               callee_id,
                               off,
                               this,
                               mentry.explicit_self)
        }
    }
}

pub fn trans_static_method_callee(bcx: @mut Block,
                                  method_id: ast::def_id,
                                  trait_id: ast::def_id,
                                  callee_id: ast::NodeId)
                               -> FnData {
    let _icx = push_ctxt("impl::trans_static_method_callee");
    let ccx = bcx.ccx();

    debug!("trans_static_method_callee(method_id=%?, trait_id=%s, \
            callee_id=%?)",
           method_id,
           ty::item_path_str(bcx.tcx(), trait_id),
           callee_id);
    let _indenter = indenter();

    // When we translate a static fn defined in a trait like:
    //
    //   trait<T1...Tn> Trait {
    //       fn foo<M1...Mn>(...) {...}
    //   }
    //
    // this winds up being translated as something like:
    //
    //   fn foo<T1...Tn,self: Trait<T1...Tn>,M1...Mn>(...) {...}
    //
    // So when we see a call to this function foo, we have to figure
    // out which impl the `Trait<T1...Tn>` bound on the type `self` was
    // bound to.
    let bound_index = ty::lookup_trait_def(bcx.tcx(), trait_id).
        generics.type_param_defs.len();

    let mname = if method_id.crate == ast::LOCAL_CRATE {
        match bcx.tcx().items.get_copy(&method_id.node) {
            ast_map::node_trait_method(trait_method, _, _) => {
                ast_util::trait_method_to_ty_method(trait_method).ident
            }
            _ => fail!("callee is not a trait method")
        }
    } else {
        let path = csearch::get_item_path(bcx.tcx(), method_id);
        match path[path.len()-1] {
            path_name(s) => { s }
            path_mod(_) => { fail!("path doesn't have a name?") }
        }
    };
    debug!("trans_static_method_callee: method_id=%?, callee_id=%?, \
            name=%s", method_id, callee_id, ccx.sess.str_of(mname));

    let vtbls = resolve_vtables_in_fn_ctxt(
        bcx.fcx, ccx.maps.vtable_map.get_copy(&callee_id));

    match vtbls[bound_index][0] {
        typeck::vtable_static(impl_did, ref rcvr_substs, rcvr_origins) => {
            assert!(rcvr_substs.iter().all(|t| !ty::type_needs_infer(*t)));

            let mth_id = method_with_name(bcx.ccx(), impl_did, mname);
            let (callee_substs, callee_origins) =
                combine_impl_and_methods_tps(
                    bcx, mth_id, callee_id,
                    *rcvr_substs, rcvr_origins);

            let FnData {llfn: lval} =
                trans_fn_ref_with_vtables(bcx,
                                          mth_id,
                                          callee_id,
                                          callee_substs,
                                          Some(callee_origins));

            let callee_ty = node_id_type(bcx, callee_id);
            let llty = type_of_fn_from_ty(ccx, callee_ty).ptr_to();
            FnData {llfn: PointerCast(bcx, lval, llty)}
        }
        _ => {
            fail!("vtable_param left in monomorphized \
                   function's vtable substs");
        }
    }
}

pub fn method_with_name(ccx: &mut CrateContext,
                        impl_id: ast::def_id,
                        name: ast::ident) -> ast::def_id {
    let meth_id_opt = ccx.impl_method_cache.find_copy(&(impl_id, name));
    match meth_id_opt {
        Some(m) => return m,
        None => {}
    }

    let imp = ccx.tcx.impls.find(&impl_id)
        .expect("could not find impl while translating");
    let meth = imp.methods.iter().find_(|m| m.ident == name)
        .expect("could not find method while translating");

    ccx.impl_method_cache.insert((impl_id, name), meth.def_id);
    meth.def_id
}

pub fn trans_monomorphized_callee(bcx: @mut Block,
                                  callee_id: ast::NodeId,
                                  base: @ast::expr,
                                  mentry: typeck::method_map_entry,
                                  trait_id: ast::def_id,
                                  n_method: uint,
                                  vtbl: typeck::vtable_origin)
                                  -> Callee {
    let _icx = push_ctxt("impl::trans_monomorphized_callee");
    return match vtbl {
      typeck::vtable_static(impl_did, ref rcvr_substs, rcvr_origins) => {
          let ccx = bcx.ccx();
          let mname = ty::trait_method(ccx.tcx, trait_id, n_method).ident;
          let mth_id = method_with_name(bcx.ccx(), impl_did, mname);

          // obtain the `self` value:
          let mut temp_cleanups = ~[];
          let Result {bcx, val: llself_val} =
              trans_self_arg(bcx, base, &mut temp_cleanups, mentry);

          // create a concatenated set of substitutions which includes
          // those from the impl and those from the method:
          let (callee_substs, callee_origins) =
              combine_impl_and_methods_tps(
                  bcx, mth_id, callee_id,
                  *rcvr_substs, rcvr_origins);

          // translate the function
          let callee = trans_fn_ref_with_vtables(bcx,
                                                 mth_id,
                                                 callee_id,
                                                 callee_substs,
                                                 Some(callee_origins));

          // create a llvalue that represents the fn ptr
          let fn_ty = node_id_type(bcx, callee_id);
          let llfn_ty = type_of_fn_from_ty(ccx, fn_ty).ptr_to();
          let llfn_val = PointerCast(bcx, callee.llfn, llfn_ty);

          // combine the self environment with the rest
          Callee {
              bcx: bcx,
              data: Method(MethodData {
                  llfn: llfn_val,
                  llself: llself_val,
                  temp_cleanup: temp_cleanups.head_opt().map(|&v| *v),
                  self_ty: node_id_type(bcx, base.id),
                  self_mode: mentry.self_mode,
              })
          }
      }
      typeck::vtable_param(*) => {
          fail!("vtable_param left in monomorphized function's vtable substs");
      }
    };

}

pub fn combine_impl_and_methods_tps(bcx: @mut Block,
                                    mth_did: ast::def_id,
                                    callee_id: ast::NodeId,
                                    rcvr_substs: &[ty::t],
                                    rcvr_origins: typeck::vtable_res)
                                    -> (~[ty::t], typeck::vtable_res) {
    /*!
    *
    * Creates a concatenated set of substitutions which includes
    * those from the impl and those from the method.  This are
    * some subtle complications here.  Statically, we have a list
    * of type parameters like `[T0, T1, T2, M1, M2, M3]` where
    * `Tn` are type parameters that appear on the receiver.  For
    * example, if the receiver is a method parameter `A` with a
    * bound like `trait<B,C,D>` then `Tn` would be `[B,C,D]`.
    *
    * The weird part is that the type `A` might now be bound to
    * any other type, such as `foo<X>`.  In that case, the vector
    * we want is: `[X, M1, M2, M3]`.  Therefore, what we do now is
    * to slice off the method type parameters and append them to
    * the type parameters from the type that the receiver is
    * mapped to. */

    let ccx = bcx.ccx();
    let method = ty::method(ccx.tcx, mth_did);
    let n_m_tps = method.generics.type_param_defs.len();
    let node_substs = node_id_type_params(bcx, callee_id);
    debug!("rcvr_substs=%?", rcvr_substs.repr(ccx.tcx));
    let ty_substs
        = vec::append(rcvr_substs.to_owned(),
                      node_substs.tailn(node_substs.len() - n_m_tps));
    debug!("n_m_tps=%?", n_m_tps);
    debug!("node_substs=%?", node_substs.repr(ccx.tcx));
    debug!("ty_substs=%?", ty_substs.repr(ccx.tcx));


    // Now, do the same work for the vtables.  The vtables might not
    // exist, in which case we need to make them.
    let r_m_origins = match node_vtables(bcx, callee_id) {
        Some(vt) => vt,
        None => @vec::from_elem(node_substs.len(), @~[])
    };
    let vtables
        = @vec::append(rcvr_origins.to_owned(),
                       r_m_origins.tailn(r_m_origins.len() - n_m_tps));

    return (ty_substs, vtables);
}


pub fn trans_trait_callee(bcx: @mut Block,
                          callee_id: ast::NodeId,
                          n_method: uint,
                          self_expr: @ast::expr,
                          explicit_self: ast::explicit_self_)
                          -> Callee {
    //!
    //
    // Create a method callee where the method is coming from a trait
    // object (e.g., @Trait type).  In this case, we must pull the fn
    // pointer out of the vtable that is packaged up with the
    // @/~/&Trait object.  @/~/&Traits are represented as a pair, so
    // we first evaluate the self expression (expected a by-ref
    // result) and then extract the self data and vtable out of the
    // pair.

    let _icx = push_ctxt("impl::trans_trait_callee");
    let mut bcx = bcx;

    let self_datum = unpack_datum!(bcx,
        expr::trans_to_datum(bcx, self_expr));
    let llpair = self_datum.to_ref_llval(bcx);

    let callee_ty = node_id_type(bcx, callee_id);
    trans_trait_callee_from_llval(bcx,
                                  callee_ty,
                                  n_method,
                                  llpair,
                                  explicit_self)
}

pub fn trans_trait_callee_from_llval(bcx: @mut Block,
                                     callee_ty: ty::t,
                                     n_method: uint,
                                     llpair: ValueRef,
                                     explicit_self: ast::explicit_self_)
                                  -> Callee {
    //!
    //
    // Same as `trans_trait_callee()` above, except that it is given
    // a by-ref pointer to the @Trait pair.

    let _icx = push_ctxt("impl::trans_trait_callee");
    let ccx = bcx.ccx();

    // Load the vtable from the @Trait pair
    debug!("(translating trait callee) loading vtable from pair %s",
           bcx.val_to_str(llpair));
    let llvtable = Load(bcx,
                      PointerCast(bcx,
                                  GEPi(bcx, llpair,
                                       [0u, abi::trt_field_vtable]),
                                  Type::vtable().ptr_to().ptr_to()));

    // Load the box from the @Trait pair and GEP over the box header if
    // necessary:
    debug!("(translating trait callee) loading second index from pair");
    let llboxptr = GEPi(bcx, llpair, [0u, abi::trt_field_box]);
    let llbox = Load(bcx, llboxptr);

    // Handle and enforce the method's `self` type.
    match explicit_self {
        ast::sty_region(*) | ast::sty_uniq(*) => {
        }
        ast::sty_box(*) => {
            // Bump the reference count on the box.
            bcx = glue::take_ty(bcx, llbox, callee_ty);
        }
        ast::sty_static => {
            bcx.tcx().sess.bug(~"shouldn't see static method here");
        }
        ast::sty_value => {
            bcx.tcx().sess.bug(~"methods with by-value self should not be \
                               called on objects");
        }
    };

    let llscratch = alloca(bcx, val_ty(llbox), "__self");
    Store(bcx, llbox, llscratch);
    let self_mode = ty::ByRef;
    let llself = llscratch;

    llself = PointerCast(bcx, llself, Type::opaque_box(ccx).ptr_to());
    let scratch = scratch_datum(bcx, ty::mk_opaque_box(bcx.tcx()),
                                "__trait_callee", false);
    Store(bcx, llself, scratch.val);
    scratch.add_clean(bcx);

    // Load the function from the vtable and cast it to the expected type.
    debug!("(translating trait callee) loading method");
    let llcallee_ty = type_of_fn_from_ty(ccx, callee_ty);

    // Plus one in order to skip past the type descriptor.
    let mptr = Load(bcx, GEPi(bcx, llvtable, [0u, n_method + 1]));

    let mptr = PointerCast(bcx, mptr, llcallee_ty.ptr_to());

    return Callee {
        bcx: bcx,
        data: Method(MethodData {
            llfn: mptr,
            llself: scratch.to_value_llval(bcx),
            temp_cleanup: Some(scratch.val),
            self_ty: scratch.ty,
            self_mode: ty::ByCopy,
            /* XXX: Some(llbox) */
        })
    };
}

pub fn vtable_id(ccx: @mut CrateContext,
                 origin: &typeck::vtable_origin)
              -> mono_id {
    match origin {
        &typeck::vtable_static(impl_id, ref substs, sub_vtables) => {
            let psubsts = param_substs {
                tys: (*substs).clone(),
                vtables: Some(sub_vtables),
                self_ty: None,
                self_vtables: None
            };

            monomorphize::make_mono_id(
                ccx,
                impl_id,
                &psubsts,
                None)
        }

        // can't this be checked at the callee?
        _ => fail!("vtable_id")
    }
}

/// Creates a returns a dynamic vtable for the given type and vtable origin.
/// This is used only for objects.
pub fn get_vtable(bcx: @mut Block,
                  self_ty: ty::t,
                  origin: typeck::vtable_origin)
                  -> ValueRef {
    let hash_id = vtable_id(bcx.ccx(), &origin);
    match bcx.ccx().vtables.find(&hash_id) {
        Some(&val) => val,
        None => {
            match origin {
                typeck::vtable_static(id, substs, sub_vtables) => {
                    make_impl_vtable(bcx, id, self_ty, substs, sub_vtables)
                }
                _ => fail!("get_vtable: expected a static origin"),
            }
        }
    }
}

/// Helper function to declare and initialize the vtable.
pub fn make_vtable(ccx: &mut CrateContext,
                   tydesc: &tydesc_info,
                   ptrs: &[ValueRef])
                   -> ValueRef {
    unsafe {
        let _icx = push_ctxt("impl::make_vtable");

        let mut components = ~[ tydesc.tydesc ];
        foreach &ptr in ptrs.iter() {
            components.push(ptr)
        }

        let tbl = C_struct(components);
        let vtable = ccx.sess.str_of(gensym_name("vtable"));
        let vt_gvar = do vtable.as_c_str |buf| {
            llvm::LLVMAddGlobal(ccx.llmod, val_ty(tbl).to_ref(), buf)
        };
        llvm::LLVMSetInitializer(vt_gvar, tbl);
        llvm::LLVMSetGlobalConstant(vt_gvar, lib::llvm::True);
        lib::llvm::SetLinkage(vt_gvar, lib::llvm::InternalLinkage);
        vt_gvar
    }
}

/// Generates a dynamic vtable for objects.
pub fn make_impl_vtable(bcx: @mut Block,
                        impl_id: ast::def_id,
                        self_ty: ty::t,
                        substs: &[ty::t],
                        vtables: typeck::vtable_res)
                        -> ValueRef {
    let ccx = bcx.ccx();
    let _icx = push_ctxt("impl::make_impl_vtable");
    let tcx = ccx.tcx;

    let trt_id = match ty::impl_trait_ref(tcx, impl_id) {
        Some(t_id) => t_id.def_id,
        None       => ccx.sess.bug("make_impl_vtable: don't know how to \
                                    make a vtable for a type impl!")
    };

    let trait_method_def_ids = ty::trait_method_def_ids(tcx, trt_id);
    let methods = do trait_method_def_ids.map |method_def_id| {
        let im = ty::method(tcx, *method_def_id);
        let fty = ty::subst_tps(tcx,
                                substs,
                                None,
                                ty::mk_bare_fn(tcx, im.fty.clone()));
        if im.generics.has_type_params() || ty::type_has_self(fty) {
            debug!("(making impl vtable) method has self or type params: %s",
                   tcx.sess.str_of(im.ident));
            C_null(Type::nil().ptr_to())
        } else {
            debug!("(making impl vtable) adding method to vtable: %s",
                   tcx.sess.str_of(im.ident));
            let m_id = method_with_name(ccx, impl_id, im.ident);

            trans_fn_ref_with_vtables(bcx, m_id, 0,
                                      substs, Some(vtables)).llfn
        }
    };

    // Generate a type descriptor for the vtable.
    let tydesc = get_tydesc(ccx, self_ty);
    glue::lazily_emit_all_tydesc_glue(ccx, tydesc);

    make_vtable(ccx, tydesc, methods)
}

pub fn trans_trait_cast(bcx: @mut Block,
                        val: @ast::expr,
                        id: ast::NodeId,
                        dest: expr::Dest,
                        _store: ty::TraitStore)
                     -> @mut Block {
    let mut bcx = bcx;
    let _icx = push_ctxt("impl::trans_cast");

    let lldest = match dest {
        Ignore => {
            return expr::trans_into(bcx, val, Ignore);
        }
        SaveIn(dest) => dest
    };

    let ccx = bcx.ccx();
    let v_ty = expr_ty(bcx, val);

    let mut llboxdest = GEPi(bcx, lldest, [0u, abi::trt_field_box]);
    // Just store the pointer into the pair. (Region/borrowed
    // and boxed trait objects are represented as pairs, and
    // have no type descriptor field.)
    llboxdest = PointerCast(bcx,
                            llboxdest,
                            type_of(bcx.ccx(), v_ty).ptr_to());
    bcx = expr::trans_into(bcx, val, SaveIn(llboxdest));

    // Store the vtable into the pair or triple.
    let orig = ccx.maps.vtable_map.get(&id)[0][0].clone();
    let orig = resolve_vtable_in_fn_ctxt(bcx.fcx, &orig);
    let vtable = get_vtable(bcx, v_ty, orig);
    Store(bcx, vtable, PointerCast(bcx,
                                   GEPi(bcx, lldest, [0u, abi::trt_field_vtable]),
                                   val_ty(vtable).ptr_to()));

    bcx
}<|MERGE_RESOLUTION|>--- conflicted
+++ resolved
@@ -187,29 +187,7 @@
             }
         }
 
-<<<<<<< HEAD
-        typeck::method_self(trait_id, method_index) => {
-            match bcx.fcx.param_substs {
-                Some(@param_substs
-                     {self_vtable: Some(ref vtbl), _}) => {
-                    trans_monomorphized_callee(bcx,
-                                               callee_id,
-                                               this,
-                                               mentry,
-                                               trait_id,
-                                               method_index,
-                                               (*vtbl).clone())
-                }
-                _ => {
-                    fail!("trans_method_callee: missing self_vtable")
-                }
-            }
-        }
-
         typeck::method_trait(_, off) => {
-=======
-        typeck::method_trait(_, off, store) => {
->>>>>>> bbcce8d9
             trans_trait_callee(bcx,
                                callee_id,
                                off,

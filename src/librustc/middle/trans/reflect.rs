--- conflicted
+++ resolved
@@ -100,17 +100,9 @@
             debug!("arg %u: %s", i, bcx.val_to_str(*a));
         }
         let bool_ty = ty::mk_bool();
-<<<<<<< HEAD
-        let scratch = scratch_datum(bcx, bool_ty, false);
-
         // FIXME I think the visitor here is a @Visitor? We may have to
         // add some hokey adaptation
-
-        let bcx = callee::trans_call_inner(
-=======
-        // XXX: Should not be BoxTraitStore!
         let result = unpack_result!(bcx, callee::trans_call_inner(
->>>>>>> 986df447
             self.bcx, None, mth_ty, bool_ty,
             |bcx| meth::trans_trait_callee_from_llval(bcx,
                                                       mth_ty,

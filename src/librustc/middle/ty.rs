// Copyright 2012-2013 The Rust Project Developers. See the COPYRIGHT
// file at the top-level directory of this distribution and at
// http://rust-lang.org/COPYRIGHT.
//
// Licensed under the Apache License, Version 2.0 <LICENSE-APACHE or
// http://www.apache.org/licenses/LICENSE-2.0> or the MIT license
// <LICENSE-MIT or http://opensource.org/licenses/MIT>, at your
// option. This file may not be copied, modified, or distributed
// except according to those terms.


use driver::session;
use metadata::csearch;
use metadata;
use middle::const_eval;
use middle::lang_items::{TyDescStructLangItem, TyVisitorTraitLangItem};
use middle::lang_items::OpaqueStructLangItem;
use middle::freevars;
use middle::resolve;
use middle::ty;
use middle::subst::Subst;
use middle::typeck;
use middle;
use util::ppaux::{note_and_explain_region, bound_region_ptr_to_str};
use util::ppaux::{trait_store_to_str, ty_to_str, vstore_to_str};
use util::ppaux::{Repr, UserString};
use util::common::{indenter};
use util::enum_set::{EnumSet, CLike};

use std::cast;
use std::cmp;
use std::hashmap::{HashMap, HashSet};
use std::ops;
use std::ptr::to_unsafe_ptr;
use std::to_bytes;
use std::u32;
use std::vec;
use syntax::ast::*;
use syntax::ast_util::is_local;
use syntax::ast_util;
use syntax::attr;
use syntax::codemap::span;
use syntax::codemap;
use syntax::parse::token;
use syntax::{ast, ast_map};
use syntax::opt_vec::OptVec;
use syntax::opt_vec;
use syntax::abi::AbiSet;
use syntax;

pub static INITIAL_DISCRIMINANT_VALUE: uint = 0;

// Data types

#[deriving(Eq, IterBytes)]
pub struct field {
    ident: ast::ident,
    mt: mt
}

pub struct Method {
    ident: ast::ident,
    generics: ty::Generics,
    transformed_self_ty: Option<ty::t>,
    fty: BareFnTy,
    explicit_self: ast::explicit_self_,
    vis: ast::visibility,
    def_id: ast::def_id,
    container_id: ast::def_id,

    // If this method is provided, we need to know where it came from
    provided_source: Option<ast::def_id>
}

impl Method {
    pub fn new(ident: ast::ident,
               generics: ty::Generics,
               transformed_self_ty: Option<ty::t>,
               fty: BareFnTy,
               explicit_self: ast::explicit_self_,
               vis: ast::visibility,
               def_id: ast::def_id,
               container_id: ast::def_id,
               provided_source: Option<ast::def_id>)
               -> Method {
        // Check the invariants.
        if explicit_self == ast::sty_static {
            assert!(transformed_self_ty.is_none());
        } else {
            assert!(transformed_self_ty.is_some());
        }

       Method {
            ident: ident,
            generics: generics,
            transformed_self_ty: transformed_self_ty,
            fty: fty,
            explicit_self: explicit_self,
            vis: vis,
            def_id: def_id,
            container_id: container_id,
            provided_source: provided_source
        }
    }
}

pub struct Impl {
    did: def_id,
    ident: ident,
    methods: ~[@Method]
}

#[deriving(Clone, Eq, IterBytes)]
pub struct mt {
    ty: t,
    mutbl: ast::mutability,
}

#[deriving(Clone, Eq, Encodable, Decodable, IterBytes)]
pub enum vstore {
    vstore_fixed(uint),
    vstore_uniq,
    vstore_box,
    vstore_slice(Region)
}

#[deriving(Clone, Eq, IterBytes, Encodable, Decodable)]
pub enum TraitStore {
    BoxTraitStore,              // @Trait
    UniqTraitStore,             // ~Trait
    RegionTraitStore(Region),   // &Trait
}

// XXX: This should probably go away at some point. Maybe after destructors
// do?
#[deriving(Clone, Eq, Encodable, Decodable)]
pub enum SelfMode {
    ByCopy,
    ByRef,
}

pub struct field_ty {
    ident: ident,
    id: def_id,
    vis: ast::visibility,
}

// Contains information needed to resolve types and (in the future) look up
// the types of AST nodes.
#[deriving(Eq,IterBytes)]
pub struct creader_cache_key {
    cnum: int,
    pos: uint,
    len: uint
}

type creader_cache = @mut HashMap<creader_cache_key, t>;

struct intern_key {
    sty: *sty,
}

// NB: Do not replace this with #[deriving(Eq)]. The automatically-derived
// implementation will not recurse through sty and you will get stack
// exhaustion.
impl cmp::Eq for intern_key {
    fn eq(&self, other: &intern_key) -> bool {
        unsafe {
            *self.sty == *other.sty
        }
    }
    fn ne(&self, other: &intern_key) -> bool {
        !self.eq(other)
    }
}

// NB: Do not replace this with #[deriving(IterBytes)], as above. (Figured
// this out the hard way.)
impl to_bytes::IterBytes for intern_key {
    fn iter_bytes(&self, lsb0: bool, f: to_bytes::Cb) -> bool {
        unsafe {
            (*self.sty).iter_bytes(lsb0, f)
        }
    }
}

pub enum ast_ty_to_ty_cache_entry {
    atttce_unresolved,  /* not resolved yet */
    atttce_resolved(t)  /* resolved to a type, irrespective of region */
}

pub type opt_region_variance = Option<region_variance>;

#[deriving(Clone, Eq, Decodable, Encodable)]
pub enum region_variance {
    rv_covariant,
    rv_invariant,
    rv_contravariant,
}

#[deriving(Decodable, Encodable)]
pub enum AutoAdjustment {
    AutoAddEnv(ty::Region, ast::Sigil),
    AutoDerefRef(AutoDerefRef)
}

#[deriving(Decodable, Encodable)]
pub struct AutoDerefRef {
    autoderefs: uint,
    autoref: Option<AutoRef>
}

#[deriving(Decodable, Encodable)]
pub enum AutoRef {
    /// Convert from T to &T
    AutoPtr(Region, ast::mutability),

    /// Convert from @[]/~[]/&[] to &[] (or str)
    AutoBorrowVec(Region, ast::mutability),

    /// Convert from @[]/~[]/&[] to &&[] (or str)
    AutoBorrowVecRef(Region, ast::mutability),

    /// Convert from @fn()/~fn()/&fn() to &fn()
    AutoBorrowFn(Region),

    /// Convert from T to *T
    AutoUnsafe(ast::mutability),

    /// Convert from @Trait/~Trait/&Trait to &Trait
    AutoBorrowObj(Region, ast::mutability),
}

pub type ctxt = @ctxt_;

struct ctxt_ {
    diag: @mut syntax::diagnostic::span_handler,
    interner: @mut HashMap<intern_key, ~t_box_>,
    next_id: @mut uint,
    cstore: @mut metadata::cstore::CStore,
    sess: session::Session,
    def_map: resolve::DefMap,

    region_maps: @mut middle::region::RegionMaps,
    region_paramd_items: middle::region::region_paramd_items,

    // Stores the types for various nodes in the AST.  Note that this table
    // is not guaranteed to be populated until after typeck.  See
    // typeck::check::fn_ctxt for details.
    node_types: node_type_table,

    // Stores the type parameters which were substituted to obtain the type
    // of this node.  This only applies to nodes that refer to entities
    // parameterized by type parameters, such as generic fns, types, or
    // other items.
    node_type_substs: @mut HashMap<NodeId, ~[t]>,

    // Maps from a method to the method "descriptor"
    methods: @mut HashMap<def_id, @Method>,

    // Maps from a trait def-id to a list of the def-ids of its methods
    trait_method_def_ids: @mut HashMap<def_id, @~[def_id]>,

    // A cache for the trait_methods() routine
    trait_methods_cache: @mut HashMap<def_id, @~[@Method]>,

    impl_trait_cache: @mut HashMap<ast::def_id, Option<@ty::TraitRef>>,

    trait_refs: @mut HashMap<NodeId, @TraitRef>,
    trait_defs: @mut HashMap<def_id, @TraitDef>,

    items: ast_map::map,
    intrinsic_defs: @mut HashMap<ast::def_id, t>,
    freevars: freevars::freevar_map,
    tcache: type_cache,
    rcache: creader_cache,
    ccache: constness_cache,
    short_names_cache: @mut HashMap<t, @str>,
    needs_unwind_cleanup_cache: @mut HashMap<t, bool>,
    tc_cache: @mut HashMap<uint, TypeContents>,
    ast_ty_to_ty_cache: @mut HashMap<NodeId, ast_ty_to_ty_cache_entry>,
    enum_var_cache: @mut HashMap<def_id, @~[@VariantInfo]>,
    ty_param_defs: @mut HashMap<ast::NodeId, TypeParameterDef>,
    adjustments: @mut HashMap<ast::NodeId, @AutoAdjustment>,
    normalized_cache: @mut HashMap<t, t>,
    lang_items: middle::lang_items::LanguageItems,
    // A mapping of fake provided method def_ids to the default implementation
    provided_method_sources: @mut HashMap<ast::def_id, ast::def_id>,
    supertraits: @mut HashMap<ast::def_id, @~[@TraitRef]>,

    // A mapping from the def ID of an enum or struct type to the def ID
    // of the method that implements its destructor. If the type is not
    // present in this map, it does not have a destructor. This map is
    // populated during the coherence phase of typechecking.
    destructor_for_type: @mut HashMap<ast::def_id, ast::def_id>,

    // A method will be in this list if and only if it is a destructor.
    destructors: @mut HashSet<ast::def_id>,

    // Maps a trait onto a list of impls of that trait.
    trait_impls: @mut HashMap<ast::def_id, @mut ~[@Impl]>,

    // Maps a def_id of a type to a list of its inherent impls.
    // Contains implementations of methods that are inherent to a type.
    // Methods in these implementations don't need to be exported.
    inherent_impls: @mut HashMap<ast::def_id, @mut ~[@Impl]>,

    // Maps a def_id of an impl to an Impl structure.
    // Note that this contains all of the impls that we know about,
    // including ones in other crates. It's not clear that this is the best
    // way to do it.
    impls: @mut HashMap<ast::def_id, @Impl>,

    // Set of used unsafe nodes (functions or blocks). Unsafe nodes not
    // present in this set can be warned about.
    used_unsafe: @mut HashSet<ast::NodeId>,

    // Set of nodes which mark locals as mutable which end up getting used at
    // some point. Local variable definitions not in this set can be warned
    // about.
    used_mut_nodes: @mut HashSet<ast::NodeId>,

    // vtable resolution information for impl declarations
    impl_vtables: typeck::impl_vtable_map
}

pub enum tbox_flag {
    has_params = 1,
    has_self = 2,
    needs_infer = 4,
    has_regions = 8,
    has_ty_err = 16,
    has_ty_bot = 32,

    // a meta-flag: subst may be required if the type has parameters, a self
    // type, or references bound regions
    needs_subst = 1 | 2 | 8
}

pub type t_box = &'static t_box_;

pub struct t_box_ {
    sty: sty,
    id: uint,
    flags: uint,
}

// To reduce refcounting cost, we're representing types as unsafe pointers
// throughout the compiler. These are simply casted t_box values. Use ty::get
// to cast them back to a box. (Without the cast, compiler performance suffers
// ~15%.) This does mean that a t value relies on the ctxt to keep its box
// alive, and using ty::get is unsafe when the ctxt is no longer alive.
enum t_opaque {}
pub type t = *t_opaque;

pub fn get(t: t) -> t_box {
    unsafe {
        let t2: t_box = cast::transmute(t);
        t2
    }
}

pub fn tbox_has_flag(tb: t_box, flag: tbox_flag) -> bool {
    (tb.flags & (flag as uint)) != 0u
}
pub fn type_has_params(t: t) -> bool {
    tbox_has_flag(get(t), has_params)
}
pub fn type_has_self(t: t) -> bool { tbox_has_flag(get(t), has_self) }
pub fn type_needs_infer(t: t) -> bool {
    tbox_has_flag(get(t), needs_infer)
}
pub fn type_has_regions(t: t) -> bool {
    tbox_has_flag(get(t), has_regions)
}
pub fn type_id(t: t) -> uint { get(t).id }

#[deriving(Clone, Eq, IterBytes)]
pub struct BareFnTy {
    purity: ast::purity,
    abis: AbiSet,
    sig: FnSig
}

#[deriving(Clone, Eq, IterBytes)]
pub struct ClosureTy {
    purity: ast::purity,
    sigil: ast::Sigil,
    onceness: ast::Onceness,
    region: Region,
    bounds: BuiltinBounds,
    sig: FnSig,
}

/**
 * Signature of a function type, which I have arbitrarily
 * decided to use to refer to the input/output types.
 *
 * - `lifetimes` is the list of region names bound in this fn.
 * - `inputs` is the list of arguments and their modes.
 * - `output` is the return type. */
#[deriving(Clone, Eq, IterBytes)]
pub struct FnSig {
    bound_lifetime_names: OptVec<ast::ident>,
    inputs: ~[t],
    output: t
}

#[deriving(Clone, Eq, IterBytes)]
pub struct param_ty {
    idx: uint,
    def_id: def_id
}

/// Representation of regions:
#[deriving(Clone, Eq, IterBytes, Encodable, Decodable)]
pub enum Region {
    /// Bound regions are found (primarily) in function types.  They indicate
    /// region parameters that have yet to be replaced with actual regions
    /// (analogous to type parameters, except that due to the monomorphic
    /// nature of our type system, bound type parameters are always replaced
    /// with fresh type variables whenever an item is referenced, so type
    /// parameters only appear "free" in types.  Regions in contrast can
    /// appear free or bound.).  When a function is called, all bound regions
    /// tied to that function's node-id are replaced with fresh region
    /// variables whose value is then inferred.
    re_bound(bound_region),

    /// When checking a function body, the types of all arguments and so forth
    /// that refer to bound region parameters are modified to refer to free
    /// region parameters.
    re_free(FreeRegion),

    /// A concrete region naming some expression within the current function.
    re_scope(NodeId),

    /// Static data that has an "infinite" lifetime. Top in the region lattice.
    re_static,

    /// A region variable.  Should not exist after typeck.
    re_infer(InferRegion),

    /// Empty lifetime is for data that is never accessed.
    /// Bottom in the region lattice. We treat re_empty somewhat
    /// specially; at least right now, we do not generate instances of
    /// it during the GLB computations, but rather
    /// generate an error instead. This is to improve error messages.
    /// The only way to get an instance of re_empty is to have a region
    /// variable with no constraints.
    re_empty,
}

impl Region {
    pub fn is_bound(&self) -> bool {
        match self {
            &re_bound(*) => true,
            _ => false
        }
    }
}

#[deriving(Clone, Eq, IterBytes, Encodable, Decodable)]
pub struct FreeRegion {
    scope_id: NodeId,
    bound_region: bound_region
}

#[deriving(Clone, Eq, IterBytes, Encodable, Decodable)]
pub enum bound_region {
    /// The self region for structs, impls (&T in a type defn or &'self T)
    br_self,

    /// An anonymous region parameter for a given fn (&T)
    br_anon(uint),

    /// Named region parameters for functions (a in &'a T)
    br_named(ast::ident),

    /// Fresh bound identifiers created during GLB computations.
    br_fresh(uint),

    /**
     * Handles capture-avoiding substitution in a rather subtle case.  If you
     * have a closure whose argument types are being inferred based on the
     * expected type, and the expected type includes bound regions, then we
     * will wrap those bound regions in a br_cap_avoid() with the id of the
     * fn expression.  This ensures that the names are not "captured" by the
     * enclosing scope, which may define the same names.  For an example of
     * where this comes up, see src/test/compile-fail/regions-ret-borrowed.rs
     * and regions-ret-borrowed-1.rs. */
    br_cap_avoid(ast::NodeId, @bound_region),
}

/**
 * Represents the values to use when substituting lifetime parameters.
 * If the value is `ErasedRegions`, then this subst is occurring during
 * trans, and all region parameters will be replaced with `ty::re_static`. */
#[deriving(Clone, Eq, IterBytes)]
pub enum RegionSubsts {
    ErasedRegions,
    NonerasedRegions(OptVec<ty::Region>)
}

/**
 * The type substs represents the kinds of things that can be substituted to
 * convert a polytype into a monotype.  Note however that substituting bound
 * regions other than `self` is done through a different mechanism:
 *
 * - `tps` represents the type parameters in scope.  They are indexed
 *   according to the order in which they were declared.
 *
 * - `self_r` indicates the region parameter `self` that is present on nominal
 *   types (enums, structs) declared as having a region parameter.  `self_r`
 *   should always be none for types that are not region-parameterized and
 *   Some(_) for types that are.  The only bound region parameter that should
 *   appear within a region-parameterized type is `self`.
 *
 * - `self_ty` is the type to which `self` should be remapped, if any.  The
 *   `self` type is rather funny in that it can only appear on traits and is
 *   always substituted away to the implementing type for a trait. */
#[deriving(Clone, Eq, IterBytes)]
pub struct substs {
    self_ty: Option<ty::t>,
    tps: ~[t],
    regions: RegionSubsts,
}

mod primitives {
    use super::t_box_;

    use syntax::ast;

    macro_rules! def_prim_ty(
        ($name:ident, $sty:expr, $id:expr) => (
            pub static $name: t_box_ = t_box_ {
                sty: $sty,
                id: $id,
                flags: 0,
            };
        )
    )

    def_prim_ty!(TY_NIL,    super::ty_nil,                  0)
    def_prim_ty!(TY_BOOL,   super::ty_bool,                 1)
    def_prim_ty!(TY_INT,    super::ty_int(ast::ty_i),       2)
    def_prim_ty!(TY_CHAR,   super::ty_int(ast::ty_char),    3)
    def_prim_ty!(TY_I8,     super::ty_int(ast::ty_i8),      4)
    def_prim_ty!(TY_I16,    super::ty_int(ast::ty_i16),     5)
    def_prim_ty!(TY_I32,    super::ty_int(ast::ty_i32),     6)
    def_prim_ty!(TY_I64,    super::ty_int(ast::ty_i64),     7)
    def_prim_ty!(TY_UINT,   super::ty_uint(ast::ty_u),      8)
    def_prim_ty!(TY_U8,     super::ty_uint(ast::ty_u8),     9)
    def_prim_ty!(TY_U16,    super::ty_uint(ast::ty_u16),    10)
    def_prim_ty!(TY_U32,    super::ty_uint(ast::ty_u32),    11)
    def_prim_ty!(TY_U64,    super::ty_uint(ast::ty_u64),    12)
    def_prim_ty!(TY_FLOAT,  super::ty_float(ast::ty_f),     13)
    def_prim_ty!(TY_F32,    super::ty_float(ast::ty_f32),   14)
    def_prim_ty!(TY_F64,    super::ty_float(ast::ty_f64),   15)

    pub static TY_BOT: t_box_ = t_box_ {
        sty: super::ty_bot,
        id: 16,
        flags: super::has_ty_bot as uint,
    };

    pub static TY_ERR: t_box_ = t_box_ {
        sty: super::ty_err,
        id: 17,
        flags: super::has_ty_err as uint,
    };

    pub static LAST_PRIMITIVE_ID: uint = 18;
}

// NB: If you change this, you'll probably want to change the corresponding
// AST structure in libsyntax/ast.rs as well.
#[deriving(Clone, Eq, IterBytes)]
pub enum sty {
    ty_nil,
    ty_bot,
    ty_bool,
    ty_int(ast::int_ty),
    ty_uint(ast::uint_ty),
    ty_float(ast::float_ty),
    ty_estr(vstore),
    ty_enum(def_id, substs),
    ty_box(mt),
    ty_uniq(mt),
    ty_evec(mt, vstore),
    ty_ptr(mt),
    ty_rptr(Region, mt),
    ty_bare_fn(BareFnTy),
    ty_closure(ClosureTy),
    ty_trait(def_id, substs, TraitStore, ast::mutability, BuiltinBounds),
    ty_struct(def_id, substs),
    ty_tup(~[t]),

    ty_param(param_ty), // type parameter
    ty_self(def_id), /* special, implicit `self` type parameter;
                      * def_id is the id of the trait */

    ty_infer(InferTy), // something used only during inference/typeck
    ty_err, // Also only used during inference/typeck, to represent
            // the type of an erroneous expression (helps cut down
            // on non-useful type error messages)

    // "Fake" types, used for trans purposes
    ty_type, // type_desc*
    ty_opaque_box, // used by monomorphizer to represent any @ box
    ty_opaque_closure_ptr(Sigil), // ptr to env for &fn, @fn, ~fn
    ty_unboxed_vec(mt),
}

#[deriving(Eq, IterBytes)]
pub struct TraitRef {
    def_id: def_id,
    substs: substs
}

#[deriving(Clone, Eq)]
pub enum IntVarValue {
    IntType(ast::int_ty),
    UintType(ast::uint_ty),
}

#[deriving(Clone)]
pub enum terr_vstore_kind {
    terr_vec, terr_str, terr_fn, terr_trait
}

#[deriving(Clone)]
pub struct expected_found<T> {
    expected: T,
    found: T
}

// Data structures used in type unification
#[deriving(Clone)]
pub enum type_err {
    terr_mismatch,
    terr_purity_mismatch(expected_found<purity>),
    terr_onceness_mismatch(expected_found<Onceness>),
    terr_abi_mismatch(expected_found<AbiSet>),
    terr_mutability,
    terr_sigil_mismatch(expected_found<ast::Sigil>),
    terr_box_mutability,
    terr_ptr_mutability,
    terr_ref_mutability,
    terr_vec_mutability,
    terr_tuple_size(expected_found<uint>),
    terr_ty_param_size(expected_found<uint>),
    terr_record_size(expected_found<uint>),
    terr_record_mutability,
    terr_record_fields(expected_found<ident>),
    terr_arg_count,
    terr_regions_does_not_outlive(Region, Region),
    terr_regions_not_same(Region, Region),
    terr_regions_no_overlap(Region, Region),
    terr_regions_insufficiently_polymorphic(bound_region, Region),
    terr_regions_overly_polymorphic(bound_region, Region),
    terr_vstores_differ(terr_vstore_kind, expected_found<vstore>),
    terr_trait_stores_differ(terr_vstore_kind, expected_found<TraitStore>),
    terr_in_field(@type_err, ast::ident),
    terr_sorts(expected_found<t>),
    terr_integer_as_char,
    terr_int_mismatch(expected_found<IntVarValue>),
    terr_float_mismatch(expected_found<ast::float_ty>),
    terr_traits(expected_found<ast::def_id>),
    terr_builtin_bounds(expected_found<BuiltinBounds>),
}

#[deriving(Eq, IterBytes)]
pub struct ParamBounds {
    builtin_bounds: BuiltinBounds,
    trait_bounds: ~[@TraitRef]
}

pub type BuiltinBounds = EnumSet<BuiltinBound>;

#[deriving(Clone, Eq, IterBytes)]
pub enum BuiltinBound {
    BoundStatic,
    BoundSend,
    BoundFreeze,
    BoundSized,
}

pub fn EmptyBuiltinBounds() -> BuiltinBounds {
    EnumSet::empty()
}

pub fn AllBuiltinBounds() -> BuiltinBounds {
    let mut set = EnumSet::empty();
    set.add(BoundStatic);
    set.add(BoundSend);
    set.add(BoundFreeze);
    set.add(BoundSized);
    set
}

impl CLike for BuiltinBound {
    pub fn to_uint(&self) -> uint {
        *self as uint
    }
    pub fn from_uint(v: uint) -> BuiltinBound {
        unsafe { cast::transmute(v) }
    }
}

#[deriving(Clone, Eq, IterBytes)]
pub struct TyVid(uint);

#[deriving(Clone, Eq, IterBytes)]
pub struct IntVid(uint);

#[deriving(Clone, Eq, IterBytes)]
pub struct FloatVid(uint);

#[deriving(Clone, Eq, Encodable, Decodable, IterBytes)]
pub struct RegionVid {
    id: uint
}

#[deriving(Clone, Eq, IterBytes)]
pub enum InferTy {
    TyVar(TyVid),
    IntVar(IntVid),
    FloatVar(FloatVid)
}

#[deriving(Clone, Encodable, Decodable, IterBytes)]
pub enum InferRegion {
    ReVar(RegionVid),
    ReSkolemized(uint, bound_region)
}

impl cmp::Eq for InferRegion {
    fn eq(&self, other: &InferRegion) -> bool {
        match ((*self), *other) {
            (ReVar(rva), ReVar(rvb)) => {
                rva == rvb
            }
            (ReSkolemized(rva, _), ReSkolemized(rvb, _)) => {
                rva == rvb
            }
            _ => false
        }
    }
    fn ne(&self, other: &InferRegion) -> bool {
        !((*self) == (*other))
    }
}

pub trait Vid {
    fn to_uint(&self) -> uint;
}

impl Vid for TyVid {
    fn to_uint(&self) -> uint { **self }
}

impl ToStr for TyVid {
    fn to_str(&self) -> ~str { fmt!("<V%u>", self.to_uint()) }
}

impl Vid for IntVid {
    fn to_uint(&self) -> uint { **self }
}

impl ToStr for IntVid {
    fn to_str(&self) -> ~str { fmt!("<VI%u>", self.to_uint()) }
}

impl Vid for FloatVid {
    fn to_uint(&self) -> uint { **self }
}

impl ToStr for FloatVid {
    fn to_str(&self) -> ~str { fmt!("<VF%u>", self.to_uint()) }
}

impl Vid for RegionVid {
    fn to_uint(&self) -> uint { self.id }
}

impl ToStr for RegionVid {
    fn to_str(&self) -> ~str { fmt!("%?", self.id) }
}

impl ToStr for FnSig {
    fn to_str(&self) -> ~str {
        // grr, without tcx not much we can do.
        return ~"(...)";
    }
}

impl ToStr for InferTy {
    fn to_str(&self) -> ~str {
        match *self {
            TyVar(ref v) => v.to_str(),
            IntVar(ref v) => v.to_str(),
            FloatVar(ref v) => v.to_str()
        }
    }
}

impl ToStr for IntVarValue {
    fn to_str(&self) -> ~str {
        match *self {
            IntType(ref v) => v.to_str(),
            UintType(ref v) => v.to_str(),
        }
    }
}

#[deriving(Clone)]
pub struct TypeParameterDef {
    ident: ast::ident,
    def_id: ast::def_id,
    bounds: @ParamBounds
}

/// Information about the type/lifetime parametesr associated with an item.
/// Analogous to ast::Generics.
#[deriving(Clone)]
pub struct Generics {
    type_param_defs: @~[TypeParameterDef],
    region_param: Option<region_variance>,
}

impl Generics {
    pub fn has_type_params(&self) -> bool {
        !self.type_param_defs.is_empty()
    }
}

/// A polytype.
///
/// - `bounds`: The list of bounds for each type parameter.  The length of the
///   list also tells you how many type parameters there are.
///
/// - `rp`: true if the type is region-parameterized.  Types can have at
///   most one region parameter, always called `&self`.
///
/// - `ty`: the base type.  May have reference to the (unsubstituted) bound
///   region `&self` or to (unsubstituted) ty_param types
#[deriving(Clone)]
pub struct ty_param_bounds_and_ty {
    generics: Generics,
    ty: t
}

/// As `ty_param_bounds_and_ty` but for a trait ref.
pub struct TraitDef {
    generics: Generics,
    trait_ref: @ty::TraitRef,
}

pub struct ty_param_substs_and_ty {
    substs: ty::substs,
    ty: ty::t
}

type type_cache = @mut HashMap<ast::def_id, ty_param_bounds_and_ty>;

type constness_cache = @mut HashMap<ast::def_id, const_eval::constness>;

pub type node_type_table = @mut HashMap<uint,t>;

fn mk_rcache() -> creader_cache {
    return @mut HashMap::new();
}

pub fn new_ty_hash<V:'static>() -> @mut HashMap<t, V> {
    @mut HashMap::new()
}

pub fn mk_ctxt(s: session::Session,
               dm: resolve::DefMap,
               amap: ast_map::map,
               freevars: freevars::freevar_map,
               region_maps: @mut middle::region::RegionMaps,
               region_paramd_items: middle::region::region_paramd_items,
               lang_items: middle::lang_items::LanguageItems)
            -> ctxt {
    @ctxt_ {
        diag: s.diagnostic(),
        interner: @mut HashMap::new(),
        next_id: @mut primitives::LAST_PRIMITIVE_ID,
        cstore: s.cstore,
        sess: s,
        def_map: dm,
        region_maps: region_maps,
        region_paramd_items: region_paramd_items,
        node_types: @mut HashMap::new(),
        node_type_substs: @mut HashMap::new(),
        trait_refs: @mut HashMap::new(),
        trait_defs: @mut HashMap::new(),
        items: amap,
        intrinsic_defs: @mut HashMap::new(),
        freevars: freevars,
        tcache: @mut HashMap::new(),
        rcache: mk_rcache(),
        ccache: @mut HashMap::new(),
        short_names_cache: new_ty_hash(),
        needs_unwind_cleanup_cache: new_ty_hash(),
        tc_cache: @mut HashMap::new(),
        ast_ty_to_ty_cache: @mut HashMap::new(),
        enum_var_cache: @mut HashMap::new(),
        methods: @mut HashMap::new(),
        trait_method_def_ids: @mut HashMap::new(),
        trait_methods_cache: @mut HashMap::new(),
        impl_trait_cache: @mut HashMap::new(),
        ty_param_defs: @mut HashMap::new(),
        adjustments: @mut HashMap::new(),
        normalized_cache: new_ty_hash(),
        lang_items: lang_items,
        provided_method_sources: @mut HashMap::new(),
        supertraits: @mut HashMap::new(),
        destructor_for_type: @mut HashMap::new(),
        destructors: @mut HashSet::new(),
        trait_impls: @mut HashMap::new(),
        inherent_impls:  @mut HashMap::new(),
        impls:  @mut HashMap::new(),
        used_unsafe: @mut HashSet::new(),
        used_mut_nodes: @mut HashSet::new(),
        impl_vtables: @mut HashMap::new(),
     }
}

// Type constructors

// Interns a type/name combination, stores the resulting box in cx.interner,
// and returns the box as cast to an unsafe ptr (see comments for t above).
fn mk_t(cx: ctxt, st: sty) -> t {
    // Check for primitive types.
    match st {
        ty_nil => return mk_nil(),
        ty_err => return mk_err(),
        ty_bool => return mk_bool(),
        ty_int(i) => return mk_mach_int(i),
        ty_uint(u) => return mk_mach_uint(u),
        ty_float(f) => return mk_mach_float(f),
        _ => {}
    };

    let key = intern_key { sty: to_unsafe_ptr(&st) };
    match cx.interner.find(&key) {
      Some(t) => unsafe { return cast::transmute(&t.sty); },
      _ => ()
    }

    let mut flags = 0u;
    fn rflags(r: Region) -> uint {
        (has_regions as uint) | {
            match r {
              ty::re_infer(_) => needs_infer as uint,
              _ => 0u
            }
        }
    }
    fn sflags(substs: &substs) -> uint {
        let mut f = 0u;
        foreach tt in substs.tps.iter() { f |= get(*tt).flags; }
        match substs.regions {
            ErasedRegions => {}
            NonerasedRegions(ref regions) => {
                foreach r in regions.iter() {
                    f |= rflags(*r)
                }
            }
        }
        return f;
    }
    match &st {
      &ty_estr(vstore_slice(r)) => {
        flags |= rflags(r);
      }
      &ty_evec(ref mt, vstore_slice(r)) => {
        flags |= rflags(r);
        flags |= get(mt.ty).flags;
      }
      &ty_nil | &ty_bool | &ty_int(_) | &ty_float(_) | &ty_uint(_) |
      &ty_estr(_) | &ty_type | &ty_opaque_closure_ptr(_) |
      &ty_opaque_box => (),
      // You might think that we could just return ty_err for
      // any type containing ty_err as a component, and get
      // rid of the has_ty_err flag -- likewise for ty_bot (with
      // the exception of function types that return bot).
      // But doing so caused sporadic memory corruption, and
      // neither I (tjc) nor nmatsakis could figure out why,
      // so we're doing it this way.
      &ty_bot => flags |= has_ty_bot as uint,
      &ty_err => flags |= has_ty_err as uint,
      &ty_param(_) => flags |= has_params as uint,
      &ty_infer(_) => flags |= needs_infer as uint,
      &ty_self(_) => flags |= has_self as uint,
      &ty_enum(_, ref substs) | &ty_struct(_, ref substs) |
<<<<<<< HEAD
      &ty_trait(_, ref substs, _, _) => {
          flags |= sflags(substs);
          match st {
              ty_trait(_, _, RegionTraitStore(r), _) => { flags |= rflags(r); }
              _ => {}
          }
=======
      &ty_trait(_, ref substs, _, _, _) => {
        flags |= sflags(substs);
>>>>>>> 986df447
      }
      &ty_box(ref m) | &ty_uniq(ref m) | &ty_evec(ref m, _) |
      &ty_ptr(ref m) | &ty_unboxed_vec(ref m) => {
        flags |= get(m.ty).flags;
      }
      &ty_rptr(r, ref m) => {
        flags |= rflags(r);
        flags |= get(m.ty).flags;
      }
      &ty_tup(ref ts) => foreach tt in ts.iter() { flags |= get(*tt).flags; },
      &ty_bare_fn(ref f) => {
        foreach a in f.sig.inputs.iter() { flags |= get(*a).flags; }
        flags |= get(f.sig.output).flags;
        // T -> _|_ is *not* _|_ !
        flags &= !(has_ty_bot as uint);
      }
      &ty_closure(ref f) => {
        flags |= rflags(f.region);
        foreach a in f.sig.inputs.iter() { flags |= get(*a).flags; }
        flags |= get(f.sig.output).flags;
        // T -> _|_ is *not* _|_ !
        flags &= !(has_ty_bot as uint);
      }
    }

    let t = ~t_box_ {
        sty: st,
        id: *cx.next_id,
        flags: flags,
    };

    let sty_ptr = to_unsafe_ptr(&t.sty);

    let key = intern_key {
        sty: sty_ptr,
    };

    cx.interner.insert(key, t);

    *cx.next_id += 1;

    unsafe {
        cast::transmute::<*sty, t>(sty_ptr)
    }
}

#[inline]
pub fn mk_prim_t(primitive: &'static t_box_) -> t {
    unsafe {
        cast::transmute::<&'static t_box_, t>(primitive)
    }
}

#[inline]
pub fn mk_nil() -> t { mk_prim_t(&primitives::TY_NIL) }

#[inline]
pub fn mk_err() -> t { mk_prim_t(&primitives::TY_ERR) }

#[inline]
pub fn mk_bot() -> t { mk_prim_t(&primitives::TY_BOT) }

#[inline]
pub fn mk_bool() -> t { mk_prim_t(&primitives::TY_BOOL) }

#[inline]
pub fn mk_int() -> t { mk_prim_t(&primitives::TY_INT) }

#[inline]
pub fn mk_i8() -> t { mk_prim_t(&primitives::TY_I8) }

#[inline]
pub fn mk_i16() -> t { mk_prim_t(&primitives::TY_I16) }

#[inline]
pub fn mk_i32() -> t { mk_prim_t(&primitives::TY_I32) }

#[inline]
pub fn mk_i64() -> t { mk_prim_t(&primitives::TY_I64) }

#[inline]
pub fn mk_float() -> t { mk_prim_t(&primitives::TY_FLOAT) }

#[inline]
pub fn mk_f32() -> t { mk_prim_t(&primitives::TY_F32) }

#[inline]
pub fn mk_f64() -> t { mk_prim_t(&primitives::TY_F64) }

#[inline]
pub fn mk_uint() -> t { mk_prim_t(&primitives::TY_UINT) }

#[inline]
pub fn mk_u8() -> t { mk_prim_t(&primitives::TY_U8) }

#[inline]
pub fn mk_u16() -> t { mk_prim_t(&primitives::TY_U16) }

#[inline]
pub fn mk_u32() -> t { mk_prim_t(&primitives::TY_U32) }

#[inline]
pub fn mk_u64() -> t { mk_prim_t(&primitives::TY_U64) }

pub fn mk_mach_int(tm: ast::int_ty) -> t {
    match tm {
        ast::ty_i    => mk_int(),
        ast::ty_char => mk_char(),
        ast::ty_i8   => mk_i8(),
        ast::ty_i16  => mk_i16(),
        ast::ty_i32  => mk_i32(),
        ast::ty_i64  => mk_i64(),
    }
}

pub fn mk_mach_uint(tm: ast::uint_ty) -> t {
    match tm {
        ast::ty_u    => mk_uint(),
        ast::ty_u8   => mk_u8(),
        ast::ty_u16  => mk_u16(),
        ast::ty_u32  => mk_u32(),
        ast::ty_u64  => mk_u64(),
    }
}

pub fn mk_mach_float(tm: ast::float_ty) -> t {
    match tm {
        ast::ty_f    => mk_float(),
        ast::ty_f32  => mk_f32(),
        ast::ty_f64  => mk_f64(),
    }
}

#[inline]
pub fn mk_char() -> t { mk_prim_t(&primitives::TY_CHAR) }

pub fn mk_estr(cx: ctxt, t: vstore) -> t {
    mk_t(cx, ty_estr(t))
}

pub fn mk_enum(cx: ctxt, did: ast::def_id, substs: substs) -> t {
    // take a copy of substs so that we own the vectors inside
    mk_t(cx, ty_enum(did, substs))
}

pub fn mk_box(cx: ctxt, tm: mt) -> t { mk_t(cx, ty_box(tm)) }

pub fn mk_imm_box(cx: ctxt, ty: t) -> t {
    mk_box(cx, mt {ty: ty, mutbl: ast::m_imm})
}

pub fn mk_uniq(cx: ctxt, tm: mt) -> t { mk_t(cx, ty_uniq(tm)) }

pub fn mk_imm_uniq(cx: ctxt, ty: t) -> t {
    mk_uniq(cx, mt {ty: ty, mutbl: ast::m_imm})
}

pub fn mk_ptr(cx: ctxt, tm: mt) -> t { mk_t(cx, ty_ptr(tm)) }

pub fn mk_rptr(cx: ctxt, r: Region, tm: mt) -> t { mk_t(cx, ty_rptr(r, tm)) }

pub fn mk_mut_rptr(cx: ctxt, r: Region, ty: t) -> t {
    mk_rptr(cx, r, mt {ty: ty, mutbl: ast::m_mutbl})
}
pub fn mk_imm_rptr(cx: ctxt, r: Region, ty: t) -> t {
    mk_rptr(cx, r, mt {ty: ty, mutbl: ast::m_imm})
}

pub fn mk_mut_ptr(cx: ctxt, ty: t) -> t {
    mk_ptr(cx, mt {ty: ty, mutbl: ast::m_mutbl})
}

pub fn mk_imm_ptr(cx: ctxt, ty: t) -> t {
    mk_ptr(cx, mt {ty: ty, mutbl: ast::m_imm})
}

pub fn mk_nil_ptr(cx: ctxt) -> t {
    mk_ptr(cx, mt {ty: mk_nil(), mutbl: ast::m_imm})
}

pub fn mk_evec(cx: ctxt, tm: mt, t: vstore) -> t {
    mk_t(cx, ty_evec(tm, t))
}

pub fn mk_unboxed_vec(cx: ctxt, tm: mt) -> t {
    mk_t(cx, ty_unboxed_vec(tm))
}
pub fn mk_mut_unboxed_vec(cx: ctxt, ty: t) -> t {
    mk_t(cx, ty_unboxed_vec(mt {ty: ty, mutbl: ast::m_imm}))
}

pub fn mk_tup(cx: ctxt, ts: ~[t]) -> t { mk_t(cx, ty_tup(ts)) }

pub fn mk_closure(cx: ctxt, fty: ClosureTy) -> t {
    mk_t(cx, ty_closure(fty))
}

pub fn mk_bare_fn(cx: ctxt, fty: BareFnTy) -> t {
    mk_t(cx, ty_bare_fn(fty))
}

pub fn mk_ctor_fn(cx: ctxt, input_tys: &[ty::t], output: ty::t) -> t {
    let input_args = input_tys.map(|t| *t);
    mk_bare_fn(cx,
               BareFnTy {
                   purity: ast::impure_fn,
                   abis: AbiSet::Rust(),
                   sig: FnSig {
                    bound_lifetime_names: opt_vec::Empty,
                    inputs: input_args,
                    output: output
                   }
                })
}


pub fn mk_trait(cx: ctxt,
                did: ast::def_id,
                substs: substs,
                store: TraitStore,
                mutability: ast::mutability,
                bounds: BuiltinBounds)
             -> t {
    // take a copy of substs so that we own the vectors inside
    mk_t(cx, ty_trait(did, substs, store, mutability, bounds))
}

pub fn mk_struct(cx: ctxt, struct_id: ast::def_id, substs: substs) -> t {
    // take a copy of substs so that we own the vectors inside
    mk_t(cx, ty_struct(struct_id, substs))
}

pub fn mk_var(cx: ctxt, v: TyVid) -> t { mk_infer(cx, TyVar(v)) }

pub fn mk_int_var(cx: ctxt, v: IntVid) -> t { mk_infer(cx, IntVar(v)) }

pub fn mk_float_var(cx: ctxt, v: FloatVid) -> t { mk_infer(cx, FloatVar(v)) }

pub fn mk_infer(cx: ctxt, it: InferTy) -> t { mk_t(cx, ty_infer(it)) }

pub fn mk_self(cx: ctxt, did: ast::def_id) -> t { mk_t(cx, ty_self(did)) }

pub fn mk_param(cx: ctxt, n: uint, k: def_id) -> t {
    mk_t(cx, ty_param(param_ty { idx: n, def_id: k }))
}

pub fn mk_type(cx: ctxt) -> t { mk_t(cx, ty_type) }

pub fn mk_opaque_closure_ptr(cx: ctxt, sigil: ast::Sigil) -> t {
    mk_t(cx, ty_opaque_closure_ptr(sigil))
}

pub fn mk_opaque_box(cx: ctxt) -> t { mk_t(cx, ty_opaque_box) }

pub fn walk_ty(ty: t, f: &fn(t)) {
    maybe_walk_ty(ty, |t| { f(t); true });
}

pub fn maybe_walk_ty(ty: t, f: &fn(t) -> bool) {
    if !f(ty) {
        return;
    }
    match get(ty).sty {
      ty_nil | ty_bot | ty_bool | ty_int(_) | ty_uint(_) | ty_float(_) |
      ty_estr(_) | ty_type | ty_opaque_box | ty_self(_) |
      ty_opaque_closure_ptr(_) | ty_infer(_) | ty_param(_) | ty_err => {
      }
      ty_box(ref tm) | ty_evec(ref tm, _) | ty_unboxed_vec(ref tm) |
      ty_ptr(ref tm) | ty_rptr(_, ref tm) | ty_uniq(ref tm) => {
        maybe_walk_ty(tm.ty, f);
      }
      ty_enum(_, ref substs) | ty_struct(_, ref substs) |
      ty_trait(_, ref substs, _, _, _) => {
        foreach subty in (*substs).tps.iter() { maybe_walk_ty(*subty, |x| f(x)); }
      }
      ty_tup(ref ts) => { foreach tt in ts.iter() { maybe_walk_ty(*tt, |x| f(x)); } }
      ty_bare_fn(ref ft) => {
        foreach a in ft.sig.inputs.iter() { maybe_walk_ty(*a, |x| f(x)); }
        maybe_walk_ty(ft.sig.output, f);
      }
      ty_closure(ref ft) => {
        foreach a in ft.sig.inputs.iter() { maybe_walk_ty(*a, |x| f(x)); }
        maybe_walk_ty(ft.sig.output, f);
      }
    }
}

pub fn fold_sty_to_ty(tcx: ty::ctxt, sty: &sty, foldop: &fn(t) -> t) -> t {
    mk_t(tcx, fold_sty(sty, foldop))
}

pub fn fold_sig(sig: &FnSig, fldop: &fn(t) -> t) -> FnSig {
    let args = sig.inputs.map(|arg| fldop(*arg));

    FnSig {
        bound_lifetime_names: sig.bound_lifetime_names.clone(),
        inputs: args,
        output: fldop(sig.output)
    }
}

pub fn fold_bare_fn_ty(fty: &BareFnTy, fldop: &fn(t) -> t) -> BareFnTy {
    BareFnTy {sig: fold_sig(&fty.sig, fldop),
              abis: fty.abis,
              purity: fty.purity}
}

fn fold_sty(sty: &sty, fldop: &fn(t) -> t) -> sty {
    fn fold_substs(substs: &substs, fldop: &fn(t) -> t) -> substs {
        substs {regions: substs.regions.clone(),
                self_ty: substs.self_ty.map(|t| fldop(*t)),
                tps: substs.tps.map(|t| fldop(*t))}
    }

    match *sty {
        ty_box(ref tm) => {
            ty_box(mt {ty: fldop(tm.ty), mutbl: tm.mutbl})
        }
        ty_uniq(ref tm) => {
            ty_uniq(mt {ty: fldop(tm.ty), mutbl: tm.mutbl})
        }
        ty_ptr(ref tm) => {
            ty_ptr(mt {ty: fldop(tm.ty), mutbl: tm.mutbl})
        }
        ty_unboxed_vec(ref tm) => {
            ty_unboxed_vec(mt {ty: fldop(tm.ty), mutbl: tm.mutbl})
        }
        ty_evec(ref tm, vst) => {
            ty_evec(mt {ty: fldop(tm.ty), mutbl: tm.mutbl}, vst)
        }
        ty_enum(tid, ref substs) => {
            ty_enum(tid, fold_substs(substs, fldop))
        }
        ty_trait(did, ref substs, st, mutbl, bounds) => {
            ty_trait(did, fold_substs(substs, fldop), st, mutbl, bounds)
        }
        ty_tup(ref ts) => {
            let new_ts = ts.map(|tt| fldop(*tt));
            ty_tup(new_ts)
        }
        ty_bare_fn(ref f) => {
            ty_bare_fn(fold_bare_fn_ty(f, fldop))
        }
        ty_closure(ref f) => {
            let sig = fold_sig(&f.sig, fldop);
            ty_closure(ClosureTy {
                sig: sig,
                purity: f.purity,
                sigil: f.sigil,
                onceness: f.onceness,
                region: f.region,
                bounds: f.bounds,
            })
        }
        ty_rptr(r, ref tm) => {
            ty_rptr(r, mt {ty: fldop(tm.ty), mutbl: tm.mutbl})
        }
        ty_struct(did, ref substs) => {
            ty_struct(did, fold_substs(substs, fldop))
        }
        ty_nil | ty_bot | ty_bool | ty_int(_) | ty_uint(_) | ty_float(_) |
        ty_estr(_) | ty_type | ty_opaque_closure_ptr(_) | ty_err |
        ty_opaque_box | ty_infer(_) | ty_param(*) | ty_self(_) => {
            (*sty).clone()
        }
    }
}

// Folds types from the bottom up.
pub fn fold_ty(cx: ctxt, t0: t, fldop: &fn(t) -> t) -> t {
    let sty = fold_sty(&get(t0).sty, |t| fold_ty(cx, fldop(t), |t| fldop(t)));
    fldop(mk_t(cx, sty))
}

pub fn walk_regions_and_ty(
    cx: ctxt,
    ty: t,
    walkr: &fn(r: Region),
    walkt: &fn(t: t) -> bool) {

    if (walkt(ty)) {
        fold_regions_and_ty(
            cx, ty,
            |r| { walkr(r); r },
            |t| { walk_regions_and_ty(cx, t, |r| walkr(r), |t| walkt(t)); t },
            |t| { walk_regions_and_ty(cx, t, |r| walkr(r), |t| walkt(t)); t });
    }
}

pub fn fold_regions_and_ty(
    cx: ctxt,
    ty: t,
    fldr: &fn(r: Region) -> Region,
    fldfnt: &fn(t: t) -> t,
    fldt: &fn(t: t) -> t) -> t {

    fn fold_substs(
        substs: &substs,
        fldr: &fn(r: Region) -> Region,
        fldt: &fn(t: t) -> t)
     -> substs {
        let regions = match substs.regions {
            ErasedRegions => ErasedRegions,
            NonerasedRegions(ref regions) => {
                NonerasedRegions(regions.map(|r| fldr(*r)))
            }
        };

        substs {
            regions: regions,
            self_ty: substs.self_ty.map(|t| fldt(*t)),
            tps: substs.tps.map(|t| fldt(*t))
        }
    }

    let tb = ty::get(ty);
    match tb.sty {
      ty::ty_rptr(r, mt) => {
        let m_r = fldr(r);
        let m_t = fldt(mt.ty);
        ty::mk_rptr(cx, m_r, mt {ty: m_t, mutbl: mt.mutbl})
      }
      ty_estr(vstore_slice(r)) => {
        let m_r = fldr(r);
        ty::mk_estr(cx, vstore_slice(m_r))
      }
      ty_evec(mt, vstore_slice(r)) => {
        let m_r = fldr(r);
        let m_t = fldt(mt.ty);
        ty::mk_evec(cx, mt {ty: m_t, mutbl: mt.mutbl}, vstore_slice(m_r))
      }
      ty_enum(def_id, ref substs) => {
        ty::mk_enum(cx, def_id, fold_substs(substs, fldr, fldt))
      }
      ty_struct(def_id, ref substs) => {
        ty::mk_struct(cx, def_id, fold_substs(substs, fldr, fldt))
      }
<<<<<<< HEAD
      ty_trait(def_id, ref substs, store, mutbl) => {
          let folded_store = match store {
              RegionTraitStore(r) => RegionTraitStore(fldr(r)),
              _ => store
          };

          ty::mk_trait(cx, def_id, fold_substs(substs, fldr, fldt),
                       folded_store, mutbl)
=======
      ty_trait(def_id, ref substs, st, mutbl, bounds) => {
        let st = match st {
            RegionTraitStore(region) => RegionTraitStore(fldr(region)),
            st => st,
        };
        ty::mk_trait(cx, def_id, fold_substs(substs, fldr, fldt), st, mutbl, bounds)
>>>>>>> 986df447
      }
      ty_bare_fn(ref f) => {
          ty::mk_bare_fn(cx, BareFnTy {
            sig: fold_sig(&f.sig, fldfnt),
            purity: f.purity,
            abis: f.abis.clone(),
          })
      }
      ty_closure(ref f) => {
          ty::mk_closure(cx, ClosureTy {
            region: fldr(f.region),
            sig: fold_sig(&f.sig, fldfnt),
            purity: f.purity,
            sigil: f.sigil,
            onceness: f.onceness,
            bounds: f.bounds,
          })
      }
      ref sty => {
        fold_sty_to_ty(cx, sty, |t| fldt(t))
      }
    }
}

// n.b. this function is intended to eventually replace fold_region() below,
// that is why its name is so similar.
pub fn fold_regions(
    cx: ctxt,
    ty: t,
    fldr: &fn(r: Region, in_fn: bool) -> Region) -> t {
    fn do_fold(cx: ctxt, ty: t, in_fn: bool,
               fldr: &fn(Region, bool) -> Region) -> t {
        debug!("do_fold(ty=%s, in_fn=%b)", ty_to_str(cx, ty), in_fn);
        if !type_has_regions(ty) { return ty; }
        fold_regions_and_ty(
            cx, ty,
            |r| fldr(r, in_fn),
            |t| do_fold(cx, t, true,  |r,b| fldr(r,b)),
            |t| do_fold(cx, t, in_fn, |r,b| fldr(r,b)))
    }
    do_fold(cx, ty, false, fldr)
}

// Substitute *only* type parameters.  Used in trans where regions are erased.
pub fn subst_tps(cx: ctxt, tps: &[t], self_ty_opt: Option<t>, typ: t) -> t {
    if tps.len() == 0u && self_ty_opt.is_none() { return typ; }
    let tb = ty::get(typ);
    if self_ty_opt.is_none() && !tbox_has_flag(tb, has_params) { return typ; }
    match tb.sty {
        ty_param(p) => tps[p.idx],
        ty_self(_) => {
            match self_ty_opt {
                None => cx.sess.bug("ty_self unexpected here"),
                Some(self_ty) => {
                    subst_tps(cx, tps, self_ty_opt, self_ty)
                }
            }
        }
        ref sty => {
            fold_sty_to_ty(cx, sty, |t| subst_tps(cx, tps, self_ty_opt, t))
        }
    }
}

pub fn substs_is_noop(substs: &substs) -> bool {
    let regions_is_noop = match substs.regions {
        ErasedRegions => false, // may be used to canonicalize
        NonerasedRegions(ref regions) => regions.is_empty()
    };

    substs.tps.len() == 0u &&
        regions_is_noop &&
        substs.self_ty.is_none()
}

pub fn substs_to_str(cx: ctxt, substs: &substs) -> ~str {
    substs.repr(cx)
}

pub fn subst(cx: ctxt,
             substs: &substs,
             typ: t)
          -> t {
    typ.subst(cx, substs)
}

// Type utilities

pub fn type_is_nil(ty: t) -> bool { get(ty).sty == ty_nil }

pub fn type_is_bot(ty: t) -> bool {
    (get(ty).flags & (has_ty_bot as uint)) != 0
}

pub fn type_is_error(ty: t) -> bool {
    (get(ty).flags & (has_ty_err as uint)) != 0
}

pub fn type_needs_subst(ty: t) -> bool {
    tbox_has_flag(get(ty), needs_subst)
}

pub fn trait_ref_contains_error(tref: &ty::TraitRef) -> bool {
    tref.substs.self_ty.iter().any(|&t| type_is_error(t)) ||
        tref.substs.tps.iter().any(|&t| type_is_error(t))
}

pub fn type_is_ty_var(ty: t) -> bool {
    match get(ty).sty {
      ty_infer(TyVar(_)) => true,
      _ => false
    }
}

pub fn type_is_bool(ty: t) -> bool { get(ty).sty == ty_bool }

pub fn type_is_self(ty: t) -> bool {
    match get(ty).sty {
        ty_self(*) => true,
        _ => false
    }
}

pub fn type_is_structural(ty: t) -> bool {
    match get(ty).sty {
      ty_struct(*) | ty_tup(_) | ty_enum(*) | ty_closure(_) | ty_trait(*) |
      ty_evec(_, vstore_fixed(_)) | ty_estr(vstore_fixed(_)) |
      ty_evec(_, vstore_slice(_)) | ty_estr(vstore_slice(_))
      => true,
      _ => false
    }
}

pub fn type_is_sequence(ty: t) -> bool {
    match get(ty).sty {
      ty_estr(_) | ty_evec(_, _) => true,
      _ => false
    }
}

pub fn type_is_simd(cx: ctxt, ty: t) -> bool {
    match get(ty).sty {
        ty_struct(did, _) => lookup_simd(cx, did),
        _ => false
    }
}

pub fn type_is_str(ty: t) -> bool {
    match get(ty).sty {
      ty_estr(_) => true,
      _ => false
    }
}

pub fn sequence_element_type(cx: ctxt, ty: t) -> t {
    match get(ty).sty {
      ty_estr(_) => return mk_mach_uint(ast::ty_u8),
      ty_evec(mt, _) | ty_unboxed_vec(mt) => return mt.ty,
      _ => cx.sess.bug("sequence_element_type called on non-sequence value"),
    }
}

pub fn simd_type(cx: ctxt, ty: t) -> t {
    match get(ty).sty {
        ty_struct(did, ref substs) => {
            let fields = lookup_struct_fields(cx, did);
            lookup_field_type(cx, did, fields[0].id, substs)
        }
        _ => fail!("simd_type called on invalid type")
    }
}

pub fn simd_size(cx: ctxt, ty: t) -> uint {
    match get(ty).sty {
        ty_struct(did, _) => {
            let fields = lookup_struct_fields(cx, did);
            fields.len()
        }
        _ => fail!("simd_size called on invalid type")
    }
}

pub fn get_element_type(ty: t, i: uint) -> t {
    match get(ty).sty {
      ty_tup(ref ts) => return ts[i],
      _ => fail!("get_element_type called on invalid type")
    }
}

pub fn type_is_box(ty: t) -> bool {
    match get(ty).sty {
      ty_box(_) => return true,
      _ => return false
    }
}

pub fn type_is_boxed(ty: t) -> bool {
    match get(ty).sty {
      ty_box(_) | ty_opaque_box |
      ty_evec(_, vstore_box) | ty_estr(vstore_box) => true,
      _ => false
    }
}

pub fn type_is_region_ptr(ty: t) -> bool {
    match get(ty).sty {
      ty_rptr(_, _) => true,
      _ => false
    }
}

pub fn type_is_slice(ty: t) -> bool {
    match get(ty).sty {
      ty_evec(_, vstore_slice(_)) | ty_estr(vstore_slice(_)) => true,
      _ => return false
    }
}

pub fn type_is_unique_box(ty: t) -> bool {
    match get(ty).sty {
      ty_uniq(_) => return true,
      _ => return false
    }
}

pub fn type_is_unsafe_ptr(ty: t) -> bool {
    match get(ty).sty {
      ty_ptr(_) => return true,
      _ => return false
    }
}

pub fn type_is_vec(ty: t) -> bool {
    return match get(ty).sty {
          ty_evec(_, _) | ty_unboxed_vec(_) => true,
          ty_estr(_) => true,
          _ => false
        };
}

pub fn type_is_unique(ty: t) -> bool {
    match get(ty).sty {
        ty_uniq(_) |
        ty_evec(_, vstore_uniq) |
        ty_estr(vstore_uniq) |
        ty_opaque_closure_ptr(ast::OwnedSigil) => true,
        _ => return false
    }
}

/*
 A scalar type is one that denotes an atomic datum, with no sub-components.
 (A ty_ptr is scalar because it represents a non-managed pointer, so its
 contents are abstract to rustc.)
*/
pub fn type_is_scalar(ty: t) -> bool {
    match get(ty).sty {
      ty_nil | ty_bool | ty_int(_) | ty_float(_) | ty_uint(_) |
      ty_infer(IntVar(_)) | ty_infer(FloatVar(_)) | ty_type |
      ty_bare_fn(*) | ty_ptr(_) => true,
      _ => false
    }
}

fn type_is_newtype_immediate(cx: ctxt, ty: t) -> bool {
    match get(ty).sty {
        ty_struct(def_id, ref substs) => {
            let fields = struct_fields(cx, def_id, substs);
            fields.len() == 1 &&
                fields[0].ident == token::special_idents::unnamed_field &&
                type_is_immediate(cx, fields[0].mt.ty)
        }
        _ => false
    }
}

pub fn type_is_immediate(cx: ctxt, ty: t) -> bool {
    return type_is_scalar(ty) || type_is_boxed(ty) ||
        type_is_unique(ty) || type_is_region_ptr(ty) ||
        type_is_newtype_immediate(cx, ty) ||
        type_is_simd(cx, ty);
}

pub fn type_needs_drop(cx: ctxt, ty: t) -> bool {
    type_contents(cx, ty).needs_drop(cx)
}

// Some things don't need cleanups during unwinding because the
// task can free them all at once later. Currently only things
// that only contain scalars and shared boxes can avoid unwind
// cleanups.
pub fn type_needs_unwind_cleanup(cx: ctxt, ty: t) -> bool {
    match cx.needs_unwind_cleanup_cache.find(&ty) {
      Some(&result) => return result,
      None => ()
    }

    let mut tycache = HashSet::new();
    let needs_unwind_cleanup =
        type_needs_unwind_cleanup_(cx, ty, &mut tycache, false);
    cx.needs_unwind_cleanup_cache.insert(ty, needs_unwind_cleanup);
    return needs_unwind_cleanup;
}

fn type_needs_unwind_cleanup_(cx: ctxt, ty: t,
                              tycache: &mut HashSet<t>,
                              encountered_box: bool) -> bool {

    // Prevent infinite recursion
    if !tycache.insert(ty) {
        return false;
    }

    let mut encountered_box = encountered_box;
    let mut needs_unwind_cleanup = false;
    do maybe_walk_ty(ty) |ty| {
        let old_encountered_box = encountered_box;
        let result = match get(ty).sty {
          ty_box(_) | ty_opaque_box => {
            encountered_box = true;
            true
          }
          ty_nil | ty_bot | ty_bool | ty_int(_) | ty_uint(_) | ty_float(_) |
          ty_tup(_) | ty_ptr(_) => {
            true
          }
          ty_enum(did, ref substs) => {
            foreach v in (*enum_variants(cx, did)).iter() {
                foreach aty in v.args.iter() {
                    let t = subst(cx, substs, *aty);
                    needs_unwind_cleanup |=
                        type_needs_unwind_cleanup_(cx, t, tycache,
                                                   encountered_box);
                }
            }
            !needs_unwind_cleanup
          }
          ty_uniq(_) |
          ty_estr(vstore_uniq) |
          ty_estr(vstore_box) |
          ty_evec(_, vstore_uniq) |
          ty_evec(_, vstore_box)
          => {
            // Once we're inside a box, the annihilator will find
            // it and destroy it.
            if !encountered_box {
                needs_unwind_cleanup = true;
                false
            } else {
                true
            }
          }
          _ => {
            needs_unwind_cleanup = true;
            false
          }
        };

        encountered_box = old_encountered_box;
        result
    }

    return needs_unwind_cleanup;
}

/**
 * Type contents is how the type checker reasons about kinds.
 * They track what kinds of things are found within a type.  You can
 * think of them as kind of an "anti-kind".  They track the kinds of values
 * and thinks that are contained in types.  Having a larger contents for
 * a type tends to rule that type *out* from various kinds.  For example,
 * a type that contains a borrowed pointer is not sendable.
 *
 * The reason we compute type contents and not kinds is that it is
 * easier for me (nmatsakis) to think about what is contained within
 * a type than to think about what is *not* contained within a type.
 */
pub struct TypeContents {
    bits: u32
}

impl TypeContents {
    pub fn meets_bounds(&self, cx: ctxt, bbs: BuiltinBounds) -> bool {
        bbs.iter().all(|bb| self.meets_bound(cx, bb))
    }

    pub fn meets_bound(&self, cx: ctxt, bb: BuiltinBound) -> bool {
        match bb {
            BoundStatic => self.is_static(cx),
            BoundFreeze => self.is_freezable(cx),
            BoundSend => self.is_sendable(cx),
            BoundSized => self.is_sized(cx),
        }
    }

    pub fn intersects(&self, tc: TypeContents) -> bool {
        (self.bits & tc.bits) != 0
    }

    pub fn noncopyable(_cx: ctxt) -> TypeContents {
        TC_DTOR + TC_BORROWED_MUT + TC_ONCE_CLOSURE + TC_NONCOPY_TRAIT +
            TC_EMPTY_ENUM
    }

    pub fn is_static(&self, cx: ctxt) -> bool {
        !self.intersects(TypeContents::nonstatic(cx))
    }

    pub fn nonstatic(_cx: ctxt) -> TypeContents {
        TC_BORROWED_POINTER
    }

    pub fn is_sendable(&self, cx: ctxt) -> bool {
        !self.intersects(TypeContents::nonsendable(cx))
    }

    pub fn nonsendable(_cx: ctxt) -> TypeContents {
        TC_MANAGED + TC_BORROWED_POINTER + TC_NON_SENDABLE
    }

    pub fn contains_managed(&self) -> bool {
        self.intersects(TC_MANAGED)
    }

    pub fn is_freezable(&self, cx: ctxt) -> bool {
        !self.intersects(TypeContents::nonfreezable(cx))
    }

    pub fn nonfreezable(_cx: ctxt) -> TypeContents {
        TC_MUTABLE
    }

    pub fn is_sized(&self, cx: ctxt) -> bool {
        !self.intersects(TypeContents::dynamically_sized(cx))
    }

    pub fn dynamically_sized(_cx: ctxt) -> TypeContents {
        TC_DYNAMIC_SIZE
    }

    pub fn moves_by_default(&self, cx: ctxt) -> bool {
        self.intersects(TypeContents::nonimplicitly_copyable(cx))
    }

    pub fn nonimplicitly_copyable(cx: ctxt) -> TypeContents {
        TypeContents::noncopyable(cx) + TC_OWNED_POINTER + TC_OWNED_VEC
    }

    pub fn needs_drop(&self, cx: ctxt) -> bool {
        if self.intersects(TC_NONCOPY_TRAIT) {
            // Currently all noncopyable existentials are 2nd-class types
            // behind owned pointers. With dynamically-sized types, remove
            // this assertion.
            assert!(self.intersects(TC_OWNED_POINTER) ||
                    // (...or stack closures without a copy bound.)
                    self.intersects(TC_BORROWED_POINTER));
        }
        let tc = TC_MANAGED + TC_DTOR + TypeContents::sendable(cx);
        self.intersects(tc)
    }

    pub fn sendable(_cx: ctxt) -> TypeContents {
        //! Any kind of sendable contents.
        TC_OWNED_POINTER + TC_OWNED_VEC
    }
}

impl ops::Add<TypeContents,TypeContents> for TypeContents {
    fn add(&self, other: &TypeContents) -> TypeContents {
        TypeContents {bits: self.bits | other.bits}
    }
}

impl ops::Sub<TypeContents,TypeContents> for TypeContents {
    fn sub(&self, other: &TypeContents) -> TypeContents {
        TypeContents {bits: self.bits & !other.bits}
    }
}

impl ToStr for TypeContents {
    fn to_str(&self) -> ~str {
        fmt!("TypeContents(%s)", u32::to_str_radix(self.bits, 2))
    }
}

/// Constant for a type containing nothing of interest.
static TC_NONE: TypeContents =             TypeContents{bits: 0b0000_0000_0000};

/// Contains a borrowed value with a lifetime other than static
static TC_BORROWED_POINTER: TypeContents = TypeContents{bits: 0b0000_0000_0001};

/// Contains an owned pointer (~T) but not slice of some kind
static TC_OWNED_POINTER: TypeContents =    TypeContents{bits: 0b0000_0000_0010};

/// Contains an owned vector ~[] or owned string ~str
static TC_OWNED_VEC: TypeContents =        TypeContents{bits: 0b0000_0000_0100};

/// Contains a non-copyable ~fn() or a ~Trait (NOT a ~fn:Copy() or ~Trait:Copy).
static TC_NONCOPY_TRAIT: TypeContents =    TypeContents{bits: 0b0000_0000_1000};

/// Type with a destructor
static TC_DTOR: TypeContents =             TypeContents{bits: 0b0000_0001_0000};

/// Contains a managed value
static TC_MANAGED: TypeContents =          TypeContents{bits: 0b0000_0010_0000};

/// &mut with any region
static TC_BORROWED_MUT: TypeContents =     TypeContents{bits: 0b0000_0100_0000};

/// Mutable content, whether owned or by ref
static TC_MUTABLE: TypeContents =          TypeContents{bits: 0b0000_1000_0000};

/// One-shot closure
static TC_ONCE_CLOSURE: TypeContents =     TypeContents{bits: 0b0001_0000_0000};

/// An enum with no variants.
static TC_EMPTY_ENUM: TypeContents =       TypeContents{bits: 0b0010_0000_0000};

/// Contains a type marked with `#[no_send]`
static TC_NON_SENDABLE: TypeContents =     TypeContents{bits: 0b0100_0000_0000};

/// Is a bare vector, str, function, trait, etc (only relevant at top level).
static TC_DYNAMIC_SIZE: TypeContents =     TypeContents{bits: 0b1000_0000_0000};

/// All possible contents.
static TC_ALL: TypeContents =              TypeContents{bits: 0b1111_1111_1111};

pub fn type_is_static(cx: ctxt, t: ty::t) -> bool {
    type_contents(cx, t).is_static(cx)
}

pub fn type_is_sendable(cx: ctxt, t: ty::t) -> bool {
    type_contents(cx, t).is_sendable(cx)
}

pub fn type_is_freezable(cx: ctxt, t: ty::t) -> bool {
    type_contents(cx, t).is_freezable(cx)
}

pub fn type_contents(cx: ctxt, ty: t) -> TypeContents {
    let ty_id = type_id(ty);
    match cx.tc_cache.find(&ty_id) {
        Some(tc) => { return *tc; }
        None => {}
    }

    let mut cache = HashMap::new();
    let result = tc_ty(cx, ty, &mut cache);
    cx.tc_cache.insert(ty_id, result);
    return result;

    fn tc_ty(cx: ctxt,
             ty: t,
             cache: &mut HashMap<uint, TypeContents>) -> TypeContents
    {
        // Subtle: Note that we are *not* using cx.tc_cache here but rather a
        // private cache for this walk.  This is needed in the case of cyclic
        // types like:
        //
        //     struct List { next: ~Option<List>, ... }
        //
        // When computing the type contents of such a type, we wind up deeply
        // recursing as we go.  So when we encounter the recursive reference
        // to List, we temporarily use TC_NONE as its contents.  Later we'll
        // patch up the cache with the correct value, once we've computed it
        // (this is basically a co-inductive process, if that helps).  So in
        // the end we'll compute TC_OWNED_POINTER, in this case.
        //
        // The problem is, as we are doing the computation, we will also
        // compute an *intermediate* contents for, e.g., Option<List> of
        // TC_NONE.  This is ok during the computation of List itself, but if
        // we stored this intermediate value into cx.tc_cache, then later
        // requests for the contents of Option<List> would also yield TC_NONE
        // which is incorrect.  This value was computed based on the crutch
        // value for the type contents of list.  The correct value is
        // TC_OWNED_POINTER.  This manifested as issue #4821.
        let ty_id = type_id(ty);
        match cache.find(&ty_id) {
            Some(tc) => { return *tc; }
            None => {}
        }
        match cx.tc_cache.find(&ty_id) {    // Must check both caches!
            Some(tc) => { return *tc; }
            None => {}
        }
        cache.insert(ty_id, TC_NONE);

        let _i = indenter();

        let result = match get(ty).sty {
            // Scalar and unique types are sendable, freezable, and durable
            ty_nil | ty_bot | ty_bool | ty_int(_) | ty_uint(_) | ty_float(_) |
            ty_bare_fn(_) | ty_ptr(_) => {
                TC_NONE
            }

            ty_estr(vstore_uniq) => {
                TC_OWNED_VEC
            }

            ty_closure(ref c) => {
                closure_contents(c)
            }

            ty_box(mt) => {
                TC_MANAGED +
                    statically_sized(nonsendable(tc_mt(cx, mt, cache)))
            }

            ty_trait(_, _, store, mutbl, bounds) => {
                trait_contents(store, mutbl, bounds)
            }

            ty_rptr(r, mt) => {
                borrowed_contents(r, mt.mutbl) +
                    statically_sized(nonsendable(tc_mt(cx, mt, cache)))
            }

            ty_uniq(mt) => {
                TC_OWNED_POINTER + statically_sized(tc_mt(cx, mt, cache))
            }

            ty_evec(mt, vstore_uniq) => {
                TC_OWNED_VEC + statically_sized(tc_mt(cx, mt, cache))
            }

            ty_evec(mt, vstore_box) => {
                TC_MANAGED +
                    statically_sized(nonsendable(tc_mt(cx, mt, cache)))
            }

            ty_evec(mt, vstore_slice(r)) => {
                borrowed_contents(r, mt.mutbl) +
                    statically_sized(nonsendable(tc_mt(cx, mt, cache)))
            }

            ty_evec(mt, vstore_fixed(_)) => {
                let contents = tc_mt(cx, mt, cache);
                // FIXME(#6308) Uncomment this when construction of such
                // vectors is prevented earlier in compilation.
                // if !contents.is_sized(cx) {
                //     cx.sess.bug("Fixed-length vector of unsized type \
                //                  should be impossible");
                // }
                contents
            }

            ty_estr(vstore_box) => {
                TC_MANAGED
            }

            ty_estr(vstore_slice(r)) => {
                borrowed_contents(r, m_imm)
            }

            ty_estr(vstore_fixed(_)) => {
                TC_NONE
            }

            ty_struct(did, ref substs) => {
                let flds = struct_fields(cx, did, substs);
                let mut res = flds.iter().fold(
                    TC_NONE,
                    |tc, f| tc + tc_mt(cx, f.mt, cache));
                if ty::has_dtor(cx, did) {
                    res = res + TC_DTOR;
                }
                apply_tc_attr(cx, did, res)
            }

            ty_tup(ref tys) => {
                tys.iter().fold(TC_NONE, |tc, ty| tc + tc_ty(cx, *ty, cache))
            }

            ty_enum(did, ref substs) => {
                let variants = substd_enum_variants(cx, did, substs);
                let res = if variants.is_empty() {
                    // we somewhat arbitrary declare that empty enums
                    // are non-copyable
                    TC_EMPTY_ENUM
                } else {
                    variants.iter().fold(TC_NONE, |tc, variant| {
                        variant.args.iter().fold(tc,
                            |tc, arg_ty| tc + tc_ty(cx, *arg_ty, cache))
                    })
                };
                apply_tc_attr(cx, did, res)
            }

            ty_param(p) => {
                // We only ever ask for the kind of types that are defined in
                // the current crate; therefore, the only type parameters that
                // could be in scope are those defined in the current crate.
                // If this assertion failures, it is likely because of a
                // failure in the cross-crate inlining code to translate a
                // def-id.
                assert_eq!(p.def_id.crate, ast::LOCAL_CRATE);

                type_param_def_to_contents(
                    cx, cx.ty_param_defs.get(&p.def_id.node))
            }

            ty_self(_) => {
                // Currently, self is not bounded, so we must assume the
                // worst.  But in the future we should examine the super
                // traits.
                //
                // FIXME(#4678)---self should just be a ty param
                TC_ALL
            }

            ty_infer(_) => {
                // This occurs during coherence, but shouldn't occur at other
                // times.
                TC_ALL
            }

            ty_opaque_box => TC_MANAGED,
            ty_unboxed_vec(mt) => TC_DYNAMIC_SIZE + tc_mt(cx, mt, cache),
            ty_opaque_closure_ptr(sigil) => {
                match sigil {
                    ast::BorrowedSigil => TC_BORROWED_POINTER,
                    ast::ManagedSigil => TC_MANAGED,
                    // FIXME(#3569): Looks like noncopyability should depend
                    // on the bounds, but I don't think this case ever comes up.
                    ast::OwnedSigil => TC_NONCOPY_TRAIT + TC_OWNED_POINTER,
                }
            }

            ty_type => TC_NONE,

            ty_err => {
                cx.sess.bug("Asked to compute contents of fictitious type");
            }
        };

        cache.insert(ty_id, result);
        return result;
    }

    fn tc_mt(cx: ctxt,
             mt: mt,
             cache: &mut HashMap<uint, TypeContents>) -> TypeContents
    {
        let mc = if mt.mutbl == m_mutbl {TC_MUTABLE} else {TC_NONE};
        mc + tc_ty(cx, mt.ty, cache)
    }

    fn apply_tc_attr(cx: ctxt, did: def_id, mut tc: TypeContents) -> TypeContents {
        if has_attr(cx, did, "no_freeze") {
            tc = tc + TC_MUTABLE;
        }
        if has_attr(cx, did, "no_send") {
            tc = tc + TC_NON_SENDABLE;
        }
        tc
    }

    fn borrowed_contents(region: ty::Region,
                         mutbl: ast::mutability) -> TypeContents
    {
        let mc = if mutbl == m_mutbl {
            TC_MUTABLE + TC_BORROWED_MUT
        } else {
            TC_NONE
        };
        let rc = if region != ty::re_static {
            TC_BORROWED_POINTER
        } else {
            TC_NONE
        };
        mc + rc
    }

    fn nonsendable(pointee: TypeContents) -> TypeContents {
        /*!
         *
         * Given a non-owning pointer to some type `T` with
         * contents `pointee` (like `@T` or
         * `&T`), returns the relevant bits that
         * apply to the owner of the pointer.
         */

        let mask = TC_MUTABLE.bits | TC_BORROWED_POINTER.bits;
        TypeContents {bits: pointee.bits & mask}
    }

    fn statically_sized(pointee: TypeContents) -> TypeContents {
        /*!
         * If a dynamically-sized type is found behind a pointer, we should
         * restore the 'Sized' kind to the pointer and things that contain it.
         */
        TypeContents {bits: pointee.bits & !TC_DYNAMIC_SIZE.bits}
    }

    fn closure_contents(cty: &ClosureTy) -> TypeContents {
        // Closure contents are just like trait contents, but with potentially
        // even more stuff.
        let st = match cty.sigil {
            ast::BorrowedSigil =>
                trait_contents(RegionTraitStore(cty.region), m_imm, cty.bounds)
                    + TC_BORROWED_POINTER, // might be an env packet even if static
            ast::ManagedSigil =>
                trait_contents(BoxTraitStore, m_imm, cty.bounds),
            ast::OwnedSigil =>
                trait_contents(UniqTraitStore, m_imm, cty.bounds),
        };
        // FIXME(#3569): This borrowed_contents call should be taken care of in
        // trait_contents, after ~Traits and @Traits can have region bounds too.
        // This one here is redundant for &fns but important for ~fns and @fns.
        let rt = borrowed_contents(cty.region, m_imm);
        // This also prohibits "@once fn" from being copied, which allows it to
        // be called. Neither way really makes much sense.
        let ot = match cty.onceness {
            ast::Once => TC_ONCE_CLOSURE,
            ast::Many => TC_NONE
        };
        // Prevent noncopyable types captured in the environment from being copied.
        let ct = if cty.sigil == ast::ManagedSigil {
            TC_NONE
        } else {
            TC_NONCOPY_TRAIT
        };
        st + rt + ot + ct
    }

    fn trait_contents(store: TraitStore, mutbl: ast::mutability,
                      bounds: BuiltinBounds) -> TypeContents {
        let st = match store {
            UniqTraitStore      => TC_OWNED_POINTER,
            BoxTraitStore       => TC_MANAGED,
            RegionTraitStore(r) => borrowed_contents(r, mutbl),
        };
        let mt = match mutbl { ast::m_mutbl => TC_MUTABLE, _ => TC_NONE };
        // We get additional "special type contents" for each bound that *isn't*
        // on the trait. So iterate over the inverse of the bounds that are set.
        // This is like with typarams below, but less "pessimistic" and also
        // dependent on the trait store.
        let mut bt = TC_NONE;
        for (AllBuiltinBounds() - bounds).each |bound| {
            bt = bt + match bound {
                BoundStatic if bounds.contains_elem(BoundSend)
                            => TC_NONE, // Send bound implies static bound.
                BoundStatic => TC_BORROWED_POINTER, // Useful for "@Trait:'static"
                BoundSend   => TC_NON_SENDABLE,
                BoundFreeze => TC_MUTABLE,
                BoundSized  => TC_NONE, // don't care if interior is sized
            };
        }
        st + mt + bt
    }

    fn type_param_def_to_contents(cx: ctxt,
                                  type_param_def: &TypeParameterDef) -> TypeContents
    {
        debug!("type_param_def_to_contents(%s)", type_param_def.repr(cx));
        let _i = indenter();

        let mut tc = TC_ALL;
        for type_param_def.bounds.builtin_bounds.each |bound| {
            debug!("tc = %s, bound = %?", tc.to_str(), bound);
            tc = tc - match bound {
                BoundStatic => TypeContents::nonstatic(cx),
                BoundSend => TypeContents::nonsendable(cx),
                BoundFreeze => TypeContents::nonfreezable(cx),
                // The dynamic-size bit can be removed at pointer-level, etc.
                BoundSized => TypeContents::dynamically_sized(cx),
            };
        }

        debug!("result = %s", tc.to_str());
        return tc;
    }
}

pub fn type_moves_by_default(cx: ctxt, ty: t) -> bool {
    type_contents(cx, ty).moves_by_default(cx)
}

// True if instantiating an instance of `r_ty` requires an instance of `r_ty`.
pub fn is_instantiable(cx: ctxt, r_ty: t) -> bool {
    fn type_requires(cx: ctxt, seen: &mut ~[def_id],
                     r_ty: t, ty: t) -> bool {
        debug!("type_requires(%s, %s)?",
               ::util::ppaux::ty_to_str(cx, r_ty),
               ::util::ppaux::ty_to_str(cx, ty));

        let r = {
            get(r_ty).sty == get(ty).sty ||
                subtypes_require(cx, seen, r_ty, ty)
        };

        debug!("type_requires(%s, %s)? %b",
               ::util::ppaux::ty_to_str(cx, r_ty),
               ::util::ppaux::ty_to_str(cx, ty),
               r);
        return r;
    }

    fn subtypes_require(cx: ctxt, seen: &mut ~[def_id],
                        r_ty: t, ty: t) -> bool {
        debug!("subtypes_require(%s, %s)?",
               ::util::ppaux::ty_to_str(cx, r_ty),
               ::util::ppaux::ty_to_str(cx, ty));

        let r = match get(ty).sty {
            ty_nil |
            ty_bot |
            ty_bool |
            ty_int(_) |
            ty_uint(_) |
            ty_float(_) |
            ty_estr(_) |
            ty_bare_fn(_) |
            ty_closure(_) |
            ty_infer(_) |
            ty_err |
            ty_param(_) |
            ty_self(_) |
            ty_type |
            ty_opaque_box |
            ty_opaque_closure_ptr(_) |
            ty_evec(_, _) |
            ty_unboxed_vec(_) => {
                false
            }
            ty_box(ref mt) |
            ty_uniq(ref mt) |
            ty_rptr(_, ref mt) => {
                type_requires(cx, seen, r_ty, mt.ty)
            }

            ty_ptr(*) => {
                false           // unsafe ptrs can always be NULL
            }

            ty_trait(_, _, _, _, _) => {
                false
            }

            ty_struct(ref did, _) if seen.contains(did) => {
                false
            }

            ty_struct(did, ref substs) => {
                seen.push(did);
                let fields = struct_fields(cx, did, substs);
                let r = fields.iter().any(|f| type_requires(cx, seen, r_ty, f.mt.ty));
                seen.pop();
                r
            }

            ty_tup(ref ts) => {
                ts.iter().any(|t| type_requires(cx, seen, r_ty, *t))
            }

            ty_enum(ref did, _) if seen.contains(did) => {
                false
            }

            ty_enum(did, ref substs) => {
                seen.push(did);
                let vs = enum_variants(cx, did);
                let r = !vs.is_empty() && do vs.iter().all |variant| {
                    do variant.args.iter().any |aty| {
                        let sty = subst(cx, substs, *aty);
                        type_requires(cx, seen, r_ty, sty)
                    }
                };
                seen.pop();
                r
            }
        };

        debug!("subtypes_require(%s, %s)? %b",
               ::util::ppaux::ty_to_str(cx, r_ty),
               ::util::ppaux::ty_to_str(cx, ty),
               r);

        return r;
    }

    let mut seen = ~[];
    !subtypes_require(cx, &mut seen, r_ty, r_ty)
}

pub fn type_structurally_contains(cx: ctxt,
                                  ty: t,
                                  test: &fn(x: &sty) -> bool)
                               -> bool {
    let sty = &get(ty).sty;
    debug!("type_structurally_contains: %s",
           ::util::ppaux::ty_to_str(cx, ty));
    if test(sty) { return true; }
    match *sty {
      ty_enum(did, ref substs) => {
        foreach variant in (*enum_variants(cx, did)).iter() {
            foreach aty in variant.args.iter() {
                let sty = subst(cx, substs, *aty);
                if type_structurally_contains(cx, sty, |x| test(x)) { return true; }
            }
        }
        return false;
      }
      ty_struct(did, ref substs) => {
        let r = lookup_struct_fields(cx, did);
        foreach field in r.iter() {
            let ft = lookup_field_type(cx, did, field.id, substs);
            if type_structurally_contains(cx, ft, |x| test(x)) { return true; }
        }
        return false;
      }

      ty_tup(ref ts) => {
        foreach tt in ts.iter() {
            if type_structurally_contains(cx, *tt, |x| test(x)) { return true; }
        }
        return false;
      }
      ty_evec(ref mt, vstore_fixed(_)) => {
        return type_structurally_contains(cx, mt.ty, test);
      }
      _ => return false
    }
}

pub fn type_structurally_contains_uniques(cx: ctxt, ty: t) -> bool {
    return type_structurally_contains(cx, ty, |sty| {
        match *sty {
          ty_uniq(_) |
          ty_evec(_, vstore_uniq) |
          ty_estr(vstore_uniq) => true,
          _ => false,
        }
    });
}

pub fn type_is_integral(ty: t) -> bool {
    match get(ty).sty {
      ty_infer(IntVar(_)) | ty_int(_) | ty_uint(_) => true,
      _ => false
    }
}

pub fn type_is_char(ty: t) -> bool {
    match get(ty).sty {
        ty_int(ty_char) => true,
        _ => false
    }
}

pub fn type_is_fp(ty: t) -> bool {
    match get(ty).sty {
      ty_infer(FloatVar(_)) | ty_float(_) => true,
      _ => false
    }
}

pub fn type_is_numeric(ty: t) -> bool {
    return type_is_integral(ty) || type_is_fp(ty);
}

pub fn type_is_signed(ty: t) -> bool {
    match get(ty).sty {
      ty_int(_) => true,
      _ => false
    }
}

pub fn type_is_machine(ty: t) -> bool {
    match get(ty).sty {
        ty_int(ast::ty_i) | ty_uint(ast::ty_u) | ty_float(ast::ty_f) => false,
        ty_int(*) | ty_uint(*) | ty_float(*) => true,
        _ => false
    }
}

// Whether a type is Plain Old Data -- meaning it does not contain pointers
// that the cycle collector might care about.
pub fn type_is_pod(cx: ctxt, ty: t) -> bool {
    let mut result = true;
    match get(ty).sty {
      // Scalar types
      ty_nil | ty_bot | ty_bool | ty_int(_) | ty_float(_) | ty_uint(_) |
      ty_type | ty_ptr(_) | ty_bare_fn(_) => result = true,
      // Boxed types
      ty_box(_) | ty_uniq(_) | ty_closure(_) |
      ty_estr(vstore_uniq) | ty_estr(vstore_box) |
      ty_evec(_, vstore_uniq) | ty_evec(_, vstore_box) |
      ty_trait(_, _, _, _, _) | ty_rptr(_,_) | ty_opaque_box => result = false,
      // Structural types
      ty_enum(did, ref substs) => {
        let variants = enum_variants(cx, did);
        foreach variant in (*variants).iter() {
            // XXX(pcwalton): This is an inefficient way to do this. Don't
            // synthesize a tuple!
            //
            // Perform any type parameter substitutions.
            let tup_ty = mk_tup(cx, variant.args.clone());
            let tup_ty = subst(cx, substs, tup_ty);
            if !type_is_pod(cx, tup_ty) { result = false; }
        }
      }
      ty_tup(ref elts) => {
        foreach elt in elts.iter() { if !type_is_pod(cx, *elt) { result = false; } }
      }
      ty_estr(vstore_fixed(_)) => result = true,
      ty_evec(ref mt, vstore_fixed(_)) | ty_unboxed_vec(ref mt) => {
        result = type_is_pod(cx, mt.ty);
      }
      ty_param(_) => result = false,
      ty_opaque_closure_ptr(_) => result = true,
      ty_struct(did, ref substs) => {
        let fields = lookup_struct_fields(cx, did);
        result = do fields.iter().all |f| {
            let fty = ty::lookup_item_type(cx, f.id);
            let sty = subst(cx, substs, fty.ty);
            type_is_pod(cx, sty)
        };
      }

      ty_estr(vstore_slice(*)) | ty_evec(_, vstore_slice(*)) => {
        result = false;
      }

      ty_infer(*) | ty_self(*) | ty_err => {
        cx.sess.bug("non concrete type in type_is_pod");
      }
    }

    return result;
}

pub fn type_is_enum(ty: t) -> bool {
    match get(ty).sty {
      ty_enum(_, _) => return true,
      _ => return false
    }
}

// Is the type's representation size known at compile time?
pub fn type_is_sized(cx: ctxt, ty: ty::t) -> bool {
    match get(ty).sty {
        // FIXME(#6308) add trait, vec, str, etc here.
        ty_param(p) => {
            let param_def = cx.ty_param_defs.get(&p.def_id.node);
            if param_def.bounds.builtin_bounds.contains_elem(BoundSized) {
                return true;
            }
            return false;
        },
        _ => return true,
    }
}

// Whether a type is enum like, that is a enum type with only nullary
// constructors
pub fn type_is_c_like_enum(cx: ctxt, ty: t) -> bool {
    match get(ty).sty {
        ty_enum(did, _) => {
            let variants = enum_variants(cx, did);
            if variants.len() == 0 {
                false
            } else {
                variants.iter().all(|v| v.args.len() == 0)
            }
        }
        _ => false
    }
}

pub fn type_param(ty: t) -> Option<uint> {
    match get(ty).sty {
      ty_param(p) => return Some(p.idx),
      _ => {/* fall through */ }
    }
    return None;
}

// Returns the type and mutability of *t.
//
// The parameter `explicit` indicates if this is an *explicit* dereference.
// Some types---notably unsafe ptrs---can only be dereferenced explicitly.
pub fn deref(cx: ctxt, t: t, explicit: bool) -> Option<mt> {
    deref_sty(cx, &get(t).sty, explicit)
}

pub fn deref_sty(cx: ctxt, sty: &sty, explicit: bool) -> Option<mt> {
    match *sty {
      ty_rptr(_, mt) | ty_box(mt) | ty_uniq(mt) => {
        Some(mt)
      }

      ty_ptr(mt) if explicit => {
        Some(mt)
      }

      ty_enum(did, ref substs) => {
        let variants = enum_variants(cx, did);
        if (*variants).len() == 1u && variants[0].args.len() == 1u {
            let v_t = subst(cx, substs, variants[0].args[0]);
            Some(mt {ty: v_t, mutbl: ast::m_imm})
        } else {
            None
        }
      }

      ty_struct(did, ref substs) => {
        let fields = struct_fields(cx, did, substs);
        if fields.len() == 1 && fields[0].ident ==
                syntax::parse::token::special_idents::unnamed_field {
            Some(mt {ty: fields[0].mt.ty, mutbl: ast::m_imm})
        } else {
            None
        }
      }

      _ => None
    }
}

pub fn type_autoderef(cx: ctxt, t: t) -> t {
    let mut t = t;
    loop {
        match deref(cx, t, false) {
          None => return t,
          Some(mt) => t = mt.ty
        }
    }
}

// Returns the type and mutability of t[i]
pub fn index(t: t) -> Option<mt> {
    index_sty(&get(t).sty)
}

pub fn index_sty(sty: &sty) -> Option<mt> {
    match *sty {
      ty_evec(mt, _) => Some(mt),
      ty_estr(_) => Some(mt {ty: mk_u8(), mutbl: ast::m_imm}),
      _ => None
    }
}

/**
 * Enforces an arbitrary but consistent total ordering over
 * free regions.  This is needed for establishing a consistent
 * LUB in region_inference. */
impl cmp::TotalOrd for FreeRegion {
    fn cmp(&self, other: &FreeRegion) -> Ordering {
        cmp::cmp2(&self.scope_id, &self.bound_region,
                  &other.scope_id, &other.bound_region)
    }
}

impl cmp::TotalEq for FreeRegion {
    fn equals(&self, other: &FreeRegion) -> bool {
        *self == *other
    }
}

/**
 * Enforces an arbitrary but consistent total ordering over
 * bound regions.  This is needed for establishing a consistent
 * LUB in region_inference. */
impl cmp::TotalOrd for bound_region {
    fn cmp(&self, other: &bound_region) -> Ordering {
        match (self, other) {
            (&ty::br_self, &ty::br_self) => cmp::Equal,
            (&ty::br_self, _) => cmp::Less,

            (&ty::br_anon(ref a1), &ty::br_anon(ref a2)) => a1.cmp(a2),
            (&ty::br_anon(*), _) => cmp::Less,

            (&ty::br_named(ref a1), &ty::br_named(ref a2)) => a1.name.cmp(&a2.name),
            (&ty::br_named(*), _) => cmp::Less,

            (&ty::br_cap_avoid(ref a1, @ref b1),
             &ty::br_cap_avoid(ref a2, @ref b2)) => cmp::cmp2(a1, b1, a2, b2),
            (&ty::br_cap_avoid(*), _) => cmp::Less,

            (&ty::br_fresh(ref a1), &ty::br_fresh(ref a2)) => a1.cmp(a2),
            (&ty::br_fresh(*), _) => cmp::Less,
        }
    }
}

impl cmp::TotalEq for bound_region {
    fn equals(&self, other: &bound_region) -> bool {
        *self == *other
    }
}

pub fn node_id_to_trait_ref(cx: ctxt, id: ast::NodeId) -> @ty::TraitRef {
    match cx.trait_refs.find(&id) {
       Some(&t) => t,
       None => cx.sess.bug(
           fmt!("node_id_to_trait_ref: no trait ref for node `%s`",
                ast_map::node_id_to_str(cx.items, id,
                                        token::get_ident_interner())))
    }
}

pub fn node_id_to_type(cx: ctxt, id: ast::NodeId) -> t {
    //printfln!("%?/%?", id, cx.node_types.len());
    match cx.node_types.find(&(id as uint)) {
       Some(&t) => t,
       None => cx.sess.bug(
           fmt!("node_id_to_type: no type for node `%s`",
                ast_map::node_id_to_str(cx.items, id,
                                        token::get_ident_interner())))
    }
}

// XXX(pcwalton): Makes a copy, bleh. Probably better to not do that.
pub fn node_id_to_type_params(cx: ctxt, id: ast::NodeId) -> ~[t] {
    match cx.node_type_substs.find(&id) {
      None => return ~[],
      Some(ts) => return (*ts).clone(),
    }
}

fn node_id_has_type_params(cx: ctxt, id: ast::NodeId) -> bool {
    cx.node_type_substs.contains_key(&id)
}

pub fn ty_fn_sig(fty: t) -> FnSig {
    match get(fty).sty {
        ty_bare_fn(ref f) => f.sig.clone(),
        ty_closure(ref f) => f.sig.clone(),
        ref s => {
            fail!("ty_fn_sig() called on non-fn type: %?", s)
        }
    }
}

// Type accessors for substructures of types
pub fn ty_fn_args(fty: t) -> ~[t] {
    match get(fty).sty {
        ty_bare_fn(ref f) => f.sig.inputs.clone(),
        ty_closure(ref f) => f.sig.inputs.clone(),
        ref s => {
            fail!("ty_fn_args() called on non-fn type: %?", s)
        }
    }
}

pub fn ty_closure_sigil(fty: t) -> Sigil {
    match get(fty).sty {
        ty_closure(ref f) => f.sigil,
        ref s => {
            fail!("ty_closure_sigil() called on non-closure type: %?", s)
        }
    }
}

pub fn ty_fn_purity(fty: t) -> ast::purity {
    match get(fty).sty {
        ty_bare_fn(ref f) => f.purity,
        ty_closure(ref f) => f.purity,
        ref s => {
            fail!("ty_fn_purity() called on non-fn type: %?", s)
        }
    }
}

pub fn ty_fn_ret(fty: t) -> t {
    match get(fty).sty {
        ty_bare_fn(ref f) => f.sig.output,
        ty_closure(ref f) => f.sig.output,
        ref s => {
            fail!("ty_fn_ret() called on non-fn type: %?", s)
        }
    }
}

pub fn is_fn_ty(fty: t) -> bool {
    match get(fty).sty {
        ty_bare_fn(_) => true,
        ty_closure(_) => true,
        _ => false
    }
}

pub fn ty_vstore(ty: t) -> vstore {
    match get(ty).sty {
        ty_evec(_, vstore) => vstore,
        ty_estr(vstore) => vstore,
        ref s => fail!("ty_vstore() called on invalid sty: %?", s)
    }
}

pub fn ty_region(tcx: ctxt,
                 span: span,
                 ty: t) -> Region {
    match get(ty).sty {
        ty_rptr(r, _) => r,
        ty_evec(_, vstore_slice(r)) => r,
        ty_estr(vstore_slice(r)) => r,
        ref s => {
            tcx.sess.span_bug(
                span,
                fmt!("ty_region() invoked on in appropriate ty: %?", s));
        }
    }
}

pub fn replace_fn_sig(cx: ctxt, fsty: &sty, new_sig: FnSig) -> t {
    match *fsty {
        ty_bare_fn(ref f) => mk_bare_fn(cx, BareFnTy {sig: new_sig, ..*f}),
        ty_closure(ref f) => mk_closure(cx, ClosureTy {sig: new_sig, ..*f}),
        ref s => {
            cx.sess.bug(
                fmt!("ty_fn_sig() called on non-fn type: %?", s));
        }
    }
}

pub fn replace_closure_return_type(tcx: ctxt, fn_type: t, ret_type: t) -> t {
    /*!
     *
     * Returns a new function type based on `fn_type` but returning a value of
     * type `ret_type` instead. */

    match ty::get(fn_type).sty {
        ty::ty_closure(ref fty) => {
            ty::mk_closure(tcx, ClosureTy {
                sig: FnSig {output: ret_type, ..fty.sig.clone()},
                ..(*fty).clone()
            })
        }
        _ => {
            tcx.sess.bug(fmt!(
                "replace_fn_ret() invoked with non-fn-type: %s",
                ty_to_str(tcx, fn_type)));
        }
    }
}

// Returns a vec of all the input and output types of fty.
pub fn tys_in_fn_sig(sig: &FnSig) -> ~[t] {
    vec::append_one(sig.inputs.map(|a| *a), sig.output)
}

// Type accessors for AST nodes
pub fn block_ty(cx: ctxt, b: &ast::Block) -> t {
    return node_id_to_type(cx, b.id);
}


// Returns the type of a pattern as a monotype. Like @expr_ty, this function
// doesn't provide type parameter substitutions.
pub fn pat_ty(cx: ctxt, pat: &ast::pat) -> t {
    return node_id_to_type(cx, pat.id);
}


// Returns the type of an expression as a monotype.
//
// NB (1): This is the PRE-ADJUSTMENT TYPE for the expression.  That is, in
// some cases, we insert `AutoAdjustment` annotations such as auto-deref or
// auto-ref.  The type returned by this function does not consider such
// adjustments.  See `expr_ty_adjusted()` instead.
//
// NB (2): This type doesn't provide type parameter substitutions; e.g. if you
// ask for the type of "id" in "id(3)", it will return "fn(&int) -> int"
// instead of "fn(t) -> T with T = int". If this isn't what you want, see
// expr_ty_params_and_ty() below.
pub fn expr_ty(cx: ctxt, expr: &ast::expr) -> t {
    return node_id_to_type(cx, expr.id);
}

pub fn expr_ty_adjusted(cx: ctxt, expr: &ast::expr) -> t {
    /*!
     *
     * Returns the type of `expr`, considering any `AutoAdjustment`
     * entry recorded for that expression.
     *
     * It would almost certainly be better to store the adjusted ty in with
     * the `AutoAdjustment`, but I opted not to do this because it would
     * require serializing and deserializing the type and, although that's not
     * hard to do, I just hate that code so much I didn't want to touch it
     * unless it was to fix it properly, which seemed a distraction from the
     * task at hand! -nmatsakis
     */

    let unadjusted_ty = expr_ty(cx, expr);
    adjust_ty(cx, expr.span, unadjusted_ty, cx.adjustments.find_copy(&expr.id))
}

pub fn adjust_ty(cx: ctxt,
                 span: span,
                 unadjusted_ty: ty::t,
                 adjustment: Option<@AutoAdjustment>) -> ty::t
{
    /*! See `expr_ty_adjusted` */

    return match adjustment {
        None => unadjusted_ty,

        Some(@AutoAddEnv(r, s)) => {
            match ty::get(unadjusted_ty).sty {
                ty::ty_bare_fn(ref b) => {
                    ty::mk_closure(
                        cx,
                        ty::ClosureTy {purity: b.purity,
                                       sigil: s,
                                       onceness: ast::Many,
                                       region: r,
                                       bounds: ty::AllBuiltinBounds(),
                                       sig: b.sig.clone()})
                }
                ref b => {
                    cx.sess.bug(
                        fmt!("add_env adjustment on non-bare-fn: %?", b));
                }
            }
        }

        Some(@AutoDerefRef(ref adj)) => {
            let mut adjusted_ty = unadjusted_ty;

            if (!ty::type_is_error(adjusted_ty)) {
                foreach i in range(0, adj.autoderefs) {
                    match ty::deref(cx, adjusted_ty, true) {
                        Some(mt) => { adjusted_ty = mt.ty; }
                        None => {
                            cx.sess.span_bug(
                                span,
                                fmt!("The %uth autoderef failed: %s",
                                     i, ty_to_str(cx,
                                                  adjusted_ty)));
                        }
                    }
                }
            }

            match adj.autoref {
                None => adjusted_ty,
                Some(ref autoref) => {
                    match *autoref {
                        AutoPtr(r, m) => {
                            mk_rptr(cx, r, mt {ty: adjusted_ty, mutbl: m})
                        }

                        AutoBorrowVec(r, m) => {
                            borrow_vec(cx, span, r, m, adjusted_ty)
                        }

                        AutoBorrowVecRef(r, m) => {
                            adjusted_ty = borrow_vec(cx, span, r, m, adjusted_ty);
                            mk_rptr(cx, r, mt {ty: adjusted_ty, mutbl: ast::m_imm})
                        }

                        AutoBorrowFn(r) => {
                            borrow_fn(cx, span, r, adjusted_ty)
                        }

                        AutoUnsafe(m) => {
                            mk_ptr(cx, mt {ty: adjusted_ty, mutbl: m})
                        }

                        AutoBorrowObj(r, m) => {
                            borrow_obj(cx, span, r, m, adjusted_ty)
                        }
                    }
                }
            }
        }
    };

    fn borrow_vec(cx: ctxt, span: span,
                  r: Region, m: ast::mutability,
                  ty: ty::t) -> ty::t {
        match get(ty).sty {
            ty_evec(mt, _) => {
                ty::mk_evec(cx, mt {ty: mt.ty, mutbl: m}, vstore_slice(r))
            }

            ty_estr(_) => {
                ty::mk_estr(cx, vstore_slice(r))
            }

            ref s => {
                cx.sess.span_bug(
                    span,
                    fmt!("borrow-vec associated with bad sty: %?",
                         s));
            }
        }
    }

    fn borrow_fn(cx: ctxt, span: span, r: Region, ty: ty::t) -> ty::t {
        match get(ty).sty {
            ty_closure(ref fty) => {
                ty::mk_closure(cx, ClosureTy {
                    sigil: BorrowedSigil,
                    region: r,
                    ..(*fty).clone()
                })
            }

            ref s => {
                cx.sess.span_bug(
                    span,
                    fmt!("borrow-fn associated with bad sty: %?",
                         s));
            }
        }
    }

    fn borrow_obj(cx: ctxt, span: span, r: Region,
                  m: ast::mutability, ty: ty::t) -> ty::t {
        match get(ty).sty {
            ty_trait(trt_did, ref trt_substs, _, _) => {
                ty::mk_trait(cx, trt_did, copy *trt_substs,
                             RegionTraitStore(r), m)
            }
            ref s => {
                cx.sess.span_bug(
                    span,
                    fmt!("borrow-trait-obj associated with bad sty: %?",
                         s));
            }
        }
    }
}

impl AutoRef {
    pub fn map_region(&self, f: &fn(Region) -> Region) -> AutoRef {
        match *self {
            ty::AutoPtr(r, m) => ty::AutoPtr(f(r), m),
            ty::AutoBorrowVec(r, m) => ty::AutoBorrowVec(f(r), m),
            ty::AutoBorrowVecRef(r, m) => ty::AutoBorrowVecRef(f(r), m),
            ty::AutoBorrowFn(r) => ty::AutoBorrowFn(f(r)),
            ty::AutoUnsafe(m) => ty::AutoUnsafe(m),
            ty::AutoBorrowObj(r, m) => ty::AutoBorrowObj(f(r), m),
        }
    }
}

pub struct ParamsTy {
    params: ~[t],
    ty: t
}

pub fn expr_ty_params_and_ty(cx: ctxt,
                             expr: &ast::expr)
                          -> ParamsTy {
    ParamsTy {
        params: node_id_to_type_params(cx, expr.id),
        ty: node_id_to_type(cx, expr.id)
    }
}

pub fn expr_has_ty_params(cx: ctxt, expr: &ast::expr) -> bool {
    return node_id_has_type_params(cx, expr.id);
}

pub fn method_call_type_param_defs(tcx: ctxt,
                                   method_map: typeck::method_map,
                                   id: ast::NodeId)
                                   -> Option<@~[TypeParameterDef]> {
    do method_map.find(&id).map |method| {
        match method.origin {
          typeck::method_static(did) => {
            // n.b.: When we encode impl methods, the bounds
            // that we encode include both the impl bounds
            // and then the method bounds themselves...
            ty::lookup_item_type(tcx, did).generics.type_param_defs
          }
          typeck::method_param(typeck::method_param {
              trait_id: trt_id,
              method_num: n_mth, _}) |
<<<<<<< HEAD
          typeck::method_trait(trt_id, n_mth) |
          typeck::method_self(trt_id, n_mth) |
          typeck::method_super(trt_id, n_mth) => {
=======
          typeck::method_trait(trt_id, n_mth, _) => {
>>>>>>> 986df447
            // ...trait methods bounds, in contrast, include only the
            // method bounds, so we must preprend the tps from the
            // trait itself.  This ought to be harmonized.
            let trait_type_param_defs =
                ty::lookup_trait_def(tcx, trt_id).generics.type_param_defs;
            @vec::append(
                (*trait_type_param_defs).clone(),
                *ty::trait_method(tcx,
                                  trt_id,
                                  n_mth).generics.type_param_defs)
          }
        }
    }
}

pub fn resolve_expr(tcx: ctxt, expr: &ast::expr) -> ast::def {
    match tcx.def_map.find(&expr.id) {
        Some(&def) => def,
        None => {
            tcx.sess.span_bug(expr.span, fmt!(
                "No def-map entry for expr %?", expr.id));
        }
    }
}

pub fn expr_is_lval(tcx: ctxt,
                    method_map: typeck::method_map,
                    e: &ast::expr) -> bool {
    match expr_kind(tcx, method_map, e) {
        LvalueExpr => true,
        RvalueDpsExpr | RvalueDatumExpr | RvalueStmtExpr => false
    }
}

/// We categorize expressions into three kinds.  The distinction between
/// lvalue/rvalue is fundamental to the language.  The distinction between the
/// two kinds of rvalues is an artifact of trans which reflects how we will
/// generate code for that kind of expression.  See trans/expr.rs for more
/// information.
pub enum ExprKind {
    LvalueExpr,
    RvalueDpsExpr,
    RvalueDatumExpr,
    RvalueStmtExpr
}

pub fn expr_kind(tcx: ctxt,
                 method_map: typeck::method_map,
                 expr: &ast::expr) -> ExprKind {
    if method_map.contains_key(&expr.id) {
        // Overloaded operations are generally calls, and hence they are
        // generated via DPS.  However, assign_op (e.g., `x += y`) is an
        // exception, as its result is always unit.
        return match expr.node {
            ast::expr_assign_op(*) => RvalueStmtExpr,
            _ => RvalueDpsExpr
        };
    }

    match expr.node {
        ast::expr_path(*) | ast::expr_self => {
            match resolve_expr(tcx, expr) {
                ast::def_variant(*) | ast::def_struct(*) => RvalueDpsExpr,

                // Fn pointers are just scalar values.
                ast::def_fn(*) | ast::def_static_method(*) => RvalueDatumExpr,

                // Note: there is actually a good case to be made that
                // def_args, particularly those of immediate type, ought to
                // considered rvalues.
                ast::def_static(*) |
                ast::def_binding(*) |
                ast::def_upvar(*) |
                ast::def_arg(*) |
                ast::def_local(*) |
                ast::def_self(*) => LvalueExpr,

                def => {
                    tcx.sess.span_bug(expr.span, fmt!(
                        "Uncategorized def for expr %?: %?",
                        expr.id, def));
                }
            }
        }

        ast::expr_unary(_, ast::deref, _) |
        ast::expr_field(*) |
        ast::expr_index(*) => {
            LvalueExpr
        }

        ast::expr_call(*) |
        ast::expr_method_call(*) |
        ast::expr_struct(*) |
        ast::expr_tup(*) |
        ast::expr_if(*) |
        ast::expr_match(*) |
        ast::expr_fn_block(*) |
        ast::expr_loop_body(*) |
        ast::expr_do_body(*) |
        ast::expr_block(*) |
        ast::expr_repeat(*) |
        ast::expr_lit(@codemap::spanned {node: lit_str(_), _}) |
        ast::expr_vstore(_, ast::expr_vstore_slice) |
        ast::expr_vstore(_, ast::expr_vstore_mut_slice) |
        ast::expr_vec(*) => {
            RvalueDpsExpr
        }

        ast::expr_cast(*) => {
            match tcx.node_types.find(&(expr.id as uint)) {
                Some(&t) => {
                    if ty::type_is_immediate(tcx, t) {
                        RvalueDatumExpr
                    } else {
                        RvalueDpsExpr
                    }
                }
                None => {
                    // Technically, it should not happen that the expr is not
                    // present within the table.  However, it DOES happen
                    // during type check, because the final types from the
                    // expressions are not yet recorded in the tcx.  At that
                    // time, though, we are only interested in knowing lvalue
                    // vs rvalue.  It would be better to base this decision on
                    // the AST type in cast node---but (at the time of this
                    // writing) it's not easy to distinguish casts to traits
                    // from other casts based on the AST.  This should be
                    // easier in the future, when casts to traits would like
                    // like @Foo, ~Foo, or &Foo.
                    RvalueDatumExpr
                }
            }
        }

        ast::expr_break(*) |
        ast::expr_again(*) |
        ast::expr_ret(*) |
        ast::expr_log(*) |
        ast::expr_while(*) |
        ast::expr_loop(*) |
        ast::expr_assign(*) |
        ast::expr_inline_asm(*) |
        ast::expr_assign_op(*) => {
            RvalueStmtExpr
        }

        ast::expr_for_loop(*) => fail!("non-desugared expr_for_loop"),

        ast::expr_lit(_) | // Note: lit_str is carved out above
        ast::expr_unary(*) |
        ast::expr_addr_of(*) |
        ast::expr_binary(*) |
        ast::expr_vstore(_, ast::expr_vstore_box) |
        ast::expr_vstore(_, ast::expr_vstore_mut_box) |
        ast::expr_vstore(_, ast::expr_vstore_uniq) => {
            RvalueDatumExpr
        }

        ast::expr_paren(e) => expr_kind(tcx, method_map, e),

        ast::expr_mac(*) => {
            tcx.sess.span_bug(
                expr.span,
                "macro expression remains after expansion");
        }
    }
}

pub fn stmt_node_id(s: &ast::stmt) -> ast::NodeId {
    match s.node {
      ast::stmt_decl(_, id) | stmt_expr(_, id) | stmt_semi(_, id) => {
        return id;
      }
      ast::stmt_mac(*) => fail!("unexpanded macro in trans")
    }
}

pub fn field_idx(id: ast::ident, fields: &[field]) -> Option<uint> {
    let mut i = 0u;
    foreach f in fields.iter() { if f.ident == id { return Some(i); } i += 1u; }
    return None;
}

pub fn field_idx_strict(tcx: ty::ctxt, id: ast::ident, fields: &[field])
                     -> uint {
    let mut i = 0u;
    foreach f in fields.iter() { if f.ident == id { return i; } i += 1u; }
    tcx.sess.bug(fmt!(
        "No field named `%s` found in the list of fields `%?`",
        tcx.sess.str_of(id),
        fields.map(|f| tcx.sess.str_of(f.ident))));
}

pub fn method_idx(id: ast::ident, meths: &[@Method]) -> Option<uint> {
    meths.iter().position(|m| m.ident == id)
}

/// Returns a vector containing the indices of all type parameters that appear
/// in `ty`.  The vector may contain duplicates.  Probably should be converted
/// to a bitset or some other representation.
pub fn param_tys_in_type(ty: t) -> ~[param_ty] {
    let mut rslt = ~[];
    do walk_ty(ty) |ty| {
        match get(ty).sty {
          ty_param(p) => {
            rslt.push(p);
          }
          _ => ()
        }
    }
    rslt
}

pub fn occurs_check(tcx: ctxt, sp: span, vid: TyVid, rt: t) {
    // Returns a vec of all the type variables occurring in `ty`. It may
    // contain duplicates.  (Integral type vars aren't counted.)
    fn vars_in_type(ty: t) -> ~[TyVid] {
        let mut rslt = ~[];
        do walk_ty(ty) |ty| {
            match get(ty).sty {
              ty_infer(TyVar(v)) => rslt.push(v),
              _ => ()
            }
        }
        rslt
    }

    // Fast path
    if !type_needs_infer(rt) { return; }

    // Occurs check!
    if vars_in_type(rt).contains(&vid) {
            // Maybe this should be span_err -- however, there's an
            // assertion later on that the type doesn't contain
            // variables, so in this case we have to be sure to die.
            tcx.sess.span_fatal
                (sp, ~"type inference failed because I \
                     could not find a type\n that's both of the form "
                 + ::util::ppaux::ty_to_str(tcx, mk_var(tcx, vid)) +
                 " and of the form " + ::util::ppaux::ty_to_str(tcx, rt) +
                 " - such a type would have to be infinitely large.");
    }
}

pub fn ty_sort_str(cx: ctxt, t: t) -> ~str {
    match get(t).sty {
      ty_nil | ty_bot | ty_bool | ty_int(_) |
      ty_uint(_) | ty_float(_) | ty_estr(_) |
      ty_type | ty_opaque_box | ty_opaque_closure_ptr(_) => {
        ::util::ppaux::ty_to_str(cx, t)
      }

      ty_enum(id, _) => fmt!("enum %s", item_path_str(cx, id)),
      ty_box(_) => ~"@-ptr",
      ty_uniq(_) => ~"~-ptr",
      ty_evec(_, _) => ~"vector",
      ty_unboxed_vec(_) => ~"unboxed vector",
      ty_ptr(_) => ~"*-ptr",
      ty_rptr(_, _) => ~"&-ptr",
      ty_bare_fn(_) => ~"extern fn",
      ty_closure(_) => ~"fn",
      ty_trait(id, _, _, _, _) => fmt!("trait %s", item_path_str(cx, id)),
      ty_struct(id, _) => fmt!("struct %s", item_path_str(cx, id)),
      ty_tup(_) => ~"tuple",
      ty_infer(TyVar(_)) => ~"inferred type",
      ty_infer(IntVar(_)) => ~"integral variable",
      ty_infer(FloatVar(_)) => ~"floating-point variable",
      ty_param(_) => ~"type parameter",
      ty_self(_) => ~"self",
      ty_err => ~"type error"
    }
}

pub fn type_err_to_str(cx: ctxt, err: &type_err) -> ~str {
    /*!
     *
     * Explains the source of a type err in a short,
     * human readable way.  This is meant to be placed in
     * parentheses after some larger message.  You should
     * also invoke `note_and_explain_type_err()` afterwards
     * to present additional details, particularly when
     * it comes to lifetime-related errors. */

    fn terr_vstore_kind_to_str(k: terr_vstore_kind) -> ~str {
        match k {
            terr_vec => ~"[]",
            terr_str => ~"str",
            terr_fn => ~"fn",
            terr_trait => ~"trait"
        }
    }

    match *err {
        terr_mismatch => ~"types differ",
        terr_purity_mismatch(values) => {
            fmt!("expected %s fn but found %s fn",
                 values.expected.to_str(), values.found.to_str())
        }
        terr_abi_mismatch(values) => {
            fmt!("expected %s fn but found %s fn",
                 values.expected.to_str(), values.found.to_str())
        }
        terr_onceness_mismatch(values) => {
            fmt!("expected %s fn but found %s fn",
                 values.expected.to_str(), values.found.to_str())
        }
        terr_sigil_mismatch(values) => {
            fmt!("expected %s closure, found %s closure",
                 values.expected.to_str(),
                 values.found.to_str())
        }
        terr_mutability => ~"values differ in mutability",
        terr_box_mutability => ~"boxed values differ in mutability",
        terr_vec_mutability => ~"vectors differ in mutability",
        terr_ptr_mutability => ~"pointers differ in mutability",
        terr_ref_mutability => ~"references differ in mutability",
        terr_ty_param_size(values) => {
            fmt!("expected a type with %? type params \
                  but found one with %? type params",
                 values.expected, values.found)
        }
        terr_tuple_size(values) => {
            fmt!("expected a tuple with %? elements \
                  but found one with %? elements",
                 values.expected, values.found)
        }
        terr_record_size(values) => {
            fmt!("expected a record with %? fields \
                  but found one with %? fields",
                 values.expected, values.found)
        }
        terr_record_mutability => {
            ~"record elements differ in mutability"
        }
        terr_record_fields(values) => {
            fmt!("expected a record with field `%s` but found one with field \
                  `%s`",
                 cx.sess.str_of(values.expected),
                 cx.sess.str_of(values.found))
        }
        terr_arg_count => ~"incorrect number of function parameters",
        terr_regions_does_not_outlive(*) => {
            fmt!("lifetime mismatch")
        }
        terr_regions_not_same(*) => {
            fmt!("lifetimes are not the same")
        }
        terr_regions_no_overlap(*) => {
            fmt!("lifetimes do not intersect")
        }
        terr_regions_insufficiently_polymorphic(br, _) => {
            fmt!("expected bound lifetime parameter %s, \
                  but found concrete lifetime",
                 bound_region_ptr_to_str(cx, br))
        }
        terr_regions_overly_polymorphic(br, _) => {
            fmt!("expected concrete lifetime, \
                  but found bound lifetime parameter %s",
                 bound_region_ptr_to_str(cx, br))
        }
        terr_vstores_differ(k, ref values) => {
            fmt!("%s storage differs: expected %s but found %s",
                 terr_vstore_kind_to_str(k),
                 vstore_to_str(cx, (*values).expected),
                 vstore_to_str(cx, (*values).found))
        }
        terr_trait_stores_differ(_, ref values) => {
            fmt!("trait storage differs: expected %s but found %s",
                 trait_store_to_str(cx, (*values).expected),
                 trait_store_to_str(cx, (*values).found))
        }
        terr_in_field(err, fname) => {
            fmt!("in field `%s`, %s", cx.sess.str_of(fname),
                 type_err_to_str(cx, err))
        }
        terr_sorts(values) => {
            fmt!("expected %s but found %s",
                 ty_sort_str(cx, values.expected),
                 ty_sort_str(cx, values.found))
        }
        terr_traits(values) => {
            fmt!("expected trait %s but found trait %s",
                 item_path_str(cx, values.expected),
                 item_path_str(cx, values.found))
        }
        terr_builtin_bounds(values) => {
            if values.expected.is_empty() {
                fmt!("expected no bounds but found `%s`",
                     values.found.user_string(cx))
            } else if values.found.is_empty() {
                fmt!("expected bounds `%s` but found no bounds",
                     values.expected.user_string(cx))
            } else {
                fmt!("expected bounds `%s` but found bounds `%s`",
                     values.expected.user_string(cx),
                     values.found.user_string(cx))
            }
        }
        terr_integer_as_char => {
            fmt!("expected an integral type but found char")
        }
        terr_int_mismatch(ref values) => {
            fmt!("expected %s but found %s",
                 values.expected.to_str(),
                 values.found.to_str())
        }
        terr_float_mismatch(ref values) => {
            fmt!("expected %s but found %s",
                 values.expected.to_str(),
                 values.found.to_str())
        }
    }
}

pub fn note_and_explain_type_err(cx: ctxt, err: &type_err) {
    match *err {
        terr_regions_does_not_outlive(subregion, superregion) => {
            note_and_explain_region(cx, "", subregion, "...");
            note_and_explain_region(cx, "...does not necessarily outlive ",
                                    superregion, "");
        }
        terr_regions_not_same(region1, region2) => {
            note_and_explain_region(cx, "", region1, "...");
            note_and_explain_region(cx, "...is not the same lifetime as ",
                                    region2, "");
        }
        terr_regions_no_overlap(region1, region2) => {
            note_and_explain_region(cx, "", region1, "...");
            note_and_explain_region(cx, "...does not overlap ",
                                    region2, "");
        }
        terr_regions_insufficiently_polymorphic(_, conc_region) => {
            note_and_explain_region(cx,
                                    "concrete lifetime that was found is ",
                                    conc_region, "");
        }
        terr_regions_overly_polymorphic(_, conc_region) => {
            note_and_explain_region(cx,
                                    "expected concrete lifetime is ",
                                    conc_region, "");
        }
        _ => {}
    }
}

pub fn def_has_ty_params(def: ast::def) -> bool {
    match def {
      ast::def_fn(_, _) | ast::def_variant(_, _) | ast::def_struct(_)
        => true,
      _ => false
    }
}

pub fn provided_source(cx: ctxt, id: ast::def_id)
    -> Option<ast::def_id> {
    cx.provided_method_sources.find(&id).map(|x| **x)
}

pub fn provided_trait_methods(cx: ctxt, id: ast::def_id) -> ~[@Method] {
    if is_local(id) {
        match cx.items.find(&id.node) {
            Some(&ast_map::node_item(@ast::item {
                        node: item_trait(_, _, ref ms),
                        _
                    }, _)) =>
                match ast_util::split_trait_methods(*ms) {
                   (_, p) => p.map(|m| method(cx, ast_util::local_def(m.id)))
                },
            _ => cx.sess.bug(fmt!("provided_trait_methods: %? is not a trait",
                                  id))
        }
    } else {
        csearch::get_provided_trait_methods(cx, id)
    }
}

pub fn trait_supertraits(cx: ctxt,
                         id: ast::def_id) -> @~[@TraitRef]
{
    // Check the cache.
    match cx.supertraits.find(&id) {
        Some(&trait_refs) => { return trait_refs; }
        None => {}  // Continue.
    }

    // Not in the cache. It had better be in the metadata, which means it
    // shouldn't be local.
    assert!(!is_local(id));

    // Get the supertraits out of the metadata and create the
    // TraitRef for each.
    let result = @csearch::get_supertraits(cx, id);
    cx.supertraits.insert(id, result);
    return result;
}

pub fn trait_ref_supertraits(cx: ctxt, trait_ref: &ty::TraitRef) -> ~[@TraitRef] {
    let supertrait_refs = trait_supertraits(cx, trait_ref.def_id);
    supertrait_refs.map(
        |supertrait_ref| supertrait_ref.subst(cx, &trait_ref.substs))
}

fn lookup_locally_or_in_crate_store<V:Clone>(
    descr: &str,
    def_id: ast::def_id,
    map: &mut HashMap<ast::def_id, V>,
    load_external: &fn() -> V) -> V
{
    /*!
     *
     * Helper for looking things up in the various maps
     * that are populated during typeck::collect (e.g.,
     * `cx.methods`, `cx.tcache`, etc).  All of these share
     * the pattern that if the id is local, it should have
     * been loaded into the map by the `typeck::collect` phase.
     * If the def-id is external, then we have to go consult
     * the crate loading code (and cache the result for the future).
     */

    match map.find(&def_id) {
        Some(&ref v) => { return (*v).clone(); }
        None => { }
    }

    if def_id.crate == ast::LOCAL_CRATE {
        fail!("No def'n found for %? in tcx.%s", def_id, descr);
    }
    let v = load_external();
    map.insert(def_id, v.clone());
    v
}

pub fn trait_method(cx: ctxt, trait_did: ast::def_id, idx: uint) -> @Method {
    let method_def_id = ty::trait_method_def_ids(cx, trait_did)[idx];
    ty::method(cx, method_def_id)
}


pub fn trait_methods(cx: ctxt, trait_did: ast::def_id) -> @~[@Method] {
    match cx.trait_methods_cache.find(&trait_did) {
        Some(&methods) => methods,
        None => {
            let def_ids = ty::trait_method_def_ids(cx, trait_did);
            let methods = @def_ids.map(|d| ty::method(cx, *d));
            cx.trait_methods_cache.insert(trait_did, methods);
            methods
        }
    }
}

pub fn method(cx: ctxt, id: ast::def_id) -> @Method {
    lookup_locally_or_in_crate_store(
        "methods", id, cx.methods,
        || @csearch::get_method(cx, id))
}

pub fn trait_method_def_ids(cx: ctxt, id: ast::def_id) -> @~[def_id] {
    lookup_locally_or_in_crate_store(
        "methods", id, cx.trait_method_def_ids,
        || @csearch::get_trait_method_def_ids(cx.cstore, id))
}

pub fn impl_trait_ref(cx: ctxt, id: ast::def_id) -> Option<@TraitRef> {
    match cx.impl_trait_cache.find(&id) {
        Some(&ret) => { return ret; }
        None => {}
    }
    let ret = if id.crate == ast::LOCAL_CRATE {
        debug!("(impl_trait_ref) searching for trait impl %?", id);
        match cx.items.find(&id.node) {
            Some(&ast_map::node_item(@ast::item {
                                     node: ast::item_impl(_, ref opt_trait, _, _),
                                     _},
                                     _)) => {
                match opt_trait {
                    &Some(ref t) => Some(ty::node_id_to_trait_ref(cx, t.ref_id)),
                    &None => None
                }
            }
            _ => None
        }
    } else {
        csearch::get_impl_trait(cx, id)
    };
    cx.impl_trait_cache.insert(id, ret);
    return ret;
}

pub fn ty_to_def_id(ty: t) -> Option<ast::def_id> {
    match get(ty).sty {
      ty_trait(id, _, _, _, _) | ty_struct(id, _) | ty_enum(id, _) => Some(id),
      _ => None
    }
}

/// Returns the def ID of the constructor for the given tuple-like struct, or
/// None if the struct is not tuple-like. Fails if the given def ID does not
/// refer to a struct at all.
fn struct_ctor_id(cx: ctxt, struct_did: ast::def_id) -> Option<ast::def_id> {
    if struct_did.crate != ast::LOCAL_CRATE {
        // XXX: Cross-crate functionality.
        cx.sess.unimpl("constructor ID of cross-crate tuple structs");
    }

    match cx.items.find(&struct_did.node) {
        Some(&ast_map::node_item(item, _)) => {
            match item.node {
                ast::item_struct(struct_def, _) => {
                    struct_def.ctor_id.map(|ctor_id|
                        ast_util::local_def(*ctor_id))
                }
                _ => cx.sess.bug("called struct_ctor_id on non-struct")
            }
        }
        _ => cx.sess.bug("called struct_ctor_id on non-struct")
    }
}

// Enum information
#[deriving(Clone)]
pub struct VariantInfo {
    args: ~[t],
    arg_names: Option<~[ast::ident]>,
    ctor_ty: t,
    name: ast::ident,
    id: ast::def_id,
    disr_val: uint,
    vis: visibility
}

impl VariantInfo {

    /// Creates a new VariantInfo from the corresponding ast representation.
    ///
    /// Does not do any caching of the value in the type context.
    pub fn from_ast_variant(cx: ctxt,
                            ast_variant: &ast::variant,
                            discriminant: uint) -> VariantInfo {

        let ctor_ty = node_id_to_type(cx, ast_variant.node.id);

        match ast_variant.node.kind {
            ast::tuple_variant_kind(ref args) => {
                let arg_tys = if args.len() > 0 { ty_fn_args(ctor_ty).map(|a| *a) } else { ~[] };

                return VariantInfo {
                    args: arg_tys,
                    arg_names: None,
                    ctor_ty: ctor_ty,
                    name: ast_variant.node.name,
                    id: ast_util::local_def(ast_variant.node.id),
                    disr_val: discriminant,
                    vis: ast_variant.node.vis
                };
            },
            ast::struct_variant_kind(ref struct_def) => {

                let fields: &[@struct_field] = struct_def.fields;

                assert!(fields.len() > 0);

                let arg_tys = ty_fn_args(ctor_ty).map(|a| *a);
                let arg_names = do fields.map |field| {
                    match field.node.kind {
                        named_field(ident, _) => ident,
                        unnamed_field => cx.sess.bug(
                            "enum_variants: all fields in struct must have a name")
                    }
                };

                return VariantInfo {
                    args: arg_tys,
                    arg_names: Some(arg_names),
                    ctor_ty: ctor_ty,
                    name: ast_variant.node.name,
                    id: ast_util::local_def(ast_variant.node.id),
                    disr_val: discriminant,
                    vis: ast_variant.node.vis
                };
            }
        }
    }
}

pub fn substd_enum_variants(cx: ctxt,
                            id: ast::def_id,
                            substs: &substs)
                         -> ~[@VariantInfo] {
    do enum_variants(cx, id).iter().transform |variant_info| {
        let substd_args = variant_info.args.iter()
            .transform(|aty| subst(cx, substs, *aty)).collect();

        let substd_ctor_ty = subst(cx, substs, variant_info.ctor_ty);

        @VariantInfo {
            args: substd_args,
            ctor_ty: substd_ctor_ty,
            ..(**variant_info).clone()
        }
    }.collect()
}

pub fn item_path_str(cx: ctxt, id: ast::def_id) -> ~str {
    ast_map::path_to_str(item_path(cx, id), token::get_ident_interner())
}

pub enum DtorKind {
    NoDtor,
    TraitDtor(def_id, bool)
}

impl DtorKind {
    pub fn is_not_present(&self) -> bool {
        match *self {
            NoDtor => true,
            _ => false
        }
    }

    pub fn is_present(&self) -> bool {
        !self.is_not_present()
    }

    pub fn has_drop_flag(&self) -> bool {
        match self {
            &NoDtor => false,
            &TraitDtor(_, flag) => flag
        }
    }
}

/* If struct_id names a struct with a dtor, return Some(the dtor's id).
   Otherwise return none. */
pub fn ty_dtor(cx: ctxt, struct_id: def_id) -> DtorKind {
    match cx.destructor_for_type.find(&struct_id) {
        Some(&method_def_id) => {
            let flag = !has_attr(cx, struct_id, "unsafe_no_drop_flag");

            TraitDtor(method_def_id, flag)
        }
        None => NoDtor,
    }
}

pub fn has_dtor(cx: ctxt, struct_id: def_id) -> bool {
    ty_dtor(cx, struct_id).is_present()
}

pub fn item_path(cx: ctxt, id: ast::def_id) -> ast_map::path {
    if id.crate != ast::LOCAL_CRATE {
        csearch::get_item_path(cx, id)
    } else {
        // FIXME (#5521): uncomment this code and don't have a catch-all at the
        //                end of the match statement. Favor explicitly listing
        //                each variant.
        // let node = cx.items.get(&id.node);
        // match *node {
        match *cx.items.get(&id.node) {
          ast_map::node_item(item, path) => {
            let item_elt = match item.node {
              item_mod(_) | item_foreign_mod(_) => {
                ast_map::path_mod(item.ident)
              }
              _ => {
                ast_map::path_name(item.ident)
              }
            };
            vec::append_one((*path).clone(), item_elt)
          }

          ast_map::node_foreign_item(nitem, _, _, path) => {
            vec::append_one((*path).clone(),
                            ast_map::path_name(nitem.ident))
          }

          ast_map::node_method(method, _, path) => {
            vec::append_one((*path).clone(),
                            ast_map::path_name(method.ident))
          }
          ast_map::node_trait_method(trait_method, _, path) => {
            let method = ast_util::trait_method_to_ty_method(&*trait_method);
            vec::append_one((*path).clone(),
                            ast_map::path_name(method.ident))
          }

          ast_map::node_variant(ref variant, _, path) => {
            vec::append_one(path.init().to_owned(),
                            ast_map::path_name((*variant).node.name))
          }

          ast_map::node_struct_ctor(_, item, path) => {
            vec::append_one((*path).clone(), ast_map::path_name(item.ident))
          }

          ref node => {
            cx.sess.bug(fmt!("cannot find item_path for node %?", node));
          }
        }
    }
}

pub fn enum_is_univariant(cx: ctxt, id: ast::def_id) -> bool {
    enum_variants(cx, id).len() == 1
}

pub fn type_is_empty(cx: ctxt, t: t) -> bool {
    match ty::get(t).sty {
       ty_enum(did, _) => (*enum_variants(cx, did)).is_empty(),
       _ => false
     }
}

pub fn enum_variants(cx: ctxt, id: ast::def_id) -> @~[@VariantInfo] {
    match cx.enum_var_cache.find(&id) {
      Some(&variants) => return variants,
      _ => { /* fallthrough */ }
    }

    let result = if ast::LOCAL_CRATE != id.crate {
        @csearch::get_enum_variants(cx, id)
    } else {
        /*
          Although both this code and check_enum_variants in typeck/check
          call eval_const_expr, it should never get called twice for the same
          expr, since check_enum_variants also updates the enum_var_cache
         */
        match cx.items.get_copy(&id.node) {
          ast_map::node_item(@ast::item {
                    node: ast::item_enum(ref enum_definition, _),
                    _
                }, _) => {
            let mut last_discriminant: Option<uint> = None;
            @enum_definition.variants.iter().transform(|variant| {

                let mut discriminant = match last_discriminant {
                    Some(val) => val + 1,
                    None => INITIAL_DISCRIMINANT_VALUE
                };

                match variant.node.disr_expr {
                    Some(e) => match const_eval::eval_const_expr_partial(&cx, e) {
                        Ok(const_eval::const_int(val)) => discriminant = val as uint,
                        Ok(const_eval::const_uint(val)) => discriminant = val as uint,
                        Ok(_) => {
                            cx.sess.span_err(e.span, "expected signed integer constant");
                        }
                        Err(ref err) => {
                            cx.sess.span_err(e.span, fmt!("expected constant: %s", (*err)));
                        }
                    },
                    None => {}
                };

                let variant_info = @VariantInfo::from_ast_variant(cx, variant, discriminant);
                last_discriminant = Some(discriminant);
                variant_info

            }).collect()
          }
          _ => cx.sess.bug("enum_variants: id not bound to an enum")
        }
    };
    cx.enum_var_cache.insert(id, result);
    result
}


// Returns information about the enum variant with the given ID:
pub fn enum_variant_with_id(cx: ctxt,
                            enum_id: ast::def_id,
                            variant_id: ast::def_id)
                         -> @VariantInfo {
    let variants = enum_variants(cx, enum_id);
    let mut i = 0;
    while i < variants.len() {
        let variant = variants[i];
        if variant.id == variant_id { return variant; }
        i += 1;
    }
    cx.sess.bug("enum_variant_with_id(): no variant exists with that ID");
}


// If the given item is in an external crate, looks up its type and adds it to
// the type cache. Returns the type parameters and type.
pub fn lookup_item_type(cx: ctxt,
                        did: ast::def_id)
                     -> ty_param_bounds_and_ty {
    lookup_locally_or_in_crate_store(
        "tcache", did, cx.tcache,
        || csearch::get_type(cx, did))
}

pub fn lookup_impl_vtables(cx: ctxt,
                           did: ast::def_id)
                     -> typeck::impl_res {
    lookup_locally_or_in_crate_store(
        "impl_vtables", did, cx.impl_vtables,
        || csearch::get_impl_vtables(cx, did) )
}

/// Given the did of a trait, returns its canonical trait ref.
pub fn lookup_trait_def(cx: ctxt, did: ast::def_id) -> @ty::TraitDef {
    match cx.trait_defs.find(&did) {
        Some(&trait_def) => {
            // The item is in this crate. The caller should have added it to the
            // type cache already
            return trait_def;
        }
        None => {
            assert!(did.crate != ast::LOCAL_CRATE);
            let trait_def = @csearch::get_trait_def(cx, did);
            cx.trait_defs.insert(did, trait_def);
            return trait_def;
        }
    }
}

/// Determine whether an item is annotated with an attribute
pub fn has_attr(tcx: ctxt, did: def_id, attr: &str) -> bool {
    if is_local(did) {
        match tcx.items.find(&did.node) {
            Some(
                &ast_map::node_item(@ast::item {
                    attrs: ref attrs,
                    _
                }, _)) => attr::contains_name(*attrs, attr),
            _ => tcx.sess.bug(fmt!("has_attr: %? is not an item",
                                   did))
        }
    } else {
        let mut ret = false;
        do csearch::get_item_attrs(tcx.cstore, did) |meta_items| {
            ret = ret || attr::contains_name(meta_items, attr);
        }
        ret
    }
}

/// Determine whether an item is annotated with `#[packed]`
pub fn lookup_packed(tcx: ctxt, did: def_id) -> bool {
    has_attr(tcx, did, "packed")
}

/// Determine whether an item is annotated with `#[simd]`
pub fn lookup_simd(tcx: ctxt, did: def_id) -> bool {
    has_attr(tcx, did, "simd")
}

// Look up a field ID, whether or not it's local
// Takes a list of type substs in case the struct is generic
pub fn lookup_field_type(tcx: ctxt,
                         struct_id: def_id,
                         id: def_id,
                         substs: &substs)
                      -> ty::t {
    let t = if id.crate == ast::LOCAL_CRATE {
        node_id_to_type(tcx, id.node)
    }
    else {
        match tcx.tcache.find(&id) {
           Some(&ty_param_bounds_and_ty {ty, _}) => ty,
           None => {
               let tpt = csearch::get_field_type(tcx, struct_id, id);
               tcx.tcache.insert(id, tpt);
               tpt.ty
           }
        }
    };
    subst(tcx, substs, t)
}

// Look up the list of field names and IDs for a given struct
// Fails if the id is not bound to a struct.
pub fn lookup_struct_fields(cx: ctxt, did: ast::def_id) -> ~[field_ty] {
  if did.crate == ast::LOCAL_CRATE {
    match cx.items.find(&did.node) {
       Some(&ast_map::node_item(i,_)) => {
         match i.node {
            ast::item_struct(struct_def, _) => {
               struct_field_tys(struct_def.fields)
            }
            _ => cx.sess.bug("struct ID bound to non-struct")
         }
       }
       Some(&ast_map::node_variant(ref variant, _, _)) => {
          match (*variant).node.kind {
            ast::struct_variant_kind(struct_def) => {
              struct_field_tys(struct_def.fields)
            }
            _ => {
              cx.sess.bug("struct ID bound to enum variant that isn't \
                           struct-like")
            }
          }
       }
       _ => {
           cx.sess.bug(
               fmt!("struct ID not bound to an item: %s",
                    ast_map::node_id_to_str(cx.items, did.node,
                                            token::get_ident_interner())));
       }
    }
        }
  else {
        return csearch::get_struct_fields(cx.sess.cstore, did);
    }
}

pub fn lookup_struct_field(cx: ctxt,
                           parent: ast::def_id,
                           field_id: ast::def_id)
                        -> field_ty {
    let r = lookup_struct_fields(cx, parent);
    match r.iter().find_(
                 |f| f.id.node == field_id.node) {
        Some(t) => *t,
        None => cx.sess.bug("struct ID not found in parent's fields")
    }
}

fn struct_field_tys(fields: &[@struct_field]) -> ~[field_ty] {
    do fields.map |field| {
        match field.node.kind {
            named_field(ident, visibility) => {
                field_ty {
                    ident: ident,
                    id: ast_util::local_def(field.node.id),
                    vis: visibility,
                }
            }
            unnamed_field => {
                field_ty {
                    ident:
                        syntax::parse::token::special_idents::unnamed_field,
                    id: ast_util::local_def(field.node.id),
                    vis: ast::public,
                }
            }
        }
    }
}

// Returns a list of fields corresponding to the struct's items. trans uses
// this. Takes a list of substs with which to instantiate field types.
pub fn struct_fields(cx: ctxt, did: ast::def_id, substs: &substs)
                     -> ~[field] {
    do lookup_struct_fields(cx, did).map |f| {
       field {
            ident: f.ident,
            mt: mt {
                ty: lookup_field_type(cx, did, f.id, substs),
                mutbl: m_imm
            }
        }
    }
}

pub fn is_binopable(cx: ctxt, ty: t, op: ast::binop) -> bool {
    static tycat_other: int = 0;
    static tycat_bool: int = 1;
    static tycat_int: int = 2;
    static tycat_float: int = 3;
    static tycat_struct: int = 4;
    static tycat_bot: int = 5;

    static opcat_add: int = 0;
    static opcat_sub: int = 1;
    static opcat_mult: int = 2;
    static opcat_shift: int = 3;
    static opcat_rel: int = 4;
    static opcat_eq: int = 5;
    static opcat_bit: int = 6;
    static opcat_logic: int = 7;

    fn opcat(op: ast::binop) -> int {
        match op {
          ast::add => opcat_add,
          ast::subtract => opcat_sub,
          ast::mul => opcat_mult,
          ast::div => opcat_mult,
          ast::rem => opcat_mult,
          ast::and => opcat_logic,
          ast::or => opcat_logic,
          ast::bitxor => opcat_bit,
          ast::bitand => opcat_bit,
          ast::bitor => opcat_bit,
          ast::shl => opcat_shift,
          ast::shr => opcat_shift,
          ast::eq => opcat_eq,
          ast::ne => opcat_eq,
          ast::lt => opcat_rel,
          ast::le => opcat_rel,
          ast::ge => opcat_rel,
          ast::gt => opcat_rel
        }
    }

    fn tycat(cx: ctxt, ty: t) -> int {
        if type_is_simd(cx, ty) {
            return tycat(cx, simd_type(cx, ty))
        }
        match get(ty).sty {
          ty_bool => tycat_bool,
          ty_int(_) | ty_uint(_) | ty_infer(IntVar(_)) => tycat_int,
          ty_float(_) | ty_infer(FloatVar(_)) => tycat_float,
          ty_tup(_) | ty_enum(_, _) => tycat_struct,
          ty_bot => tycat_bot,
          _ => tycat_other
        }
    }

    static t: bool = true;
    static f: bool = false;

    let tbl = ~[
    /*.          add,     shift,   bit
      .             sub,     rel,     logic
      .                mult,    eq,         */
    /*other*/   ~[f, f, f, f, f, f, f, f],
    /*bool*/    ~[f, f, f, f, t, t, t, t],
    /*int*/     ~[t, t, t, t, t, t, t, f],
    /*float*/   ~[t, t, t, f, t, t, f, f],
    /*bot*/     ~[f, f, f, f, f, f, f, f],
    /*struct*/  ~[t, t, t, t, f, f, t, t]];

    return tbl[tycat(cx, ty)][opcat(op)];
}

pub fn ty_params_to_tys(tcx: ty::ctxt, generics: &ast::Generics) -> ~[t] {
    vec::from_fn(generics.ty_params.len(), |i| {
        let id = generics.ty_params.get(i).id;
        ty::mk_param(tcx, i, ast_util::local_def(id))
    })
}

/// Returns an equivalent type with all the typedefs and self regions removed.
pub fn normalize_ty(cx: ctxt, t: t) -> t {
    fn normalize_mt(cx: ctxt, mt: mt) -> mt {
        mt { ty: normalize_ty(cx, mt.ty), mutbl: mt.mutbl }
    }
    fn normalize_vstore(vstore: vstore) -> vstore {
        match vstore {
            vstore_fixed(*) | vstore_uniq | vstore_box => vstore,
            vstore_slice(_) => vstore_slice(re_static)
        }
    }

    match cx.normalized_cache.find(&t) {
      Some(&t) => return t,
      None => ()
    }

    let t = match get(t).sty {
        ty_evec(mt, vstore) =>
            // This type has a vstore. Get rid of it
            mk_evec(cx, normalize_mt(cx, mt), normalize_vstore(vstore)),

        ty_estr(vstore) =>
            // This type has a vstore. Get rid of it
            mk_estr(cx, normalize_vstore(vstore)),

        ty_rptr(_, mt) =>
            // This type has a region. Get rid of it
            mk_rptr(cx, re_static, normalize_mt(cx, mt)),

        ty_closure(ref closure_ty) => {
            mk_closure(cx, ClosureTy {
                region: ty::re_static,
                ..(*closure_ty).clone()
            })
        }

        ty_enum(did, ref r) => {
            match (*r).regions {
                NonerasedRegions(_) => {
                    // trans doesn't care about regions
                    mk_enum(cx, did, substs {regions: ty::ErasedRegions,
                                             self_ty: None,
                                             tps: (*r).tps.clone()})
                }
                ErasedRegions => {
                    t
                }
            }
        }

        ty_struct(did, ref r) => {
            match (*r).regions {
                NonerasedRegions(_) => {
                    // Ditto.
                    mk_struct(cx, did, substs {regions: ty::ErasedRegions,
                                               self_ty: None,
                                               tps: (*r).tps.clone()})
                }
                ErasedRegions => {
                    t
                }
            }
        }

        _ =>
            t
    };

    let sty = fold_sty(&get(t).sty, |t| { normalize_ty(cx, t) });
    let t_norm = mk_t(cx, sty);
    cx.normalized_cache.insert(t, t_norm);
    return t_norm;
}

pub trait ExprTyProvider {
    pub fn expr_ty(&self, ex: &ast::expr) -> t;
    pub fn ty_ctxt(&self) -> ctxt;
}

impl ExprTyProvider for ctxt {
    pub fn expr_ty(&self, ex: &ast::expr) -> t {
        expr_ty(*self, ex)
    }

    pub fn ty_ctxt(&self) -> ctxt {
        *self
    }
}

// Returns the repeat count for a repeating vector expression.
pub fn eval_repeat_count<T: ExprTyProvider>(tcx: &T, count_expr: &ast::expr) -> uint {
    match const_eval::eval_const_expr_partial(tcx, count_expr) {
      Ok(ref const_val) => match *const_val {
        const_eval::const_int(count) => if count < 0 {
            tcx.ty_ctxt().sess.span_err(count_expr.span,
                                        "expected positive integer for \
                                         repeat count but found negative integer");
            return 0;
        } else {
            return count as uint
        },
        const_eval::const_uint(count) => return count as uint,
        const_eval::const_float(count) => {
            tcx.ty_ctxt().sess.span_err(count_expr.span,
                                        "expected positive integer for \
                                         repeat count but found float");
            return count as uint;
        }
        const_eval::const_str(_) => {
            tcx.ty_ctxt().sess.span_err(count_expr.span,
                                        "expected positive integer for \
                                         repeat count but found string");
            return 0;
        }
        const_eval::const_bool(_) => {
            tcx.ty_ctxt().sess.span_err(count_expr.span,
                                        "expected positive integer for \
                                         repeat count but found boolean");
            return 0;
        }
      },
      Err(*) => {
        tcx.ty_ctxt().sess.span_err(count_expr.span,
                                    "expected constant integer for repeat count \
                                     but found variable");
        return 0;
      }
    }
}

// Determine what purity to check a nested function under
pub fn determine_inherited_purity(parent: (ast::purity, ast::NodeId),
                                  child: (ast::purity, ast::NodeId),
                                  child_sigil: ast::Sigil)
                                    -> (ast::purity, ast::NodeId) {
    // If the closure is a stack closure and hasn't had some non-standard
    // purity inferred for it, then check it under its parent's purity.
    // Otherwise, use its own
    match child_sigil {
        ast::BorrowedSigil if child.first() == ast::impure_fn => parent,
        _ => child
    }
}

// Iterate over a type parameter's bounded traits and any supertraits
// of those traits, ignoring kinds.
// Here, the supertraits are the transitive closure of the supertrait
// relation on the supertraits from each bounded trait's constraint
// list.
pub fn each_bound_trait_and_supertraits(tcx: ctxt,
                                        bounds: &[@TraitRef],
                                        f: &fn(@TraitRef) -> bool) -> bool {
    foreach &bound_trait_ref in bounds.iter() {
        let mut supertrait_set = HashMap::new();
        let mut trait_refs = ~[];
        let mut i = 0;

        // Seed the worklist with the trait from the bound
        supertrait_set.insert(bound_trait_ref.def_id, ());
        trait_refs.push(bound_trait_ref);

        // Add the given trait ty to the hash map
        while i < trait_refs.len() {
            debug!("each_bound_trait_and_supertraits(i=%?, trait_ref=%s)",
                   i, trait_refs[i].repr(tcx));

            if !f(trait_refs[i]) {
                return false;
            }

            // Add supertraits to supertrait_set
            let supertrait_refs = trait_ref_supertraits(tcx, trait_refs[i]);
            foreach &supertrait_ref in supertrait_refs.iter() {
                debug!("each_bound_trait_and_supertraits(supertrait_ref=%s)",
                       supertrait_ref.repr(tcx));

                let d_id = supertrait_ref.def_id;
                if !supertrait_set.contains_key(&d_id) {
                    // FIXME(#5527) Could have same trait multiple times
                    supertrait_set.insert(d_id, ());
                    trait_refs.push(supertrait_ref);
                }
            }

            i += 1;
        }
    }
    return true;
}

pub fn count_traits_and_supertraits(tcx: ctxt,
                                    type_param_defs: &[TypeParameterDef]) -> uint {
    let mut total = 0;
    foreach type_param_def in type_param_defs.iter() {
        for each_bound_trait_and_supertraits(
            tcx, type_param_def.bounds.trait_bounds) |_| {
            total += 1;
        }
    }
    return total;
}

pub fn get_tydesc_ty(tcx: ctxt) -> Result<t, ~str> {
    do tcx.lang_items.require(TyDescStructLangItem).map |tydesc_lang_item| {
        tcx.intrinsic_defs.find_copy(tydesc_lang_item)
            .expect("Failed to resolve TyDesc")
    }
}

pub fn get_opaque_ty(tcx: ctxt) -> Result<t, ~str> {
    do tcx.lang_items.require(OpaqueStructLangItem).map |opaque_lang_item| {
        tcx.intrinsic_defs.find_copy(opaque_lang_item)
            .expect("Failed to resolve Opaque")
    }
}

pub fn visitor_object_ty(tcx: ctxt) -> Result<(@TraitRef, t), ~str> {
    let trait_lang_item = match tcx.lang_items.require(TyVisitorTraitLangItem) {
        Ok(id) => id,
        Err(s) => { return Err(s); }
    };
    let substs = substs {
        regions: ty::NonerasedRegions(opt_vec::Empty),
        self_ty: None,
        tps: ~[]
    };
    let trait_ref = @TraitRef { def_id: trait_lang_item, substs: substs };
    let mut static_trait_bound = EmptyBuiltinBounds();
    static_trait_bound.add(BoundStatic);
    Ok((trait_ref,
        mk_trait(tcx,
                 trait_ref.def_id,
                 trait_ref.substs.clone(),
                 BoxTraitStore,
                 ast::m_imm,
                 static_trait_bound)))
}<|MERGE_RESOLUTION|>--- conflicted
+++ resolved
@@ -996,17 +996,14 @@
       &ty_infer(_) => flags |= needs_infer as uint,
       &ty_self(_) => flags |= has_self as uint,
       &ty_enum(_, ref substs) | &ty_struct(_, ref substs) |
-<<<<<<< HEAD
-      &ty_trait(_, ref substs, _, _) => {
+      &ty_trait(_, ref substs, _, _, _) => {
           flags |= sflags(substs);
           match st {
-              ty_trait(_, _, RegionTraitStore(r), _) => { flags |= rflags(r); }
+              ty_trait(_, _, RegionTraitStore(r), _, _) => {
+                    flags |= rflags(r);
+                }
               _ => {}
           }
-=======
-      &ty_trait(_, ref substs, _, _, _) => {
-        flags |= sflags(substs);
->>>>>>> 986df447
       }
       &ty_box(ref m) | &ty_uniq(ref m) | &ty_evec(ref m, _) |
       &ty_ptr(ref m) | &ty_unboxed_vec(ref m) => {
@@ -1444,23 +1441,12 @@
       ty_struct(def_id, ref substs) => {
         ty::mk_struct(cx, def_id, fold_substs(substs, fldr, fldt))
       }
-<<<<<<< HEAD
-      ty_trait(def_id, ref substs, store, mutbl) => {
-          let folded_store = match store {
-              RegionTraitStore(r) => RegionTraitStore(fldr(r)),
-              _ => store
-          };
-
-          ty::mk_trait(cx, def_id, fold_substs(substs, fldr, fldt),
-                       folded_store, mutbl)
-=======
       ty_trait(def_id, ref substs, st, mutbl, bounds) => {
         let st = match st {
             RegionTraitStore(region) => RegionTraitStore(fldr(region)),
             st => st,
         };
         ty::mk_trait(cx, def_id, fold_substs(substs, fldr, fldt), st, mutbl, bounds)
->>>>>>> 986df447
       }
       ty_bare_fn(ref f) => {
           ty::mk_bare_fn(cx, BareFnTy {
@@ -3075,9 +3061,9 @@
     fn borrow_obj(cx: ctxt, span: span, r: Region,
                   m: ast::mutability, ty: ty::t) -> ty::t {
         match get(ty).sty {
-            ty_trait(trt_did, ref trt_substs, _, _) => {
-                ty::mk_trait(cx, trt_did, copy *trt_substs,
-                             RegionTraitStore(r), m)
+            ty_trait(trt_did, ref trt_substs, _, _, b) => {
+                ty::mk_trait(cx, trt_did, trt_substs.clone(),
+                             RegionTraitStore(r), m, b)
             }
             ref s => {
                 cx.sess.span_bug(
@@ -3135,13 +3121,7 @@
           typeck::method_param(typeck::method_param {
               trait_id: trt_id,
               method_num: n_mth, _}) |
-<<<<<<< HEAD
-          typeck::method_trait(trt_id, n_mth) |
-          typeck::method_self(trt_id, n_mth) |
-          typeck::method_super(trt_id, n_mth) => {
-=======
-          typeck::method_trait(trt_id, n_mth, _) => {
->>>>>>> 986df447
+          typeck::method_trait(trt_id, n_mth) => {
             // ...trait methods bounds, in contrast, include only the
             // method bounds, so we must preprend the tps from the
             // trait itself.  This ought to be harmonized.

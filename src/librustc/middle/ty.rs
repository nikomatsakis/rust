--- conflicted
+++ resolved
@@ -1717,13 +1717,8 @@
 
     let t = cx.type_arena.alloc(t_box_ {
         sty: st,
-<<<<<<< HEAD
-        id: cx.next_id.get(),
         flags: flags.flags,
         region_depth: flags.depth,
-=======
-        flags: flags,
->>>>>>> d91a015a
     });
 
     let sty_ptr = &t.sty as *const sty;
@@ -5919,7 +5914,7 @@
     tcx: &ty::ctxt,
     value: &HR,
     mapf: |BoundRegion, DebruijnIndex| -> ty::Region)
-    -> (HR, HashMap<ty::BoundRegion,ty::Region>)
+    -> (HR, FnvHashMap<ty::BoundRegion,ty::Region>)
     where HR : HigherRankedFoldable
 {
     /*!
@@ -5928,7 +5923,7 @@
 
     debug!("replace_late_bound_regions({})", value.repr(tcx));
 
-    let mut map = HashMap::new();
+    let mut map = FnvHashMap::new();
     let value = {
         let mut f = ty_fold::RegionFolder::new(tcx, |region, current_depth| {
             debug!("region={}", region.repr(tcx));

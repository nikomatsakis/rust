--- conflicted
+++ resolved
@@ -1395,19 +1395,10 @@
     ty_fold::RegionFolder::regions(cx, fldr).fold_ty(ty)
 }
 
-<<<<<<< HEAD
 // Substitute *only* type parameters.  Used in trans where regions are erased.
 pub fn subst_tps(tcx: ctxt, tps: &[t], self_ty_opt: Option<t>, typ: t) -> t {
     let mut subst = TpsSubst { tcx: tcx, self_ty_opt: self_ty_opt, tps: tps };
     return subst.fold_ty(typ);
-=======
-fn fold_sty(sty: &sty, fldop: &fn(t) -> t) -> sty {
-    fn fold_substs(substs: &substs, fldop: &fn(t) -> t) -> substs {
-        substs {regions: substs.regions.clone(),
-                self_ty: substs.self_ty.map(|t| fldop(t)),
-                tps: substs.tps.map(|t| fldop(*t))}
-    }
->>>>>>> 560d9999
 
     pub struct TpsSubst<'self> {
         tcx: ctxt,
@@ -1423,52 +1414,22 @@
                 return t;
             }
 
-<<<<<<< HEAD
             let tb = ty::get(t);
             if self.self_ty_opt.is_none() && !tbox_has_flag(tb, has_params) {
                 return t;
             }
-=======
-        substs {
-            regions: regions,
-            self_ty: substs.self_ty.map(|t| fldt(t)),
-            tps: substs.tps.map(|t| fldt(*t))
-        }
-    }
->>>>>>> 560d9999
 
             match ty::get(t).sty {
                 ty_param(p) => {
                     self.tps[p.idx]
                 }
 
-<<<<<<< HEAD
                 ty_self(_) => {
                     match self.self_ty_opt {
                         None => self.tcx.sess.bug("ty_self unexpected here"),
                         Some(self_ty) => self_ty
                     }
                 }
-=======
-// n.b. this function is intended to eventually replace fold_region() below,
-// that is why its name is so similar.
-pub fn fold_regions(
-    cx: ctxt,
-    ty: t,
-    fldr: &fn(r: Region, in_fn: bool) -> Region) -> t {
-    fn do_fold(cx: ctxt, ty: t, in_fn: bool,
-               fldr: &fn(Region, bool) -> Region) -> t {
-        debug!("do_fold(ty={}, in_fn={})", ty_to_str(cx, ty), in_fn);
-        if !type_has_regions(ty) { return ty; }
-        fold_regions_and_ty(
-            cx, ty,
-            |r| fldr(r, in_fn),
-            |t| do_fold(cx, t, true,  |r,b| fldr(r,b)),
-            |t| do_fold(cx, t, in_fn, |r,b| fldr(r,b)))
-    }
-    do_fold(cx, ty, false, fldr)
-}
->>>>>>> 560d9999
 
                 _ => {
                     ty_fold::super_fold_ty(self, t)

--- conflicted
+++ resolved
@@ -102,11 +102,7 @@
 use middle::typeck::{MethodOrigin, MethodParam, MethodTypeParam};
 use middle::typeck::{MethodStatic, MethodStaticUnboxedClosure, MethodTraitObject};
 use middle::typeck::check::regionmanip::replace_late_bound_regions;
-<<<<<<< HEAD
-=======
-use middle::typeck::TypeAndSubsts;
 use middle::typeck::check::vtable;
->>>>>>> 63c4f22f
 use middle::ty_fold::TypeFoldable;
 use util::common::indenter;
 use util::ppaux;
@@ -154,28 +150,6 @@
 
 pub fn lookup_in_trait<'a, 'tcx>(
     fcx: &'a FnCtxt<'a, 'tcx>,
-<<<<<<< HEAD
-
-    // In a call `a.b::<X, Y, ...>(...)`:
-    span: Span,                         // The expression `a.b(...)`'s span.
-    self_expr: Option<&'a ast::Expr>,   // The expression `a`, if available.
-    m_name: ast::Name,                  // The name `b`.
-    trait_did: DefId,                   // The trait to limit the lookup to.
-    self_ty: ty::t)                     // The type of `a`.
-    -> Option<MethodCallee>
-{
-    let mut lcx = LookupContext {
-        fcx: fcx,
-        span: span,
-        self_expr: self_expr,
-        m_name: m_name,
-        inherent_candidates: Vec::new(),
-        extension_candidates: Vec::new(),
-        static_candidates: Vec::new(),
-        deref_args: check::DoDerefArgs,
-        autoderef_receiver: DontAutoderefReceiver,
-    };
-=======
     span: Span,
     self_expr: Option<&'a ast::Expr>,
     m_name: ast::Name,
@@ -188,7 +162,6 @@
                              ty::AutoDerefRef { autoderefs: 0, autoref: None },
                              self_ty, opt_input_types)
 }
->>>>>>> 63c4f22f
 
 pub fn lookup_in_trait_adjusted<'a, 'tcx>(
     fcx: &'a FnCtxt<'a, 'tcx>,

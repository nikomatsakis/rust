// Copyright 2012-2014 The Rust Project Developers. See the COPYRIGHT
// file at the top-level directory of this distribution and at
// http://rust-lang.org/COPYRIGHT.
//
// Licensed under the Apache License, Version 2.0 <LICENSE-APACHE or
// http://www.apache.org/licenses/LICENSE-2.0> or the MIT license
// <LICENSE-MIT or http://opensource.org/licenses/MIT>, at your
// option. This file may not be copied, modified, or distributed
// except according to those terms.

/*

# check.rs

Within the check phase of type check, we check each item one at a time
(bodies of function expressions are checked as part of the containing
function).  Inference is used to supply types wherever they are
unknown.

By far the most complex case is checking the body of a function. This
can be broken down into several distinct phases:

- gather: creates type variables to represent the type of each local
  variable and pattern binding.

- main: the main pass does the lion's share of the work: it
  determines the types of all expressions, resolves
  methods, checks for most invalid conditions, and so forth.  In
  some cases, where a type is unknown, it may create a type or region
  variable and use that as the type of an expression.

  In the process of checking, various constraints will be placed on
  these type variables through the subtyping relationships requested
  through the `demand` module.  The `typeck::infer` module is in charge
  of resolving those constraints.

- regionck: after main is complete, the regionck pass goes over all
  types looking for regions and making sure that they did not escape
  into places they are not in scope.  This may also influence the
  final assignments of the various region variables if there is some
  flexibility.

- vtable: find and records the impls to use for each trait bound that
  appears on a type parameter.

- writeback: writes the final types within a function body, replacing
  type variables with their final inferred types.  These final types
  are written into the `tcx.node_types` table, which should *never* contain
  any reference to a type variable.

## Intermediate types

While type checking a function, the intermediate types for the
expressions, blocks, and so forth contained within the function are
stored in `fcx.node_types` and `fcx.item_substs`.  These types
may contain unresolved type variables.  After type checking is
complete, the functions in the writeback module are used to take the
types from this table, resolve them, and then write them into their
permanent home in the type context `ccx.tcx`.

This means that during inferencing you should use `fcx.write_ty()`
and `fcx.expr_ty()` / `fcx.node_ty()` to write/obtain the types of
nodes within the function.

The types of top-level items, which never contain unbound type
variables, are stored directly into the `tcx` tables.

n.b.: A type variable is not the same thing as a type parameter.  A
type variable is rather an "instance" of a type parameter: that is,
given a generic function `fn foo<T>(t: T)`: while checking the
function `foo`, the type `ty_param(0)` refers to the type `T`, which
is treated in abstract.  When `foo()` is called, however, `T` will be
substituted for a fresh type variable `N`.  This variable will
eventually be resolved to some concrete type (which might itself be
type parameter).

*/


use driver::session::Session;
use middle::const_eval;
use middle::def;
use middle::lang_items::IteratorItem;
use middle::mem_categorization::McResult;
use middle::mem_categorization;
use middle::pat_util::pat_id_map;
use middle::pat_util;
use middle::subst;
use middle::subst::{Subst, Substs, VecPerParamSpace, ParamSpace};
use middle::traits;
use middle::ty::{FnSig, VariantInfo};
use middle::ty::{Polytype};
use middle::ty::{Disr, ParamTy, ParameterEnvironment};
use middle::ty;
use middle::ty_fold::TypeFolder;
use middle::typeck::astconv::AstConv;
use middle::typeck::astconv::{ast_region_to_region, ast_ty_to_ty};
use middle::typeck::astconv;
use middle::typeck::check::_match::pat_ctxt;
use middle::typeck::check::regionmanip::replace_late_bound_regions;
use middle::typeck::CrateCtxt;
use middle::typeck::infer;
use middle::typeck::rscope::RegionScope;
use middle::typeck::{lookup_def_ccx};
use middle::typeck::no_params;
use middle::typeck::{require_same_types};
use middle::typeck::{MethodCall, MethodCallee, MethodMap, ObjectCastMap};
use middle::typeck::{TypeAndSubsts};
use middle::typeck;
use middle::lang_items::TypeIdLangItem;
use lint;
use util::common::{block_query, indenter, loop_query};
use util::ppaux;
use util::ppaux::{UserString, Repr};
use util::nodemap::{DefIdMap, FnvHashMap, NodeMap};

use std::cell::{Cell, Ref, RefCell};
use std::collections::HashMap;
use std::collections::hash_map::{Occupied, Vacant};
use std::mem::replace;
use std::rc::Rc;
use syntax::abi;
use syntax::ast::{ProvidedMethod, RequiredMethod, TypeTraitItem};
use syntax::ast;
use syntax::ast_util::{local_def, PostExpansionMethod};
use syntax::ast_util;
use syntax::attr;
use syntax::codemap::Span;
use syntax::codemap;
use syntax::owned_slice::OwnedSlice;
use syntax::parse::token;
use syntax::print::pprust;
use syntax::ptr::P;
use syntax::visit;
use syntax::visit::Visitor;
use syntax;

pub mod _match;
pub mod vtable;
pub mod writeback;
pub mod regionmanip;
pub mod regionck;
pub mod demand;
pub mod method;
pub mod method2;
pub mod wf;

/// Fields that are part of a `FnCtxt` which are inherited by
/// closures defined within the function.  For example:
///
///     fn foo() {
///         bar(proc() { ... })
///     }
///
/// Here, the function `foo()` and the closure passed to
/// `bar()` will each have their own `FnCtxt`, but they will
/// share the inherited fields.
pub struct Inherited<'a, 'tcx: 'a> {
    infcx: infer::InferCtxt<'a, 'tcx>,
    locals: RefCell<NodeMap<ty::t>>,
    param_env: ty::ParameterEnvironment,

    // Temporary tables:
    node_types: RefCell<NodeMap<ty::t>>,
    item_substs: RefCell<NodeMap<ty::ItemSubsts>>,
    adjustments: RefCell<NodeMap<ty::AutoAdjustment>>,
    method_map: MethodMap,
    upvar_borrow_map: RefCell<ty::UpvarBorrowMap>,
    unboxed_closures: RefCell<DefIdMap<ty::UnboxedClosure>>,
    object_cast_map: ObjectCastMap,

    // A mapping from each fn's id to its signature, with all bound
    // regions replaced with free ones. Unlike the other tables, this
    // one is never copied into the tcx: it is only used by regionck.
    fn_sig_map: RefCell<NodeMap<Vec<ty::t>>>,

    // A set of constraints that regionck must validate. Each
    // constraint has the form `T:'a`, meaning "some type `T` must
    // outlive the lifetime 'a". These constraints derive from
    // instantiated type parameters. So if you had a struct defined
    // like
    //
    //     struct Foo<T:'static> { ... }
    //
    // then in some expression `let x = Foo { ... }` it will
    // instantiate the type parameter `T` with a fresh type `$0`. At
    // the same time, it will record a region obligation of
    // `$0:'static`. This will get checked later by regionck. (We
    // can't generally check these things right away because we have
    // to wait until types are resolved.)
    //
    // These are stored in a map keyed to the id of the innermost
    // enclosing fn body / static initializer expression. This is
    // because the location where the obligation was incurred can be
    // relevant with respect to which sublifetime assumptions are in
    // place. The reason that we store under the fn-id, and not
    // something more fine-grained, is so that it is easier for
    // regionck to be sure that it has found *all* the region
    // obligations (otherwise, it's easy to fail to walk to a
    // particular node-id).
    region_obligations: RefCell<NodeMap<Vec<RegionObligation>>>,

    // Tracks trait obligations incurred during this function body.
    fulfillment_cx: RefCell<traits::FulfillmentContext>,
}

struct RegionObligation {
    sub_region: ty::Region,
    sup_type: ty::t,
    origin: infer::SubregionOrigin,
}

/// When type-checking an expression, we propagate downward
/// whatever type hint we are able in the form of an `Expectation`.
enum Expectation {
    /// We know nothing about what type this expression should have.
    NoExpectation,

    /// This expression should have the type given (or some subtype)
    ExpectHasType(ty::t),

    /// This expression will be cast to the `ty::t`
    ExpectCastableToType(ty::t),
}

#[deriving(Clone)]
pub struct FnStyleState {
    pub def: ast::NodeId,
    pub fn_style: ast::FnStyle,
    from_fn: bool
}

impl FnStyleState {
    pub fn function(fn_style: ast::FnStyle, def: ast::NodeId) -> FnStyleState {
        FnStyleState { def: def, fn_style: fn_style, from_fn: true }
    }

    pub fn recurse(&mut self, blk: &ast::Block) -> FnStyleState {
        match self.fn_style {
            // If this unsafe, then if the outer function was already marked as
            // unsafe we shouldn't attribute the unsafe'ness to the block. This
            // way the block can be warned about instead of ignoring this
            // extraneous block (functions are never warned about).
            ast::UnsafeFn if self.from_fn => *self,

            fn_style => {
                let (fn_style, def) = match blk.rules {
                    ast::UnsafeBlock(..) => (ast::UnsafeFn, blk.id),
                    ast::DefaultBlock => (fn_style, self.def),
                };
                FnStyleState{ def: def,
                             fn_style: fn_style,
                             from_fn: false }
            }
        }
    }
}

/// Whether `check_binop` is part of an assignment or not.
/// Used to know whether we allow user overloads and to print
/// better messages on error.
#[deriving(PartialEq)]
enum IsBinopAssignment{
    SimpleBinop,
    BinopAssignment,
}

#[deriving(Clone)]
pub struct FnCtxt<'a, 'tcx: 'a> {
    body_id: ast::NodeId,

    // This flag is set to true if, during the writeback phase, we encounter
    // a type error in this function.
    writeback_errors: Cell<bool>,

    // Number of errors that had been reported when we started
    // checking this function. On exit, if we find that *more* errors
    // have been reported, we will skip regionck and other work that
    // expects the types within the function to be consistent.
    err_count_on_creation: uint,

    ret_ty: ty::FnOutput,

    ps: RefCell<FnStyleState>,

    inh: &'a Inherited<'a, 'tcx>,

    ccx: &'a CrateCtxt<'a, 'tcx>,
}

impl<'a, 'tcx> mem_categorization::Typer<'tcx> for FnCtxt<'a, 'tcx> {
    fn tcx<'a>(&'a self) -> &'a ty::ctxt<'tcx> {
        self.ccx.tcx
    }
    fn node_ty(&self, id: ast::NodeId) -> McResult<ty::t> {
        Ok(self.node_ty(id))
    }
    fn node_method_ty(&self, method_call: typeck::MethodCall)
                      -> Option<ty::t> {
        self.inh.method_map.borrow().find(&method_call).map(|m| m.ty)
    }
    fn adjustments<'a>(&'a self) -> &'a RefCell<NodeMap<ty::AutoAdjustment>> {
        &self.inh.adjustments
    }
    fn is_method_call(&self, id: ast::NodeId) -> bool {
        self.inh.method_map.borrow().contains_key(&typeck::MethodCall::expr(id))
    }
    fn temporary_scope(&self, rvalue_id: ast::NodeId) -> Option<ast::NodeId> {
        self.tcx().temporary_scope(rvalue_id)
    }
    fn upvar_borrow(&self, upvar_id: ty::UpvarId) -> ty::UpvarBorrow {
        self.inh.upvar_borrow_map.borrow().get_copy(&upvar_id)
    }
    fn capture_mode(&self, closure_expr_id: ast::NodeId)
                    -> ast::CaptureClause {
        self.ccx.tcx.capture_mode(closure_expr_id)
    }
    fn unboxed_closures<'a>(&'a self) -> &'a RefCell<DefIdMap<ty::UnboxedClosure>> {
        &self.inh.unboxed_closures
    }
}

impl<'a, 'tcx> Inherited<'a, 'tcx> {
    fn new(tcx: &'a ty::ctxt<'tcx>,
           param_env: ty::ParameterEnvironment)
           -> Inherited<'a, 'tcx> {
        Inherited {
            infcx: infer::new_infer_ctxt(tcx),
            locals: RefCell::new(NodeMap::new()),
            param_env: param_env,
            node_types: RefCell::new(NodeMap::new()),
            item_substs: RefCell::new(NodeMap::new()),
            adjustments: RefCell::new(NodeMap::new()),
            method_map: RefCell::new(FnvHashMap::new()),
            object_cast_map: RefCell::new(NodeMap::new()),
            upvar_borrow_map: RefCell::new(HashMap::new()),
            unboxed_closures: RefCell::new(DefIdMap::new()),
            fn_sig_map: RefCell::new(NodeMap::new()),
            region_obligations: RefCell::new(NodeMap::new()),
            fulfillment_cx: RefCell::new(traits::FulfillmentContext::new()),
        }
    }
}

// Used by check_const and check_enum_variants
pub fn blank_fn_ctxt<'a, 'tcx>(ccx: &'a CrateCtxt<'a, 'tcx>,
                               inh: &'a Inherited<'a, 'tcx>,
                               rty: ty::FnOutput,
                               body_id: ast::NodeId)
                               -> FnCtxt<'a, 'tcx> {
    FnCtxt {
        body_id: body_id,
        writeback_errors: Cell::new(false),
        err_count_on_creation: ccx.tcx.sess.err_count(),
        ret_ty: rty,
        ps: RefCell::new(FnStyleState::function(ast::NormalFn, 0)),
        inh: inh,
        ccx: ccx
    }
}

fn static_inherited_fields<'a, 'tcx>(ccx: &'a CrateCtxt<'a, 'tcx>)
                                    -> Inherited<'a, 'tcx> {
    // It's kind of a kludge to manufacture a fake function context
    // and statement context, but we might as well do write the code only once
    let param_env = ty::empty_parameter_environment();
    Inherited::new(ccx.tcx, param_env)
}

struct CheckItemTypesVisitor<'a, 'tcx: 'a> { ccx: &'a CrateCtxt<'a, 'tcx> }

impl<'a, 'tcx, 'v> Visitor<'v> for CheckItemTypesVisitor<'a, 'tcx> {
    fn visit_item(&mut self, i: &ast::Item) {
        check_item(self.ccx, i);
        visit::walk_item(self, i);
    }
}

pub fn check_item_types(ccx: &CrateCtxt) {
    let krate = ccx.tcx.map.krate();
    let mut visit = wf::CheckTypeWellFormedVisitor::new(ccx);
    visit::walk_crate(&mut visit, krate);

    // If types are not well-formed, it leads to all manner of errors
    // downstream, so stop reporting errors at this point.
    ccx.tcx.sess.abort_if_errors();

    let mut visit = CheckItemTypesVisitor { ccx: ccx };
    visit::walk_crate(&mut visit, krate);

    ccx.tcx.sess.abort_if_errors();
}

fn check_bare_fn(ccx: &CrateCtxt,
                 decl: &ast::FnDecl,
                 body: &ast::Block,
                 id: ast::NodeId,
                 fty: ty::t,
                 param_env: ty::ParameterEnvironment) {
    // Compute the fty from point of view of inside fn
    // (replace any type-scheme with a type)
    let fty = fty.subst(ccx.tcx, &param_env.free_substs);

    match ty::get(fty).sty {
        ty::ty_bare_fn(ref fn_ty) => {
            let inh = Inherited::new(ccx.tcx, param_env);
            let fcx = check_fn(ccx, fn_ty.fn_style, id, &fn_ty.sig,
                               decl, id, body, &inh);

            vtable::select_all_fcx_obligations_or_error(&fcx);
            regionck::regionck_fn(&fcx, id, body);
            fcx.default_diverging_type_variables_to_nil();
            writeback::resolve_type_vars_in_fn(&fcx, decl, body);
        }
        _ => ccx.tcx.sess.impossible_case(body.span,
                                 "check_bare_fn: function type expected")
    }
}

struct GatherLocalsVisitor<'a, 'tcx: 'a> {
    fcx: &'a FnCtxt<'a, 'tcx>
}

impl<'a, 'tcx> GatherLocalsVisitor<'a, 'tcx> {
    fn assign(&mut self, _span: Span, nid: ast::NodeId, ty_opt: Option<ty::t>) -> ty::t {
        match ty_opt {
            None => {
                // infer the variable's type
                let var_ty = self.fcx.infcx().next_ty_var();
                self.fcx.inh.locals.borrow_mut().insert(nid, var_ty);
                var_ty
            }
            Some(typ) => {
                // take type that the user specified
                self.fcx.inh.locals.borrow_mut().insert(nid, typ);
                typ
            }
        }
    }
}

impl<'a, 'tcx, 'v> Visitor<'v> for GatherLocalsVisitor<'a, 'tcx> {
    // Add explicitly-declared locals.
    fn visit_local(&mut self, local: &ast::Local) {
        let o_ty = match local.ty.node {
            ast::TyInfer => None,
            _ => Some(self.fcx.to_ty(&*local.ty))
        };
        self.assign(local.span, local.id, o_ty);
        debug!("Local variable {} is assigned type {}",
               self.fcx.pat_to_string(&*local.pat),
               self.fcx.infcx().ty_to_string(
                   self.fcx.inh.locals.borrow().get_copy(&local.id)));
        visit::walk_local(self, local);
    }

    // Add pattern bindings.
    fn visit_pat(&mut self, p: &ast::Pat) {
        match p.node {
            ast::PatIdent(_, ref path1, _)
                if pat_util::pat_is_binding(&self.fcx.ccx.tcx.def_map, p) => {
                    let var_ty = self.assign(p.span, p.id, None);

                    self.fcx.require_type_is_sized(var_ty, p.span,
                                                   traits::VariableType(p.id));

                    debug!("Pattern binding {} is assigned to {} with type {}",
                           token::get_ident(path1.node),
                           self.fcx.infcx().ty_to_string(
                               self.fcx.inh.locals.borrow().get_copy(&p.id)),
                           var_ty.repr(self.fcx.tcx()));
                }
            _ => {}
        }
        visit::walk_pat(self, p);
    }

    fn visit_block(&mut self, b: &ast::Block) {
        // non-obvious: the `blk` variable maps to region lb, so
        // we have to keep this up-to-date.  This
        // is... unfortunate.  It'd be nice to not need this.
        visit::walk_block(self, b);
    }

    // Since an expr occurs as part of the type fixed size arrays we
    // need to record the type for that node
    fn visit_ty(&mut self, t: &ast::Ty) {
        match t.node {
            ast::TyFixedLengthVec(ref ty, ref count_expr) => {
                self.visit_ty(&**ty);
                check_expr_with_hint(self.fcx, &**count_expr, ty::mk_uint());
            }
            _ => visit::walk_ty(self, t)
        }
    }

    // Don't descend into fns and items
    fn visit_fn(&mut self, _: visit::FnKind<'v>, _: &'v ast::FnDecl,
                _: &'v ast::Block, _: Span, _: ast::NodeId) { }
    fn visit_item(&mut self, _: &ast::Item) { }

}

fn check_fn<'a, 'tcx>(ccx: &'a CrateCtxt<'a, 'tcx>,
                      fn_style: ast::FnStyle,
                      fn_style_id: ast::NodeId,
                      fn_sig: &ty::FnSig,
                      decl: &ast::FnDecl,
                      fn_id: ast::NodeId,
                      body: &ast::Block,
                      inherited: &'a Inherited<'a, 'tcx>)
                      -> FnCtxt<'a, 'tcx> {
    /*!
     * Helper used by check_bare_fn and check_expr_fn.  Does the
     * grungy work of checking a function body and returns the
     * function context used for that purpose, since in the case of a
     * fn item there is still a bit more to do.
     *
     * - ...
     * - inherited: other fields inherited from the enclosing fn (if any)
     */

    let tcx = ccx.tcx;
    let err_count_on_creation = tcx.sess.err_count();

    // First, we have to replace any bound regions in the fn type with free ones.
    // The free region references will be bound the node_id of the body block.
    let (_, fn_sig) = replace_late_bound_regions(tcx, fn_sig.binder_id, fn_sig, |br| {
        ty::ReFree(ty::FreeRegion {scope_id: body.id, bound_region: br})
    });

    let arg_tys = fn_sig.inputs.as_slice();
    let ret_ty = fn_sig.output;

    debug!("check_fn(arg_tys={}, ret_ty={}, fn_id={})",
           arg_tys.repr(tcx),
           ret_ty.repr(tcx),
           fn_id);

    // Create the function context.  This is either derived from scratch or,
    // in the case of function expressions, based on the outer context.
    let fcx = FnCtxt {
        body_id: body.id,
        writeback_errors: Cell::new(false),
        err_count_on_creation: err_count_on_creation,
        ret_ty: ret_ty,
        ps: RefCell::new(FnStyleState::function(fn_style, fn_style_id)),
        inh: inherited,
        ccx: ccx
    };

    // Remember return type so that regionck can access it later.
    let mut fn_sig_tys: Vec<ty::t> =
        arg_tys.iter()
        .map(|&ty| ty)
        .collect();

    if let ty::FnConverging(ret_ty) = ret_ty {
        fcx.require_type_is_sized(ret_ty, decl.output.span, traits::ReturnType);
        fn_sig_tys.push(ret_ty);
    }

    debug!("fn-sig-map: fn_id={} fn_sig_tys={}",
           fn_id,
           fn_sig_tys.repr(tcx));

    inherited.fn_sig_map.borrow_mut().insert(fn_id, fn_sig_tys);

    {
        let mut visit = GatherLocalsVisitor { fcx: &fcx, };

        // Add formal parameters.
        for (arg_ty, input) in arg_tys.iter().zip(decl.inputs.iter()) {
            // Create type variables for each argument.
            pat_util::pat_bindings(
                &tcx.def_map,
                &*input.pat,
                |_bm, pat_id, sp, _path| {
                    let var_ty = visit.assign(sp, pat_id, None);
                    fcx.require_type_is_sized(var_ty, sp,
                                              traits::VariableType(pat_id));
                });

            // Check the pattern.
            let pcx = pat_ctxt {
                fcx: &fcx,
                map: pat_id_map(&tcx.def_map, &*input.pat),
            };
            _match::check_pat(&pcx, &*input.pat, *arg_ty);
        }

        visit.visit_block(body);
    }

    check_block_with_expected(&fcx, body, match ret_ty {
        ty::FnConverging(result_type) => ExpectHasType(result_type),
        ty::FnDiverging => NoExpectation
    });

    for (input, arg) in decl.inputs.iter().zip(arg_tys.iter()) {
        fcx.write_ty(input.id, *arg);
    }

    fcx
}

pub fn check_struct(ccx: &CrateCtxt, id: ast::NodeId, span: Span) {
    let tcx = ccx.tcx;

    check_representable(tcx, span, id, "struct");
    check_instantiable(tcx, span, id);

    if ty::lookup_simd(tcx, local_def(id)) {
        check_simd(tcx, span, id);
    }
}

pub fn check_item(ccx: &CrateCtxt, it: &ast::Item) {
    debug!("check_item(it.id={}, it.ident={})",
           it.id,
           ty::item_path_str(ccx.tcx, local_def(it.id)));
    let _indenter = indenter();

    match it.node {
      ast::ItemStatic(_, _, ref e) |
      ast::ItemConst(_, ref e) => check_const(ccx, it.span, &**e, it.id),
      ast::ItemEnum(ref enum_definition, _) => {
        check_enum_variants(ccx,
                            it.span,
                            enum_definition.variants.as_slice(),
                            it.id);
      }
      ast::ItemFn(ref decl, _, _, _, ref body) => {
        let fn_pty = ty::lookup_item_type(ccx.tcx, ast_util::local_def(it.id));
        let param_env = ParameterEnvironment::for_item(ccx.tcx, it.id);
        check_bare_fn(ccx, &**decl, &**body, it.id, fn_pty.ty, param_env);
      }
      ast::ItemImpl(_, ref opt_trait_ref, _, ref impl_items) => {
        debug!("ItemImpl {} with id {}", token::get_ident(it.ident), it.id);

        let impl_pty = ty::lookup_item_type(ccx.tcx, ast_util::local_def(it.id));

        match *opt_trait_ref {
            Some(ref ast_trait_ref) => {
                let impl_trait_ref =
                    ty::node_id_to_trait_ref(ccx.tcx, ast_trait_ref.ref_id);
                check_impl_items_against_trait(ccx,
                                               it.span,
                                               ast_trait_ref,
                                               &*impl_trait_ref,
                                               impl_items.as_slice());
            }
            None => { }
        }

        for impl_item in impl_items.iter() {
            match *impl_item {
                ast::MethodImplItem(ref m) => {
                    check_method_body(ccx, &impl_pty.generics, &**m);
                }
                ast::TypeImplItem(_) => {
                    // Nothing to do here.
                }
            }
        }

      }
      ast::ItemTrait(_, _, _, ref trait_methods) => {
        let trait_def = ty::lookup_trait_def(ccx.tcx, local_def(it.id));
        for trait_method in trait_methods.iter() {
            match *trait_method {
                RequiredMethod(..) => {
                    // Nothing to do, since required methods don't have
                    // bodies to check.
                }
                ProvidedMethod(ref m) => {
                    check_method_body(ccx, &trait_def.generics, &**m);
                }
                TypeTraitItem(_) => {
                    // Nothing to do.
                }
            }
        }
      }
      ast::ItemStruct(..) => {
        check_struct(ccx, it.id, it.span);
      }
      ast::ItemTy(ref t, ref generics) => {
        let pty_ty = ty::node_id_to_type(ccx.tcx, it.id);
        check_bounds_are_used(ccx, t.span, &generics.ty_params, pty_ty);
      }
      ast::ItemForeignMod(ref m) => {
        if m.abi == abi::RustIntrinsic {
            for item in m.items.iter() {
                check_intrinsic_type(ccx, &**item);
            }
        } else {
            for item in m.items.iter() {
                let pty = ty::lookup_item_type(ccx.tcx, local_def(item.id));
                if !pty.generics.types.is_empty() {
                    span_err!(ccx.tcx.sess, item.span, E0044,
                        "foreign items may not have type parameters");
                }

                match item.node {
                    ast::ForeignItemFn(ref fn_decl, _) => {
                        if fn_decl.variadic && m.abi != abi::C {
                            span_err!(ccx.tcx.sess, item.span, E0045,
                                "variadic function must have C calling convention");
                        }
                    }
                    _ => {}
                }
            }
        }
      }
      _ => {/* nothing to do */ }
    }
}

fn check_method_body(ccx: &CrateCtxt,
                     item_generics: &ty::Generics,
                     method: &ast::Method) {
    /*!
     * Type checks a method body.
     *
     * # Parameters
     * - `item_generics`: generics defined on the impl/trait that contains
     *   the method
     * - `self_bound`: bound for the `Self` type parameter, if any
     * - `method`: the method definition
     */

    debug!("check_method_body(item_generics={}, method.id={})",
            item_generics.repr(ccx.tcx),
            method.id);
    let param_env = ParameterEnvironment::for_item(ccx.tcx, method.id);

    let fty = ty::node_id_to_type(ccx.tcx, method.id);

    check_bare_fn(ccx,
                  &*method.pe_fn_decl(),
                  &*method.pe_body(),
                  method.id,
                  fty,
                  param_env);
}

fn check_impl_items_against_trait(ccx: &CrateCtxt,
                                  impl_span: Span,
                                  ast_trait_ref: &ast::TraitRef,
                                  impl_trait_ref: &ty::TraitRef,
                                  impl_items: &[ast::ImplItem]) {
    // Locate trait methods
    let tcx = ccx.tcx;
    let trait_items = ty::trait_items(tcx, impl_trait_ref.def_id);

    // Check existing impl methods to see if they are both present in trait
    // and compatible with trait signature
    for impl_item in impl_items.iter() {
        match *impl_item {
            ast::MethodImplItem(ref impl_method) => {
                let impl_method_def_id = local_def(impl_method.id);
                let impl_item_ty = ty::impl_or_trait_item(ccx.tcx,
                                                          impl_method_def_id);

                // If this is an impl of a trait method, find the
                // corresponding method definition in the trait.
                let opt_trait_method_ty =
                    trait_items.iter()
                               .find(|ti| {
                                   ti.name() == impl_item_ty.name()
                               });
                match opt_trait_method_ty {
                    Some(trait_method_ty) => {
                        match (trait_method_ty, &impl_item_ty) {
                            (&ty::MethodTraitItem(ref trait_method_ty),
                             &ty::MethodTraitItem(ref impl_method_ty)) => {
                                compare_impl_method(ccx.tcx,
                                                    &**impl_method_ty,
                                                    impl_method.span,
                                                    impl_method.pe_body().id,
                                                    &**trait_method_ty,
                                                    &impl_trait_ref.substs);
                            }
                            _ => {
                                // This is span_bug as it should have already been
                                // caught in resolve.
                                tcx.sess
                                   .span_bug(impl_method.span,
                                             format!("item `{}` is of a \
                                                      different kind from \
                                                      its trait `{}`",
                                                     token::get_name(
                                                        impl_item_ty.name()),
                                                     pprust::path_to_string(
                                                        &ast_trait_ref.path))
                                             .as_slice());
                            }
                        }
                    }
                    None => {
                        // This is span_bug as it should have already been
                        // caught in resolve.
                        tcx.sess.span_bug(
                            impl_method.span,
                            format!(
                                "method `{}` is not a member of trait `{}`",
                                token::get_name(impl_item_ty.name()),
                                pprust::path_to_string(
                                    &ast_trait_ref.path)).as_slice());
                    }
                }
            }
            ast::TypeImplItem(ref typedef) => {
                let typedef_def_id = local_def(typedef.id);
                let typedef_ty = ty::impl_or_trait_item(ccx.tcx,
                                                        typedef_def_id);

                // If this is an impl of an associated type, find the
                // corresponding type definition in the trait.
                let opt_associated_type =
                    trait_items.iter()
                               .find(|ti| {
                                   ti.name() == typedef_ty.name()
                               });
                match opt_associated_type {
                    Some(associated_type) => {
                        match (associated_type, &typedef_ty) {
                            (&ty::TypeTraitItem(_),
                             &ty::TypeTraitItem(_)) => {}
                            _ => {
                                // This is `span_bug` as it should have
                                // already been caught in resolve.
                                tcx.sess
                                   .span_bug(typedef.span,
                                             format!("item `{}` is of a \
                                                      different kind from \
                                                      its trait `{}`",
                                                     token::get_name(
                                                        typedef_ty.name()),
                                                     pprust::path_to_string(
                                                        &ast_trait_ref.path))
                                             .as_slice());
                            }
                        }
                    }
                    None => {
                        // This is `span_bug` as it should have already been
                        // caught in resolve.
                        tcx.sess.span_bug(
                            typedef.span,
                            format!(
                                "associated type `{}` is not a member of \
                                 trait `{}`",
                                token::get_name(typedef_ty.name()),
                                pprust::path_to_string(
                                    &ast_trait_ref.path)).as_slice());
                    }
                }
            }
        }
    }

    // Check for missing items from trait
    let provided_methods = ty::provided_trait_methods(tcx,
                                                      impl_trait_ref.def_id);
    let mut missing_methods = Vec::new();
    for trait_item in trait_items.iter() {
        match *trait_item {
            ty::MethodTraitItem(ref trait_method) => {
                let is_implemented =
                    impl_items.iter().any(|ii| {
                        match *ii {
                            ast::MethodImplItem(ref m) => {
                                m.pe_ident().name == trait_method.name
                            }
                            ast::TypeImplItem(_) => false,
                        }
                    });
                let is_provided =
                    provided_methods.iter().any(
                        |m| m.name == trait_method.name);
                if !is_implemented && !is_provided {
                    missing_methods.push(format!("`{}`", token::get_name(trait_method.name)));
                }
            }
            ty::TypeTraitItem(ref associated_type) => {
                let is_implemented = impl_items.iter().any(|ii| {
                    match *ii {
                        ast::TypeImplItem(ref typedef) => {
                            typedef.ident.name == associated_type.name
                        }
                        ast::MethodImplItem(_) => false,
                    }
                });
                if !is_implemented {
                    missing_methods.push(format!("`{}`", token::get_name(associated_type.name)));
                }
            }
        }
    }

    if !missing_methods.is_empty() {
        span_err!(tcx.sess, impl_span, E0046,
            "not all trait items implemented, missing: {}",
            missing_methods.connect(", "));
    }
}

/**
 * Checks that a method from an impl conforms to the signature of
 * the same method as declared in the trait.
 *
 * # Parameters
 *
 * - impl_generics: the generics declared on the impl itself (not the method!)
 * - impl_m: type of the method we are checking
 * - impl_m_span: span to use for reporting errors
 * - impl_m_body_id: id of the method body
 * - trait_m: the method in the trait
 * - trait_to_impl_substs: the substitutions used on the type of the trait
 */
fn compare_impl_method(tcx: &ty::ctxt,
                       impl_m: &ty::Method,
                       impl_m_span: Span,
                       impl_m_body_id: ast::NodeId,
                       trait_m: &ty::Method,
                       trait_to_impl_substs: &subst::Substs) {
    debug!("compare_impl_method(trait_to_impl_substs={})",
           trait_to_impl_substs.repr(tcx));
    let infcx = infer::new_infer_ctxt(tcx);

    // Try to give more informative error messages about self typing
    // mismatches.  Note that any mismatch will also be detected
    // below, where we construct a canonical function type that
    // includes the self parameter as a normal parameter.  It's just
    // that the error messages you get out of this code are a bit more
    // inscrutable, particularly for cases where one method has no
    // self.
    match (&trait_m.explicit_self, &impl_m.explicit_self) {
        (&ty::StaticExplicitSelfCategory,
         &ty::StaticExplicitSelfCategory) => {}
        (&ty::StaticExplicitSelfCategory, _) => {
            tcx.sess.span_err(
                impl_m_span,
                format!("method `{}` has a `{}` declaration in the impl, \
                        but not in the trait",
                        token::get_name(trait_m.name),
                        ppaux::explicit_self_category_to_str(
                            &impl_m.explicit_self)).as_slice());
            return;
        }
        (_, &ty::StaticExplicitSelfCategory) => {
            tcx.sess.span_err(
                impl_m_span,
                format!("method `{}` has a `{}` declaration in the trait, \
                        but not in the impl",
                        token::get_name(trait_m.name),
                        ppaux::explicit_self_category_to_str(
                            &trait_m.explicit_self)).as_slice());
            return;
        }
        _ => {
            // Let the type checker catch other errors below
        }
    }

    let num_impl_m_type_params = impl_m.generics.types.len(subst::FnSpace);
    let num_trait_m_type_params = trait_m.generics.types.len(subst::FnSpace);
    if num_impl_m_type_params != num_trait_m_type_params {
        span_err!(tcx.sess, impl_m_span, E0049,
            "method `{}` has {} type parameter{} \
             but its trait declaration has {} type parameter{}",
            token::get_name(trait_m.name),
            num_impl_m_type_params,
            if num_impl_m_type_params == 1 {""} else {"s"},
            num_trait_m_type_params,
            if num_trait_m_type_params == 1 {""} else {"s"});
        return;
    }

    if impl_m.fty.sig.inputs.len() != trait_m.fty.sig.inputs.len() {
        span_err!(tcx.sess, impl_m_span, E0050,
            "method `{}` has {} parameter{} \
             but the declaration in trait `{}` has {}",
            token::get_name(trait_m.name),
            impl_m.fty.sig.inputs.len(),
            if impl_m.fty.sig.inputs.len() == 1 {""} else {"s"},
            ty::item_path_str(tcx, trait_m.def_id),
            trait_m.fty.sig.inputs.len());
        return;
    }

    // This code is best explained by example. Consider a trait:
    //
    //     trait Trait<T> {
    //          fn method<'a,M>(t: T, m: &'a M) -> Self;
    //     }
    //
    // And an impl:
    //
    //     impl<'i, U> Trait<&'i U> for Foo {
    //          fn method<'b,N>(t: &'i U, m: &'b N) -> Foo;
    //     }
    //
    // We wish to decide if those two method types are compatible.
    //
    // We start out with trait_to_impl_substs, that maps the trait type
    // parameters to impl type parameters:
    //
    //     trait_to_impl_substs = {T => &'i U, Self => Foo}
    //
    // We create a mapping `dummy_substs` that maps from the impl type
    // parameters to fresh types and regions. For type parameters,
    // this is the identity transform, but we could as well use any
    // skolemized types. For regions, we convert from bound to free
    // regions (Note: but only early-bound regions, i.e., those
    // declared on the impl or used in type parameter bounds).
    //
    //     impl_to_skol_substs = {'i => 'i0, U => U0, N => N0 }
    //
    // Now we can apply skol_substs to the type of the impl method
    // to yield a new function type in terms of our fresh, skolemized
    // types:
    //
    //     <'b> fn(t: &'i0 U0, m: &'b) -> Foo
    //
    // We now want to extract and substitute the type of the *trait*
    // method and compare it. To do so, we must create a compound
    // substitution by combining trait_to_impl_substs and
    // impl_to_skol_substs, and also adding a mapping for the method
    // type parameters. We extend the mapping to also include
    // the method parameters.
    //
    //     trait_to_skol_substs = { T => &'i0 U0, Self => Foo, M => N0 }
    //
    // Applying this to the trait method type yields:
    //
    //     <'a> fn(t: &'i0 U0, m: &'a) -> Foo
    //
    // This type is also the same but the name of the bound region ('a
    // vs 'b).  However, the normal subtyping rules on fn types handle
    // this kind of equivalency just fine.

    // Create mapping from impl to skolemized.
    let skol_tps =
        impl_m.generics.types.map(
            |d| ty::mk_param_from_def(tcx, d));
    let skol_regions =
        impl_m.generics.regions.map(
            |l| ty::free_region_from_def(impl_m_body_id, l));
    let impl_to_skol_substs =
        subst::Substs::new(skol_tps.clone(), skol_regions.clone());

    // Create mapping from trait to skolemized.
    let trait_to_skol_substs =
        trait_to_impl_substs
        .subst(tcx, &impl_to_skol_substs)
        .with_method(skol_tps.get_slice(subst::FnSpace).to_vec(),
                     skol_regions.get_slice(subst::FnSpace).to_vec());

    // Check region bounds.
    if !check_region_bounds_on_impl_method(tcx,
                                           impl_m_span,
                                           impl_m,
                                           &trait_m.generics,
                                           &impl_m.generics,
                                           &trait_to_skol_substs,
                                           &impl_to_skol_substs) {
        return;
    }

    // Check bounds.
    let it = trait_m.generics.types.get_slice(subst::FnSpace).iter()
        .zip(impl_m.generics.types.get_slice(subst::FnSpace).iter());
    for (i, (trait_param_def, impl_param_def)) in it.enumerate() {
        // Check that the impl does not require any builtin-bounds
        // that the trait does not guarantee:
        let extra_bounds =
            impl_param_def.bounds.builtin_bounds -
            trait_param_def.bounds.builtin_bounds;
        if !extra_bounds.is_empty() {
            span_err!(tcx.sess, impl_m_span, E0051,
                "in method `{}`, type parameter {} requires `{}`, \
                 which is not required by the corresponding type parameter \
                 in the trait declaration",
                token::get_name(trait_m.name),
                i,
                extra_bounds.user_string(tcx));
           return;
        }

        // Check that the trait bounds of the trait imply the bounds of its
        // implementation.
        //
        // FIXME(pcwalton): We could be laxer here regarding sub- and super-
        // traits, but I doubt that'll be wanted often, so meh.
        for impl_trait_bound in impl_param_def.bounds.trait_bounds.iter() {
            debug!("compare_impl_method(): impl-trait-bound subst");
            let impl_trait_bound =
                impl_trait_bound.subst(tcx, &impl_to_skol_substs);

            let mut ok = false;
            for trait_bound in trait_param_def.bounds.trait_bounds.iter() {
                debug!("compare_impl_method(): trait-bound subst");
                let trait_bound =
                    trait_bound.subst(tcx, &trait_to_skol_substs);
                let infcx = infer::new_infer_ctxt(tcx);
                match infer::mk_sub_trait_refs(&infcx,
                                               true,
                                               infer::Misc(impl_m_span),
                                               trait_bound,
                                               impl_trait_bound.clone()) {
                    Ok(_) => {
                        ok = true;
                        break
                    }
                    Err(_) => continue,
                }
            }

            if !ok {
                span_err!(tcx.sess, impl_m_span, E0052,
                    "in method `{}`, type parameter {} requires bound `{}`, which is not \
                     required by the corresponding type parameter in the trait declaration",
                    token::get_name(trait_m.name),
                    i,
                    ppaux::trait_ref_to_string(tcx, &*impl_trait_bound));
            }
        }
    }

    // Compute skolemized form of impl and trait method tys.
    let impl_fty = ty::mk_bare_fn(tcx, impl_m.fty.clone());
    let impl_fty = impl_fty.subst(tcx, &impl_to_skol_substs);
    let trait_fty = ty::mk_bare_fn(tcx, trait_m.fty.clone());
    let trait_fty = trait_fty.subst(tcx, &trait_to_skol_substs);

    // Check the impl method type IM is a subtype of the trait method
    // type TM. To see why this makes sense, think of a vtable. The
    // expected type of the function pointers in the vtable is the
    // type TM of the trait method.  The actual type will be the type
    // IM of the impl method. Because we know that IM <: TM, that
    // means that anywhere a TM is expected, a IM will do instead. In
    // other words, anyone expecting to call a method with the type
    // from the trait, can safely call a method with the type from the
    // impl instead.
    debug!("checking trait method for compatibility: impl ty {}, trait ty {}",
           impl_fty.repr(tcx),
           trait_fty.repr(tcx));
    match infer::mk_subty(&infcx, false, infer::MethodCompatCheck(impl_m_span),
                          impl_fty, trait_fty) {
        Ok(()) => {}
        Err(ref terr) => {
            span_err!(tcx.sess, impl_m_span, E0053,
                "method `{}` has an incompatible type for trait: {}",
                token::get_name(trait_m.name),
                ty::type_err_to_str(tcx, terr));
            ty::note_and_explain_type_err(tcx, terr);
        }
    }

    // Finally, resolve all regions. This catches wily misuses of lifetime
    // parameters.
    infcx.resolve_regions_and_report_errors();

    fn check_region_bounds_on_impl_method(tcx: &ty::ctxt,
                                          span: Span,
                                          impl_m: &ty::Method,
                                          trait_generics: &ty::Generics,
                                          impl_generics: &ty::Generics,
                                          trait_to_skol_substs: &Substs,
                                          impl_to_skol_substs: &Substs)
                                          -> bool
    {
        /*!

        Check that region bounds on impl method are the same as those
        on the trait. In principle, it could be ok for there to be
        fewer region bounds on the impl method, but this leads to an
        annoying corner case that is painful to handle (described
        below), so for now we can just forbid it.

        Example (see
        `src/test/compile-fail/regions-bound-missing-bound-in-impl.rs`):

            trait Foo<'a> {
                fn method1<'b>();
                fn method2<'b:'a>();
            }

            impl<'a> Foo<'a> for ... {
                fn method1<'b:'a>() { .. case 1, definitely bad .. }
                fn method2<'b>() { .. case 2, could be ok .. }
            }

        The "definitely bad" case is case #1. Here, the impl adds an
        extra constraint not present in the trait.

        The "maybe bad" case is case #2. Here, the impl adds an extra
        constraint not present in the trait. We could in principle
        allow this, but it interacts in a complex way with early/late
        bound resolution of lifetimes. Basically the presence or
        absence of a lifetime bound affects whether the lifetime is
        early/late bound, and right now the code breaks if the trait
        has an early bound lifetime parameter and the method does not.

        */

        let trait_params = trait_generics.regions.get_slice(subst::FnSpace);
        let impl_params = impl_generics.regions.get_slice(subst::FnSpace);

        debug!("check_region_bounds_on_impl_method: \
               trait_generics={} \
               impl_generics={}",
               trait_generics.repr(tcx),
               impl_generics.repr(tcx));

        // Must have same number of early-bound lifetime parameters.
        // Unfortunately, if the user screws up the bounds, then this
        // will change classification between early and late.  E.g.,
        // if in trait we have `<'a,'b:'a>`, and in impl we just have
        // `<'a,'b>`, then we have 2 early-bound lifetime parameters
        // in trait but 0 in the impl. But if we report "expected 2
        // but found 0" it's confusing, because it looks like there
        // are zero. Since I don't quite know how to phrase things at
        // the moment, give a kind of vague error message.
        if trait_params.len() != impl_params.len() {
            tcx.sess.span_err(
                span,
                format!("lifetime parameters or bounds on method `{}` do \
                         not match the trait declaration",
                        token::get_name(impl_m.name)).as_slice());
            return false;
        }

        // Each parameter `'a:'b+'c+'d` in trait should have the same
        // set of bounds in the impl, after subst.
        for (trait_param, impl_param) in
            trait_params.iter().zip(
                impl_params.iter())
        {
            let trait_bounds =
                trait_param.bounds.subst(tcx, trait_to_skol_substs);
            let impl_bounds =
                impl_param.bounds.subst(tcx, impl_to_skol_substs);

            debug!("check_region_bounds_on_impl_method: \
                   trait_param={} \
                   impl_param={} \
                   trait_bounds={} \
                   impl_bounds={}",
                   trait_param.repr(tcx),
                   impl_param.repr(tcx),
                   trait_bounds.repr(tcx),
                   impl_bounds.repr(tcx));

            // Collect the set of bounds present in trait but not in
            // impl.
            let missing: Vec<ty::Region> =
                trait_bounds.iter()
                .filter(|&b| !impl_bounds.contains(b))
                .map(|&b| b)
                .collect();

            // Collect set present in impl but not in trait.
            let extra: Vec<ty::Region> =
                impl_bounds.iter()
                .filter(|&b| !trait_bounds.contains(b))
                .map(|&b| b)
                .collect();

            debug!("missing={} extra={}",
                   missing.repr(tcx), extra.repr(tcx));

            let err = if missing.len() != 0 || extra.len() != 0 {
                tcx.sess.span_err(
                    span,
                    format!(
                        "the lifetime parameter `{}` declared in the impl \
                         has a distinct set of bounds \
                         from its counterpart `{}` \
                         declared in the trait",
                        impl_param.name.user_string(tcx),
                        trait_param.name.user_string(tcx)).as_slice());
                true
            } else {
                false
            };

            if missing.len() != 0 {
                tcx.sess.span_note(
                    span,
                    format!("the impl is missing the following bounds: `{}`",
                            missing.user_string(tcx)).as_slice());
            }

            if extra.len() != 0 {
                tcx.sess.span_note(
                    span,
                    format!("the impl has the following extra bounds: `{}`",
                            extra.user_string(tcx)).as_slice());
            }

            if err {
                return false;
            }
        }

        return true;
    }
}

fn check_cast(fcx: &FnCtxt,
              cast_expr: &ast::Expr,
              e: &ast::Expr,
              t: &ast::Ty) {
    let id = cast_expr.id;
    let span = cast_expr.span;

    // Find the type of `e`. Supply hints based on the type we are casting to,
    // if appropriate.
    let t_1 = fcx.to_ty(t);
    let t_1 = structurally_resolved_type(fcx, span, t_1);

    if ty::type_is_scalar(t_1) {
        // Supply the type as a hint so as to influence integer
        // literals and other things that might care.
        check_expr_with_expectation(fcx, e, ExpectCastableToType(t_1))
    } else {
        check_expr(fcx, e)
    }

    let t_e = fcx.expr_ty(e);

    debug!("t_1={}", fcx.infcx().ty_to_string(t_1));
    debug!("t_e={}", fcx.infcx().ty_to_string(t_e));

    if ty::type_is_error(t_e) {
        fcx.write_error(id);
        return
    }

    if !ty::type_is_sized(fcx.tcx(), t_1) {
        let tstr = fcx.infcx().ty_to_string(t_1);
        fcx.type_error_message(span, |actual| {
            format!("cast to unsized type: `{}` as `{}`", actual, tstr)
        }, t_e, None);
        match ty::get(t_e).sty {
            ty::ty_rptr(_, ty::mt { mutbl: mt, .. }) => {
                let mtstr = match mt {
                    ast::MutMutable => "mut ",
                    ast::MutImmutable => ""
                };
                if ty::type_is_trait(t_1) {
                    span_help!(fcx.tcx().sess, t.span, "did you mean `&{}{}`?", mtstr, tstr);
                } else {
                    span_help!(fcx.tcx().sess, span,
                               "consider using an implicit coercion to `&{}{}` instead",
                               mtstr, tstr);
                }
            }
            ty::ty_uniq(..) => {
                span_help!(fcx.tcx().sess, t.span, "did you mean `Box<{}>`?", tstr);
            }
            _ => {
                span_help!(fcx.tcx().sess, e.span,
                           "consider using a box or reference as appropriate");
            }
        }
        fcx.write_error(id);
        return
    }

    if ty::type_is_trait(t_1) {
        // This will be looked up later on.
        vtable::check_object_cast(fcx, cast_expr, e, t_1);
        fcx.write_ty(id, t_1);
        return
    }

    let t_1 = structurally_resolved_type(fcx, span, t_1);
    let t_e = structurally_resolved_type(fcx, span, t_e);

    if ty::type_is_nil(t_e) {
        fcx.type_error_message(span, |actual| {
            format!("cast from nil: `{}` as `{}`",
                    actual,
                    fcx.infcx().ty_to_string(t_1))
        }, t_e, None);
    } else if ty::type_is_nil(t_1) {
        fcx.type_error_message(span, |actual| {
            format!("cast to nil: `{}` as `{}`",
                    actual,
                    fcx.infcx().ty_to_string(t_1))
        }, t_e, None);
    }

    let t_1_is_scalar = ty::type_is_scalar(t_1);
    let t_1_is_char = ty::type_is_char(t_1);
    let t_1_is_bare_fn = ty::type_is_bare_fn(t_1);
    let t_1_is_float = ty::type_is_floating_point(t_1);

    // casts to scalars other than `char` and `bare fn` are trivial
    let t_1_is_trivial = t_1_is_scalar && !t_1_is_char && !t_1_is_bare_fn;
    if ty::type_is_c_like_enum(fcx.tcx(), t_e) && t_1_is_trivial {
        if t_1_is_float || ty::type_is_unsafe_ptr(t_1) {
            fcx.type_error_message(span, |actual| {
                format!("illegal cast; cast through an \
                         integer first: `{}` as `{}`",
                        actual,
                        fcx.infcx().ty_to_string(t_1))
            }, t_e, None);
        }
        // casts from C-like enums are allowed
    } else if t_1_is_char {
        let t_e = fcx.infcx().shallow_resolve(t_e);
        if ty::get(t_e).sty != ty::ty_uint(ast::TyU8) {
            fcx.type_error_message(span, |actual| {
                format!("only `u8` can be cast as \
                         `char`, not `{}`", actual)
            }, t_e, None);
        }
    } else if ty::get(t_1).sty == ty::ty_bool {
        span_err!(fcx.tcx().sess, span, E0054,
            "cannot cast as `bool`, compare with zero instead");
    } else if ty::type_is_region_ptr(t_e) && ty::type_is_unsafe_ptr(t_1) {
        fn types_compatible(fcx: &FnCtxt, sp: Span,
                            t1: ty::t, t2: ty::t) -> bool {
            match ty::get(t1).sty {
                ty::ty_vec(_, Some(_)) => {}
                _ => return false
            }
            if ty::type_needs_infer(t2) {
                // This prevents this special case from going off when casting
                // to a type that isn't fully specified; e.g. `as *_`. (Issue
                // #14893.)
                return false
            }

            let el = ty::sequence_element_type(fcx.tcx(), t1);
            infer::mk_eqty(fcx.infcx(),
                           false,
                           infer::Misc(sp),
                           el,
                           t2).is_ok()
        }

        // Due to the limitations of LLVM global constants,
        // region pointers end up pointing at copies of
        // vector elements instead of the original values.
        // To allow unsafe pointers to work correctly, we
        // need to special-case obtaining an unsafe pointer
        // from a region pointer to a vector.

        /* this cast is only allowed from &[T, ..n] to *T or
        &T to *T. */
        match (&ty::get(t_e).sty, &ty::get(t_1).sty) {
            (&ty::ty_rptr(_, ty::mt { ty: mt1, mutbl: ast::MutImmutable }),
             &ty::ty_ptr(ty::mt { ty: mt2, mutbl: ast::MutImmutable }))
            if types_compatible(fcx, e.span, mt1, mt2) => {
                /* this case is allowed */
            }
            _ => {
                demand::coerce(fcx, e.span, t_1, &*e);
            }
        }
    } else if !(ty::type_is_scalar(t_e) && t_1_is_trivial) {
        /*
        If more type combinations should be supported than are
        supported here, then file an enhancement issue and
        record the issue number in this comment.
        */
        fcx.type_error_message(span, |actual| {
            format!("non-scalar cast: `{}` as `{}`",
                    actual,
                    fcx.infcx().ty_to_string(t_1))
        }, t_e, None);
    } else if ty::type_is_unsafe_ptr(t_e) && t_1_is_float {
        fcx.type_error_message(span, |actual| {
            format!("cannot cast from pointer to float directly: `{}` as `{}`; cast through an \
                     integer first",
                    actual,
                    fcx.infcx().ty_to_string(t_1))
        }, t_e, None);
    }

    fcx.write_ty(id, t_1);
}

impl<'a, 'tcx> AstConv<'tcx> for FnCtxt<'a, 'tcx> {
    fn tcx<'a>(&'a self) -> &'a ty::ctxt<'tcx> { self.ccx.tcx }

    fn get_item_ty(&self, id: ast::DefId) -> ty::Polytype {
        ty::lookup_item_type(self.tcx(), id)
    }

    fn get_trait_def(&self, id: ast::DefId) -> Rc<ty::TraitDef> {
        ty::lookup_trait_def(self.tcx(), id)
    }

    fn ty_infer(&self, _span: Span) -> ty::t {
        self.infcx().next_ty_var()
    }

    fn associated_types_of_trait_are_valid(&self, _: ty::t, _: ast::DefId)
                                           -> bool {
        false
    }

    fn associated_type_binding(&self,
                               span: Span,
                               _: Option<ty::t>,
                               _: ast::DefId,
                               _: ast::DefId)
                               -> ty::t {
        self.tcx().sess.span_err(span, "unsupported associated type binding");
        ty::mk_err()
    }
}

impl<'a, 'tcx> FnCtxt<'a, 'tcx> {
    fn tcx<'a>(&'a self) -> &'a ty::ctxt<'tcx> { self.ccx.tcx }

    pub fn infcx<'b>(&'b self) -> &'b infer::InferCtxt<'a, 'tcx> {
        &self.inh.infcx
    }

    pub fn sess(&self) -> &Session {
        &self.tcx().sess
    }

    pub fn err_count_since_creation(&self) -> uint {
        self.ccx.tcx.sess.err_count() - self.err_count_on_creation
    }
}

impl<'a, 'tcx> RegionScope for infer::InferCtxt<'a, 'tcx> {
    fn default_region_bound(&self, span: Span) -> Option<ty::Region> {
        Some(self.next_region_var(infer::MiscVariable(span)))
    }

    fn anon_regions(&self, span: Span, count: uint)
                    -> Result<Vec<ty::Region>, Option<Vec<(String, uint)>>> {
        Ok(Vec::from_fn(count, |_| {
            self.next_region_var(infer::MiscVariable(span))
        }))
    }
}

impl<'a, 'tcx> FnCtxt<'a, 'tcx> {
    pub fn tag(&self) -> String {
        format!("{}", self as *const FnCtxt)
    }

    pub fn local_ty(&self, span: Span, nid: ast::NodeId) -> ty::t {
        match self.inh.locals.borrow().find(&nid) {
            Some(&t) => t,
            None => {
                self.tcx().sess.span_bug(
                    span,
                    format!("no type for local variable {}",
                            nid).as_slice());
            }
        }
    }

    pub fn default_diverging_type_variables_to_nil(&self) {
        for (_, &ref ty) in self.inh.node_types.borrow_mut().iter_mut() {
            if self.infcx().type_var_diverges(self.infcx().resolve_type_vars_if_possible(*ty)) {
                demand::eqtype(self, codemap::DUMMY_SP, *ty, ty::mk_nil());
            }
        }
    }

    #[inline]
    pub fn write_ty(&self, node_id: ast::NodeId, ty: ty::t) {
        debug!("write_ty({}, {}) in fcx {}",
               node_id, ppaux::ty_to_string(self.tcx(), ty), self.tag());
        self.inh.node_types.borrow_mut().insert(node_id, ty);
    }

    pub fn write_object_cast(&self,
                             key: ast::NodeId,
                             trait_ref: Rc<ty::TraitRef>) {
        debug!("write_object_cast key={} trait_ref={}",
               key, trait_ref.repr(self.tcx()));
        self.inh.object_cast_map.borrow_mut().insert(key, trait_ref);
    }

    pub fn write_substs(&self, node_id: ast::NodeId, substs: ty::ItemSubsts) {
        if !substs.substs.is_noop() {
            debug!("write_substs({}, {}) in fcx {}",
                   node_id,
                   substs.repr(self.tcx()),
                   self.tag());

            self.inh.item_substs.borrow_mut().insert(node_id, substs);
        }
    }

    pub fn write_ty_substs(&self,
                           node_id: ast::NodeId,
                           ty: ty::t,
                           substs: ty::ItemSubsts) {
        let ty = ty.subst(self.tcx(), &substs.substs);
        self.write_ty(node_id, ty);
        self.write_substs(node_id, substs);
    }

    pub fn write_autoderef_adjustment(&self,
                                      node_id: ast::NodeId,
                                      span: Span,
                                      derefs: uint) {
        if derefs == 0 { return; }
        self.write_adjustment(
            node_id,
            span,
            ty::AdjustDerefRef(ty::AutoDerefRef {
                autoderefs: derefs,
                autoref: None })
        );
    }

    pub fn write_adjustment(&self,
                            node_id: ast::NodeId,
                            span: Span,
                            adj: ty::AutoAdjustment) {
        debug!("write_adjustment(node_id={}, adj={})", node_id, adj);

        if adj.is_identity() {
            return;
        }

        // Careful: adjustments can imply trait obligations if we are
        // casting from a concrete type to an object type. I think
        // it'd probably be nicer to move the logic that creates the
        // obligation into the code that creates the adjustment, but
        // that's a bit awkward, so instead we go digging and pull the
        // obligation out here.
        self.register_adjustment_obligations(span, &adj);
        self.inh.adjustments.borrow_mut().insert(node_id, adj);
    }

    fn register_adjustment_obligations(&self,
                                       span: Span,
                                       adj: &ty::AutoAdjustment) {
        match *adj {
            ty::AdjustAddEnv(..) => { }
            ty::AdjustDerefRef(ref d_r) => {
                match d_r.autoref {
                    Some(ref a_r) => {
                        self.register_autoref_obligations(span, a_r);
                    }
                    None => {}
                }
            }
        }
    }

    fn register_autoref_obligations(&self,
                                    span: Span,
                                    autoref: &ty::AutoRef) {
        match *autoref {
            ty::AutoUnsize(ref unsize) => {
                self.register_unsize_obligations(span, unsize);
            }
            ty::AutoPtr(_, _, None) |
            ty::AutoUnsafe(_, None) => {
            }
            ty::AutoPtr(_, _, Some(ref a_r)) |
            ty::AutoUnsafe(_, Some(ref a_r)) => {
                self.register_autoref_obligations(span, &**a_r)
            }
            ty::AutoUnsizeUniq(ref unsize) => {
                self.register_unsize_obligations(span, unsize);
            }
        }
    }

    fn register_unsize_obligations(&self,
                                   span: Span,
                                   unsize: &ty::UnsizeKind) {
        debug!("register_unsize_obligations: unsize={}", unsize);

        match *unsize {
            ty::UnsizeLength(..) => {}
            ty::UnsizeStruct(ref u, _) => {
                self.register_unsize_obligations(span, &**u)
            }
            ty::UnsizeVtable(ref ty_trait, self_ty) => {
                vtable::check_object_safety(self.tcx(), ty_trait, span);
                // If the type is `Foo+'a`, ensures that the type
                // being cast to `Foo+'a` implements `Foo`:
                vtable::register_object_cast_obligations(self,
                                                          span,
                                                          ty_trait,
                                                          self_ty);

                // If the type is `Foo+'a`, ensures that the type
                // being cast to `Foo+'a` outlives `'a`:
                let origin = infer::RelateObjectBound(span);
                self.register_region_obligation(origin, self_ty, ty_trait.bounds.region_bound);
            }
        }
    }

    pub fn instantiate_item_type(&self,
                                 span: Span,
                                 def_id: ast::DefId)
                                 -> TypeAndSubsts
    {
        /*!
         * Returns the type of `def_id` with all generics replaced by
         * by fresh type/region variables. Also returns the
         * substitution from the type parameters on `def_id` to the
         * fresh variables.  Registers any trait obligations specified
         * on `def_id` at the same time.
         */

        let polytype =
            ty::lookup_item_type(self.tcx(), def_id);
        let substs =
            self.infcx().fresh_substs_for_generics(
                span,
                &polytype.generics);
        self.add_obligations_for_parameters(
            traits::ObligationCause::new(
                span,
                traits::ItemObligation(def_id)),
            &substs,
            &polytype.generics);
        let monotype =
            polytype.ty.subst(self.tcx(), &substs);

        TypeAndSubsts {
            ty: monotype,
            substs: substs
        }
    }

    pub fn write_nil(&self, node_id: ast::NodeId) {
        self.write_ty(node_id, ty::mk_nil());
    }
    pub fn write_error(&self, node_id: ast::NodeId) {
        self.write_ty(node_id, ty::mk_err());
    }

    pub fn require_type_meets(&self,
                              ty: ty::t,
                              span: Span,
                              code: traits::ObligationCauseCode,
                              bound: ty::BuiltinBound)
    {
        let obligation = traits::obligation_for_builtin_bound(
            self.tcx(),
            traits::ObligationCause::new(span, code),
            ty,
            bound);
        match obligation {
            Ok(ob) => self.register_obligation(ob),
            _ => {}
        }
    }

    pub fn require_type_is_sized(&self,
                                 ty: ty::t,
                                 span: Span,
                                 code: traits::ObligationCauseCode)
    {
        self.require_type_meets(ty, span, code, ty::BoundSized);
    }

    pub fn require_expr_have_sized_type(&self,
                                        expr: &ast::Expr,
                                        code: traits::ObligationCauseCode)
    {
        self.require_type_is_sized(self.expr_ty(expr), expr.span, code);
    }

    pub fn register_obligation(&self,
                               obligation: traits::Obligation)
    {
        debug!("register_obligation({})",
               obligation.repr(self.tcx()));

        self.inh.fulfillment_cx
            .borrow_mut()
            .register_obligation(self.tcx(), obligation);
    }

    pub fn to_ty(&self, ast_t: &ast::Ty) -> ty::t {
        let t = ast_ty_to_ty(self, self.infcx(), ast_t);

        let mut bounds_checker = wf::BoundsChecker::new(self,
                                                        ast_t.span,
                                                        self.body_id,
                                                        None);
        bounds_checker.check_ty(t);

        t
    }

    pub fn pat_to_string(&self, pat: &ast::Pat) -> String {
        pat.repr(self.tcx())
    }

    pub fn expr_ty(&self, ex: &ast::Expr) -> ty::t {
        match self.inh.node_types.borrow().find(&ex.id) {
            Some(&t) => t,
            None => {
                self.tcx().sess.bug(format!("no type for expr in fcx {}",
                                            self.tag()).as_slice());
            }
        }
    }

    pub fn expr_ty_adjusted(&self, expr: &ast::Expr) -> ty::t {
        /*!
         * Fetch type of `expr` after applying adjustments that
         * have been recorded in the fcx.
         */

        let adjustments = self.inh.adjustments.borrow();
        let adjustment = adjustments.find(&expr.id);
        self.adjust_expr_ty(expr, adjustment)
    }

    pub fn adjust_expr_ty(&self,
                          expr: &ast::Expr,
                          adjustment: Option<&ty::AutoAdjustment>)
                          -> ty::t
    {
        /*!
         * Apply `adjustment` to the type of `expr`
         */

        let raw_ty = self.expr_ty(expr);
        let raw_ty = self.infcx().shallow_resolve(raw_ty);
        ty::adjust_ty(self.tcx(),
                      expr.span,
                      expr.id,
                      raw_ty,
                      adjustment,
                      |method_call| self.inh.method_map.borrow()
                                                       .find(&method_call)
                                                       .map(|method| method.ty))
    }

    pub fn node_ty(&self, id: ast::NodeId) -> ty::t {
        match self.inh.node_types.borrow().find(&id) {
            Some(&t) => t,
            None => {
                self.tcx().sess.bug(
                    format!("no type for node {}: {} in fcx {}",
                            id, self.tcx().map.node_to_string(id),
                            self.tag()).as_slice());
            }
        }
    }

    pub fn item_substs<'a>(&'a self) -> Ref<'a, NodeMap<ty::ItemSubsts>> {
        self.inh.item_substs.borrow()
    }

    pub fn opt_node_ty_substs(&self,
                              id: ast::NodeId,
                              f: |&ty::ItemSubsts|) {
        match self.inh.item_substs.borrow().find(&id) {
            Some(s) => { f(s) }
            None => { }
        }
    }

    pub fn mk_subty(&self,
                    a_is_expected: bool,
                    origin: infer::TypeOrigin,
                    sub: ty::t,
                    sup: ty::t)
                    -> Result<(), ty::type_err> {
        infer::mk_subty(self.infcx(), a_is_expected, origin, sub, sup)
    }

    pub fn can_mk_subty(&self, sub: ty::t, sup: ty::t)
                        -> Result<(), ty::type_err> {
        infer::can_mk_subty(self.infcx(), sub, sup)
    }

    pub fn can_mk_eqty(&self, sub: ty::t, sup: ty::t)
                       -> Result<(), ty::type_err> {
        infer::can_mk_eqty(self.infcx(), sub, sup)
    }

    pub fn mk_assignty(&self,
                       expr: &ast::Expr,
                       sub: ty::t,
                       sup: ty::t)
                       -> Result<(), ty::type_err> {
        match infer::mk_coercety(self.infcx(),
                                 false,
                                 infer::ExprAssignable(expr.span),
                                 sub,
                                 sup) {
            Ok(None) => Ok(()),
            Err(ref e) => Err((*e)),
            Ok(Some(adjustment)) => {
                self.write_adjustment(expr.id, expr.span, adjustment);
                Ok(())
            }
        }
    }

    pub fn mk_eqty(&self,
                   a_is_expected: bool,
                   origin: infer::TypeOrigin,
                   sub: ty::t,
                   sup: ty::t)
                   -> Result<(), ty::type_err> {
        infer::mk_eqty(self.infcx(), a_is_expected, origin, sub, sup)
    }

    pub fn mk_subr(&self,
                   origin: infer::SubregionOrigin,
                   sub: ty::Region,
                   sup: ty::Region) {
        infer::mk_subr(self.infcx(), origin, sub, sup)
    }

    pub fn type_error_message(&self,
                              sp: Span,
                              mk_msg: |String| -> String,
                              actual_ty: ty::t,
                              err: Option<&ty::type_err>) {
        self.infcx().type_error_message(sp, mk_msg, actual_ty, err);
    }

    pub fn report_mismatched_types(&self,
                                   sp: Span,
                                   e: ty::t,
                                   a: ty::t,
                                   err: &ty::type_err) {
        self.infcx().report_mismatched_types(sp, e, a, err)
    }

    pub fn register_region_obligation(&self,
                                      origin: infer::SubregionOrigin,
                                      ty: ty::t,
                                      r: ty::Region)
    {
        /*!
         * Registers an obligation for checking later, during
         * regionck, that the type `ty` must outlive the region `r`.
         */

        let mut region_obligations = self.inh.region_obligations.borrow_mut();
        let region_obligation = RegionObligation { sub_region: r,
                                  sup_type: ty,
                                  origin: origin };

        match region_obligations.entry(self.body_id) {
            Vacant(entry) => { entry.set(vec![region_obligation]); },
            Occupied(mut entry) => { entry.get_mut().push(region_obligation); },
        }
    }

    pub fn add_obligations_for_parameters(&self,
                                          cause: traits::ObligationCause,
                                          substs: &Substs,
                                          generics: &ty::Generics)
    {
        /*!
         * Given a set of generic parameter definitions (`generics`)
         * and the values provided for each of them (`substs`),
         * creates and registers suitable region obligations.
         *
         * For example, if there is a function:
         *
         *    fn foo<'a,T:'a>(...)
         *
         * and a reference:
         *
         *    let f = foo;
         *
         * Then we will create a fresh region variable `'$0` and a
         * fresh type variable `$1` for `'a` and `T`. This routine
         * will add a region obligation `$1:'$0` and register it
         * locally.
         */

        debug!("add_obligations_for_parameters(substs={}, generics={})",
               substs.repr(self.tcx()),
               generics.repr(self.tcx()));

        self.add_trait_obligations_for_generics(cause, substs, generics);
        self.add_region_obligations_for_generics(cause, substs, generics);
    }

    fn add_trait_obligations_for_generics(&self,
                                          cause: traits::ObligationCause,
                                          substs: &Substs,
                                          generics: &ty::Generics) {
        let obligations =
            traits::obligations_for_generics(self.tcx(),
                                             cause,
                                             generics,
                                             substs);
        obligations.map_move(|o| self.register_obligation(o));
    }

    fn add_region_obligations_for_generics(&self,
                                           cause: traits::ObligationCause,
                                           substs: &Substs,
                                           generics: &ty::Generics)
    {
        assert_eq!(generics.types.iter().len(),
                   substs.types.iter().len());
        for (type_def, &type_param) in
            generics.types.iter().zip(
                substs.types.iter())
        {
            let param_ty = ty::ParamTy { space: type_def.space,
                                         idx: type_def.index,
                                         def_id: type_def.def_id };
            let bounds = type_def.bounds.subst(self.tcx(), substs);
            self.add_region_obligations_for_type_parameter(
                cause.span, param_ty, &bounds, type_param);
        }

        assert_eq!(generics.regions.iter().len(),
                   substs.regions().iter().len());
        for (region_def, &region_param) in
            generics.regions.iter().zip(
                substs.regions().iter())
        {
            let bounds = region_def.bounds.subst(self.tcx(), substs);
            self.add_region_obligations_for_region_parameter(
                cause.span, bounds.as_slice(), region_param);
        }
    }

    fn add_region_obligations_for_type_parameter(&self,
                                                 span: Span,
                                                 param_ty: ty::ParamTy,
                                                 param_bound: &ty::ParamBounds,
                                                 ty: ty::t)
    {
        // For each declared region bound `T:r`, `T` must outlive `r`.
        let region_bounds =
            ty::required_region_bounds(
                self.tcx(),
                param_bound.region_bounds.as_slice(),
                param_bound.builtin_bounds,
                param_bound.trait_bounds.as_slice());
        for &r in region_bounds.iter() {
            let origin = infer::RelateParamBound(span, param_ty, ty);
            self.register_region_obligation(origin, ty, r);
        }
    }

    fn add_region_obligations_for_region_parameter(&self,
                                                   span: Span,
                                                   region_bounds: &[ty::Region],
                                                   region_param: ty::Region)
    {
        for &b in region_bounds.iter() {
            // For each bound `region:b`, `b <= region` must hold
            // (i.e., `region` must outlive `b`).
            let origin = infer::RelateRegionParamBound(span);
            self.mk_subr(origin, b, region_param);
        }
    }
}

#[deriving(Show)]
pub enum LvaluePreference {
    PreferMutLvalue,
    NoPreference
}

pub fn autoderef<T>(fcx: &FnCtxt, sp: Span, base_ty: ty::t,
                    expr_id: Option<ast::NodeId>,
                    mut lvalue_pref: LvaluePreference,
                    should_stop: |ty::t, uint| -> Option<T>)
                    -> (ty::t, uint, Option<T>) {
    /*!
     * Executes an autoderef loop for the type `t`. At each step, invokes
     * `should_stop` to decide whether to terminate the loop. Returns
     * the final type and number of derefs that it performed.
     *
     * Note: this method does not modify the adjustments table. The caller is
     * responsible for inserting an AutoAdjustment record into the `fcx`
     * using one of the suitable methods.
     */

    let mut t = base_ty;
    for autoderefs in range(0, fcx.tcx().sess.recursion_limit.get()) {
        let resolved_t = structurally_resolved_type(fcx, sp, t);

        if ty::type_is_error(resolved_t) {
            return (resolved_t, autoderefs, None);
        }

        match should_stop(resolved_t, autoderefs) {
            Some(x) => return (resolved_t, autoderefs, Some(x)),
            None => {}
        }

        // Otherwise, deref if type is derefable:
        let mt = match ty::deref(resolved_t, false) {
            Some(mt) => Some(mt),
            None => {
                let method_call = expr_id.map(|id| MethodCall::autoderef(id, autoderefs));
                try_overloaded_deref(fcx, sp, method_call, None, resolved_t, lvalue_pref)
            }
        };
        match mt {
            Some(mt) => {
                t = mt.ty;
                if mt.mutbl == ast::MutImmutable {
                    lvalue_pref = NoPreference;
                }
            }
            None => return (resolved_t, autoderefs, None)
        }
    }

    // We've reached the recursion limit, error gracefully.
    span_err!(fcx.tcx().sess, sp, E0055,
        "reached the recursion limit while auto-dereferencing {}",
        base_ty.repr(fcx.tcx()));
    (ty::mk_err(), 0, None)
}

/// Attempts to resolve a call expression as an overloaded call.
fn try_overloaded_call<'a>(fcx: &FnCtxt,
                           call_expression: &ast::Expr,
                           callee: &ast::Expr,
                           callee_type: ty::t,
                           args: &[&'a P<ast::Expr>])
                           -> bool {
    // Bail out if the callee is a bare function or a closure. We check those
    // manually.
    match *structure_of(fcx, callee.span, callee_type) {
        ty::ty_bare_fn(_) | ty::ty_closure(_) => return false,
        _ => {}
    }

    // Try `FnOnce`, then `FnMut`, then `Fn`.
    for &(maybe_function_trait, method_name) in [
        (fcx.tcx().lang_items.fn_once_trait(), token::intern("call_once")),
        (fcx.tcx().lang_items.fn_mut_trait(), token::intern("call_mut")),
        (fcx.tcx().lang_items.fn_trait(), token::intern("call"))
    ].iter() {
        let function_trait = match maybe_function_trait {
            None => continue,
            Some(function_trait) => function_trait,
        };
<<<<<<< HEAD
        let method_callee = match method::lookup_in_trait(
                fcx,
                call_expression.span,
                Some(&*callee),
                method_name,
                function_trait,
                callee_type) {
            None => continue,
            Some(method_callee) => method_callee,
        };
=======
        let method_callee =
            match method::lookup_in_trait(fcx,
                                          call_expression.span,
                                          Some(&*callee),
                                          method_name,
                                          function_trait,
                                          callee_type,
                                          None) {
                None => continue,
                Some(method_callee) => method_callee,
            };
>>>>>>> 63c4f22f
        let method_call = MethodCall::expr(call_expression.id);
        let output_type = check_method_argument_types(fcx,
                                                      call_expression.span,
                                                      method_callee.ty,
                                                      call_expression,
                                                      args,
                                                      DontDerefArgs,
                                                      TupleArguments);
        fcx.inh.method_map.borrow_mut().insert(method_call, method_callee);
        write_call(fcx, call_expression, output_type);

        if !fcx.tcx().sess.features.borrow().overloaded_calls {
            span_err!(fcx.tcx().sess, call_expression.span, E0056,
                "overloaded calls are experimental");
            span_help!(fcx.tcx().sess, call_expression.span,
                "add `#![feature(overloaded_calls)]` to \
                the crate attributes to enable");
        }

        return true
    }

    false
}

fn try_overloaded_deref(fcx: &FnCtxt,
                        span: Span,
                        method_call: Option<MethodCall>,
                        base_expr: Option<&ast::Expr>,
                        base_ty: ty::t,
                        lvalue_pref: LvaluePreference)
                        -> Option<ty::mt>
{
    // Try DerefMut first, if preferred.
    let method = match (lvalue_pref, fcx.tcx().lang_items.deref_mut_trait()) {
        (PreferMutLvalue, Some(trait_did)) => {
            method::lookup_in_trait(fcx, span, base_expr.map(|x| &*x),
                                    token::intern("deref_mut"), trait_did,
<<<<<<< HEAD
                                    base_ty)
=======
                                    base_ty, None)
>>>>>>> 63c4f22f
        }
        _ => None
    };

    // Otherwise, fall back to Deref.
    let method = match (method, fcx.tcx().lang_items.deref_trait()) {
        (None, Some(trait_did)) => {
            method::lookup_in_trait(fcx, span, base_expr.map(|x| &*x),
                                    token::intern("deref"), trait_did,
<<<<<<< HEAD
                                    base_ty)
=======
                                    base_ty, None)
>>>>>>> 63c4f22f
        }
        (method, _) => method
    };

    make_overloaded_lvalue_return_type(fcx, method_call, method)
}

fn make_overloaded_lvalue_return_type(fcx: &FnCtxt,
                                      method_call: Option<MethodCall>,
                                      method: Option<MethodCallee>)
                                      -> Option<ty::mt>
{
    /*!
     * For the overloaded lvalue expressions (`*x`, `x[3]`), the trait
     * returns a type of `&T`, but the actual type we assign to the
     * *expression* is `T`. So this function just peels off the return
     * type by one layer to yield `T`. It also inserts the
     * `method-callee` into the method map.
     */

    match method {
        Some(method) => {
            let ref_ty = ty::ty_fn_ret(method.ty);
            match method_call {
                Some(method_call) => {
                    fcx.inh.method_map.borrow_mut().insert(method_call,
                                                           method);
                }
                None => {}
            }
            match ref_ty {
                ty::FnConverging(ref_ty) => {
                    ty::deref(ref_ty, true)
                }
                ty::FnDiverging => {
                    fcx.tcx().sess.bug("index/deref traits do not define a `!` return")
                }
            }
        }
        None => None,
    }
}

fn autoderef_for_index<T>(fcx: &FnCtxt,
                          base_expr: &ast::Expr,
                          base_ty: ty::t,
                          lvalue_pref: LvaluePreference,
                          step: |ty::t, ty::AutoDerefRef| -> Option<T>)
                          -> Option<T>
{
    let (ty, autoderefs, final_mt) =
        autoderef(fcx, base_expr.span, base_ty, Some(base_expr.id), lvalue_pref, |adj_ty, idx| {
            let autoderefref = ty::AutoDerefRef { autoderefs: idx, autoref: None };
            step(adj_ty, autoderefref)
        });

    if final_mt.is_some() {
        return final_mt;
    }

    // After we have fully autoderef'd, if the resulting type is [T, ..n], then
    // do a final unsized coercion to yield [T].
    match ty::get(ty).sty {
        ty::ty_vec(element_ty, Some(n)) => {
            let adjusted_ty = ty::mk_vec(fcx.tcx(), element_ty, None);
            let autoderefref = ty::AutoDerefRef {
                autoderefs: autoderefs,
                autoref: Some(ty::AutoUnsize(ty::UnsizeLength(n)))
            };
            step(adjusted_ty, autoderefref)
        }
        _ => {
            None
        }
    }
}

fn try_overloaded_slice(fcx: &FnCtxt,
                        method_call: MethodCall,
                        expr: &ast::Expr,
                        base_expr: &ast::Expr,
                        base_ty: ty::t,
                        start_expr: &Option<P<ast::Expr>>,
                        end_expr: &Option<P<ast::Expr>>,
                        mutbl: ast::Mutability)
                        -> Option<ty::t> // return type is result of slice
{
    /*!
     * Autoderefs `base_expr`, looking for a `Slice` impl. If it
     * finds one, installs the relevant method info and returns the
     * result type (else None).
     */

    let lvalue_pref = match mutbl {
        ast::MutMutable => PreferMutLvalue,
        ast::MutImmutable => NoPreference
    };

    let opt_method_ty =
        autoderef_for_index(fcx, base_expr, base_ty, lvalue_pref, |adjusted_ty, autoderefref| {
            try_overloaded_slice_step(fcx, method_call, expr, base_expr,
                                      adjusted_ty, autoderefref, mutbl,
                                      start_expr, end_expr)
        });

    // Regardless of whether the lookup succeeds, check the method arguments
    // so that we have *some* type for each argument.
    let method_ty_or_err = opt_method_ty.unwrap_or(ty::mk_err());

    let mut args = vec![];
    start_expr.as_ref().map(|x| args.push(x));
    end_expr.as_ref().map(|x| args.push(x));

    check_method_argument_types(fcx,
                                expr.span,
                                method_ty_or_err,
                                expr,
                                args.as_slice(),
                                DoDerefArgs,
                                DontTupleArguments);

    opt_method_ty.map(|method_ty| {
        let result_ty = ty::ty_fn_ret(method_ty);
        match result_ty {
            ty::FnConverging(result_ty) => result_ty,
            ty::FnDiverging => {
                fcx.tcx().sess.span_bug(expr.span,
                                        "slice trait does not define a `!` return")
            }
        }
    })
}

fn try_overloaded_slice_step(fcx: &FnCtxt,
                             method_call: MethodCall,
                             expr: &ast::Expr,
                             base_expr: &ast::Expr,
                             base_ty: ty::t, // autoderef'd type
                             autoderefref: ty::AutoDerefRef,
                             mutbl: ast::Mutability,
                             start_expr: &Option<P<ast::Expr>>,
                             end_expr: &Option<P<ast::Expr>>)
                             -> Option<ty::t> // result type is type of method being called
{
    /*!
     * Checks for a `Slice` (or `SliceMut`) impl at the relevant level
     * of autoderef. If it finds one, installs method info and returns
     * type of method (else None).
     */

    let method = if mutbl == ast::MutMutable {
        // Try `SliceMut` first, if preferred.
        match fcx.tcx().lang_items.slice_mut_trait() {
            Some(trait_did) => {
                let method_name = match (start_expr, end_expr) {
                    (&Some(_), &Some(_)) => "slice_or_fail_mut",
                    (&Some(_), &None) => "slice_from_or_fail_mut",
                    (&None, &Some(_)) => "slice_to_or_fail_mut",
                    (&None, &None) => "as_mut_slice_",
                };

<<<<<<< HEAD
                method::lookup_in_trait(fcx,
                                        expr.span,
                                        Some(&*base_expr),
                                        token::intern(method_name),
                                        trait_did,
                                        base_ty)
=======
                method::lookup_in_trait_adjusted(fcx,
                                                 expr.span,
                                                 Some(&*base_expr),
                                                 token::intern(method_name),
                                                 trait_did,
                                                 autoderefref,
                                                 base_ty,
                                                 None)
>>>>>>> 63c4f22f
            }
            _ => None,
        }
    } else {
        // Otherwise, fall back to `Slice`.
        // FIXME(#17293) this will not coerce base_expr, so we miss the Slice
        // trait for `&mut [T]`.
        match fcx.tcx().lang_items.slice_trait() {
            Some(trait_did) => {
                let method_name = match (start_expr, end_expr) {
                    (&Some(_), &Some(_)) => "slice_or_fail",
                    (&Some(_), &None) => "slice_from_or_fail",
                    (&None, &Some(_)) => "slice_to_or_fail",
                    (&None, &None) => "as_slice_",
                };

<<<<<<< HEAD
                method::lookup_in_trait(fcx,
                                        expr.span,
                                        Some(&*base_expr),
                                        token::intern(method_name),
                                        trait_did,
                                        base_ty)
=======
                method::lookup_in_trait_adjusted(fcx,
                                                 expr.span,
                                                 Some(&*base_expr),
                                                 token::intern(method_name),
                                                 trait_did,
                                                 autoderefref,
                                                 base_ty,
                                                 None)
>>>>>>> 63c4f22f
            }
            _ => None,
        }
    };

    // If some lookup succeeded, install method in table
    method.map(|method| {
        let ty = method.ty;
        fcx.inh.method_map.borrow_mut().insert(method_call, method);
        ty
    })
}

fn try_index_step(fcx: &FnCtxt,
                  method_call: MethodCall,
                  expr: &ast::Expr,
                  base_expr: &ast::Expr,
                  adjusted_ty: ty::t,
                  adjustment: ty::AutoDerefRef,
                  lvalue_pref: LvaluePreference)
                  -> Option<(/*index type*/ ty::t, /*element type*/ ty::t)>
{
    /*!
     * To type-check `base_expr[index_expr]`, we progressively autoderef (and otherwise adjust)
     * `base_expr`, looking for a type which either supports builtin indexing or overloaded
     * indexing. This loop implements one step in that search; the autoderef loop is implemented
     * by `autoderef_for_index`.
     */

    debug!("try_index_step(expr={}, base_expr.id={}, adjusted_ty={}, adjustment={})",
           expr.repr(fcx.tcx()),
           base_expr.repr(fcx.tcx()),
           adjusted_ty.repr(fcx.tcx()),
           adjustment);

    // Try built-in indexing first.
    match ty::index(adjusted_ty) {
        Some(ty) => {
            fcx.write_adjustment(base_expr.id, base_expr.span, ty::AdjustDerefRef(adjustment));
            return Some((ty::mk_uint(), ty));
        }

        None => { }
    }

    let input_ty = fcx.infcx().next_ty_var();
    let return_ty = fcx.infcx().next_ty_var();

    // Try `IndexMut` first, if preferred.
    let method = match (lvalue_pref, fcx.tcx().lang_items.index_mut_trait()) {
        (PreferMutLvalue, Some(trait_did)) => {
<<<<<<< HEAD
            method::lookup_in_trait(fcx,
                                    expr.span,
                                    Some(&*base_expr),
                                    token::intern("index_mut"),
                                    trait_did,
                                    base_ty)
=======
            method::lookup_in_trait_adjusted(fcx,
                                             expr.span,
                                             Some(&*base_expr),
                                             token::intern("index_mut"),
                                             trait_did,
                                             adjustment.clone(),
                                             adjusted_ty,
                                             Some(vec![input_ty, return_ty]))
>>>>>>> 63c4f22f
        }
        _ => None,
    };

    // Otherwise, fall back to `Index`.
    let method = match (method, fcx.tcx().lang_items.index_trait()) {
        (None, Some(trait_did)) => {
<<<<<<< HEAD
            method::lookup_in_trait(fcx,
                                    expr.span,
                                    Some(&*base_expr),
                                    token::intern("index"),
                                    trait_did,
                                    base_ty)
=======
            method::lookup_in_trait_adjusted(fcx,
                                             expr.span,
                                             Some(&*base_expr),
                                             token::intern("index"),
                                             trait_did,
                                             adjustment,
                                             adjusted_ty,
                                             Some(vec![input_ty, return_ty]))
>>>>>>> 63c4f22f
        }
        (method, _) => method,
    };

    // If some lookup succeeds, write callee into table and extract index/element
    // type from the method signature.
    // If some lookup succeeded, install method in table
    method.map(|method| {
        make_overloaded_lvalue_return_type(fcx, Some(method_call), Some(method));
        (input_ty, return_ty)
    })
}

/// Given the head of a `for` expression, looks up the `next` method in the
/// `Iterator` trait. Fails if the expression does not implement `next`.
///
/// The return type of this function represents the concrete element type
/// `A` in the type `Iterator<A>` that the method returns.
fn lookup_method_for_for_loop(fcx: &FnCtxt,
                              iterator_expr: &ast::Expr,
                              loop_id: ast::NodeId)
                              -> ty::t {
    let trait_did = match fcx.tcx().lang_items.require(IteratorItem) {
        Ok(trait_did) => trait_did,
        Err(ref err_string) => {
            fcx.tcx().sess.span_err(iterator_expr.span,
                                    err_string.as_slice());
            return ty::mk_err()
        }
    };

    let expr_type = fcx.expr_ty(&*iterator_expr);
    let method = method::lookup_in_trait(fcx,
                                         iterator_expr.span,
                                         Some(&*iterator_expr),
                                         token::intern("next"),
                                         trait_did,
<<<<<<< HEAD
                                         expr_type);
=======
                                         expr_type,
                                         None);
>>>>>>> 63c4f22f

    // Regardless of whether the lookup succeeds, check the method arguments
    // so that we have *some* type for each argument.
    let method_type = match method {
        Some(ref method) => method.ty,
        None => {
            let true_expr_type = fcx.infcx().resolve_type_vars_if_possible(expr_type);

            if !ty::type_is_error(true_expr_type) {
                let ty_string = fcx.infcx().ty_to_string(true_expr_type);
                fcx.tcx().sess.span_err(iterator_expr.span,
                                        format!("`for` loop expression has type `{}` which does \
                                                 not implement the `Iterator` trait",
                                                ty_string).as_slice());
            }
            ty::mk_err()
        }
    };
    let return_type = check_method_argument_types(fcx,
                                                  iterator_expr.span,
                                                  method_type,
                                                  iterator_expr,
                                                  &[],
                                                  DontDerefArgs,
                                                  DontTupleArguments);

    match method {
        Some(method) => {
            fcx.inh.method_map.borrow_mut().insert(MethodCall::expr(loop_id),
                                                   method);

            // We expect the return type to be `Option` or something like it.
            // Grab the first parameter of its type substitution.
            let return_type = match return_type {
                ty::FnConverging(return_type) =>
                    structurally_resolved_type(fcx, iterator_expr.span, return_type),
                ty::FnDiverging => ty::mk_err()
            };
            match ty::get(return_type).sty {
                ty::ty_enum(_, ref substs)
                        if !substs.types.is_empty_in(subst::TypeSpace) => {
                    *substs.types.get(subst::TypeSpace, 0)
                }
                ty::ty_err => {
                    ty::mk_err()
                }
                _ => {
                    fcx.tcx().sess.span_err(iterator_expr.span,
                                            format!("`next` method of the `Iterator` \
                                                    trait has an unexpected type `{}`",
                                                    fcx.infcx().ty_to_string(return_type))
                                            .as_slice());
                    ty::mk_err()
                }
            }
        }
        None => ty::mk_err()
    }
}

fn check_method_argument_types<'a>(fcx: &FnCtxt,
                                   sp: Span,
                                   method_fn_ty: ty::t,
                                   callee_expr: &ast::Expr,
                                   args_no_rcvr: &[&'a P<ast::Expr>],
                                   deref_args: DerefArgs,
                                   tuple_arguments: TupleArgumentsFlag)
                                   -> ty::FnOutput {
    if ty::type_is_error(method_fn_ty) {
       let err_inputs = err_args(args_no_rcvr.len());
        check_argument_types(fcx,
                             sp,
                             err_inputs.as_slice(),
                             callee_expr,
                             args_no_rcvr,
                             deref_args,
                             false,
                             tuple_arguments);
        ty::FnConverging(ty::mk_err())
    } else {
        match ty::get(method_fn_ty).sty {
            ty::ty_bare_fn(ref fty) => {
                // HACK(eddyb) ignore self in the definition (see above).
                check_argument_types(fcx,
                                     sp,
                                     fty.sig.inputs.slice_from(1),
                                     callee_expr,
                                     args_no_rcvr,
                                     deref_args,
                                     fty.sig.variadic,
                                     tuple_arguments);
                fty.sig.output
            }
            _ => {
                fcx.tcx().sess.span_bug(callee_expr.span,
                                        "method without bare fn type");
            }
        }
    }
}

fn check_argument_types<'a>(fcx: &FnCtxt,
                            sp: Span,
                            fn_inputs: &[ty::t],
                            _callee_expr: &ast::Expr,
                            args: &[&'a P<ast::Expr>],
                            deref_args: DerefArgs,
                            variadic: bool,
                            tuple_arguments: TupleArgumentsFlag) {
    /*!
     *
     * Generic function that factors out common logic from
     * function calls, method calls and overloaded operators.
     */

    let tcx = fcx.ccx.tcx;

    // Grab the argument types, supplying fresh type variables
    // if the wrong number of arguments were supplied
    let supplied_arg_count = if tuple_arguments == DontTupleArguments {
        args.len()
    } else {
        1
    };

    let expected_arg_count = fn_inputs.len();
    let formal_tys = if tuple_arguments == TupleArguments {
        let tuple_type = structurally_resolved_type(fcx, sp, fn_inputs[0]);
        match ty::get(tuple_type).sty {
            ty::ty_tup(ref arg_types) => {
                if arg_types.len() != args.len() {
                    span_err!(tcx.sess, sp, E0057,
                        "this function takes {} parameter{} but {} parameter{} supplied",
                        arg_types.len(),
                        if arg_types.len() == 1 {""} else {"s"},
                        args.len(),
                        if args.len() == 1 {" was"} else {"s were"});
                    err_args(args.len())
                } else {
                    (*arg_types).clone()
                }
            }
            ty::ty_nil => {
                if args.len() != 0 {
                    span_err!(tcx.sess, sp, E0058,
                        "this function takes 0 parameters but {} parameter{} supplied",
                        args.len(),
                        if args.len() == 1 {" was"} else {"s were"});
                    err_args(args.len())
                } else {
                    vec![]
                }
            }
            _ => {
                span_err!(tcx.sess, sp, E0059,
                    "cannot use call notation; the first type parameter \
                     for the function trait is neither a tuple nor unit");
                err_args(args.len())
            }
        }
    } else if expected_arg_count == supplied_arg_count {
        fn_inputs.iter().map(|a| *a).collect()
    } else if variadic {
        if supplied_arg_count >= expected_arg_count {
            fn_inputs.iter().map(|a| *a).collect()
        } else {
            span_err!(tcx.sess, sp, E0060,
                "this function takes at least {} parameter{} \
                 but {} parameter{} supplied",
                expected_arg_count,
                if expected_arg_count == 1 {""} else {"s"},
                supplied_arg_count,
                if supplied_arg_count == 1 {" was"} else {"s were"});
            err_args(supplied_arg_count)
        }
    } else {
        span_err!(tcx.sess, sp, E0061,
            "this function takes {} parameter{} but {} parameter{} supplied",
            expected_arg_count,
            if expected_arg_count == 1 {""} else {"s"},
            supplied_arg_count,
            if supplied_arg_count == 1 {" was"} else {"s were"});
        err_args(supplied_arg_count)
    };

    debug!("check_argument_types: formal_tys={}",
           formal_tys.iter().map(|t| fcx.infcx().ty_to_string(*t)).collect::<Vec<String>>());

    // Check the arguments.
    // We do this in a pretty awful way: first we typecheck any arguments
    // that are not anonymous functions, then we typecheck the anonymous
    // functions. This is so that we have more information about the types
    // of arguments when we typecheck the functions. This isn't really the
    // right way to do this.
    let xs = [false, true];
    for check_blocks in xs.iter() {
        let check_blocks = *check_blocks;
        debug!("check_blocks={}", check_blocks);

        // More awful hacks: before we check the blocks, try to do
        // an "opportunistic" vtable resolution of any trait
        // bounds on the call.
        if check_blocks {
            vtable::select_new_fcx_obligations(fcx);
        }

        // For variadic functions, we don't have a declared type for all of
        // the arguments hence we only do our usual type checking with
        // the arguments who's types we do know.
        let t = if variadic {
            expected_arg_count
        } else if tuple_arguments == TupleArguments {
            args.len()
        } else {
            supplied_arg_count
        };
        for (i, arg) in args.iter().take(t).enumerate() {
            let is_block = match arg.node {
                ast::ExprFnBlock(..) |
                ast::ExprProc(..) |
                ast::ExprUnboxedFn(..) => true,
                _ => false
            };

            if is_block == check_blocks {
                debug!("checking the argument");
                let mut formal_ty = formal_tys[i];

                match deref_args {
                    DoDerefArgs => {
                        match ty::get(formal_ty).sty {
                            ty::ty_rptr(_, mt) => formal_ty = mt.ty,
                            ty::ty_err => (),
                            _ => {
                                // So we hit this case when one implements the
                                // operator traits but leaves an argument as
                                // just T instead of &T. We'll catch it in the
                                // mismatch impl/trait method phase no need to
                                // ICE here.
                                // See: #11450
                                formal_ty = ty::mk_err();
                            }
                        }
                    }
                    DontDerefArgs => {}
                }

                check_expr_coercable_to_type(fcx, &***arg, formal_ty);
            }
        }
    }

    // We also need to make sure we at least write the ty of the other
    // arguments which we skipped above.
    if variadic {
        for arg in args.iter().skip(expected_arg_count) {
            check_expr(fcx, &***arg);

            // There are a few types which get autopromoted when passed via varargs
            // in C but we just error out instead and require explicit casts.
            let arg_ty = structurally_resolved_type(fcx, arg.span,
                                                    fcx.expr_ty(&***arg));
            match ty::get(arg_ty).sty {
                ty::ty_float(ast::TyF32) => {
                    fcx.type_error_message(arg.span,
                                           |t| {
                        format!("can't pass an {} to variadic \
                                 function, cast to c_double", t)
                    }, arg_ty, None);
                }
                ty::ty_int(ast::TyI8) | ty::ty_int(ast::TyI16) | ty::ty_bool => {
                    fcx.type_error_message(arg.span, |t| {
                        format!("can't pass {} to variadic \
                                 function, cast to c_int",
                                       t)
                    }, arg_ty, None);
                }
                ty::ty_uint(ast::TyU8) | ty::ty_uint(ast::TyU16) => {
                    fcx.type_error_message(arg.span, |t| {
                        format!("can't pass {} to variadic \
                                 function, cast to c_uint",
                                       t)
                    }, arg_ty, None);
                }
                _ => {}
            }
        }
    }
}

fn err_args(len: uint) -> Vec<ty::t> {
    Vec::from_fn(len, |_| ty::mk_err())
}

fn write_call(fcx: &FnCtxt, call_expr: &ast::Expr, output: ty::FnOutput) {
    fcx.write_ty(call_expr.id, match output {
        ty::FnConverging(output_ty) => output_ty,
        ty::FnDiverging => fcx.infcx().next_diverging_ty_var()
    });
}

// AST fragment checking
fn check_lit(fcx: &FnCtxt,
             lit: &ast::Lit,
             expected: Expectation)
             -> ty::t
{
    let tcx = fcx.ccx.tcx;

    match lit.node {
        ast::LitStr(..) => ty::mk_str_slice(tcx, ty::ReStatic, ast::MutImmutable),
        ast::LitBinary(..) => {
            ty::mk_slice(tcx, ty::ReStatic, ty::mt{ ty: ty::mk_u8(), mutbl: ast::MutImmutable })
        }
        ast::LitByte(_) => ty::mk_u8(),
        ast::LitChar(_) => ty::mk_char(),
        ast::LitInt(_, ast::SignedIntLit(t, _)) => ty::mk_mach_int(t),
        ast::LitInt(_, ast::UnsignedIntLit(t)) => ty::mk_mach_uint(t),
        ast::LitInt(_, ast::UnsuffixedIntLit(_)) => {
            let opt_ty = expected.map_to_option(fcx, |sty| {
                match *sty {
                    ty::ty_int(i) => Some(ty::mk_mach_int(i)),
                    ty::ty_uint(i) => Some(ty::mk_mach_uint(i)),
                    ty::ty_char => Some(ty::mk_mach_uint(ast::TyU8)),
                    ty::ty_ptr(..) => Some(ty::mk_mach_uint(ast::TyU)),
                    ty::ty_bare_fn(..) => Some(ty::mk_mach_uint(ast::TyU)),
                    _ => None
                }
            });
            opt_ty.unwrap_or_else(
                || ty::mk_int_var(tcx, fcx.infcx().next_int_var_id()))
        }
        ast::LitFloat(_, t) => ty::mk_mach_float(t),
        ast::LitFloatUnsuffixed(_) => {
            let opt_ty = expected.map_to_option(fcx, |sty| {
                match *sty {
                    ty::ty_float(i) => Some(ty::mk_mach_float(i)),
                    _ => None
                }
            });
            opt_ty.unwrap_or_else(
                || ty::mk_float_var(tcx, fcx.infcx().next_float_var_id()))
        }
        ast::LitNil => ty::mk_nil(),
        ast::LitBool(_) => ty::mk_bool()
    }
}

pub fn valid_range_bounds(ccx: &CrateCtxt,
                          from: &ast::Expr,
                          to: &ast::Expr)
                       -> Option<bool> {
    match const_eval::compare_lit_exprs(ccx.tcx, from, to) {
        Some(val) => Some(val <= 0),
        None => None
    }
}

pub fn check_expr_has_type(fcx: &FnCtxt,
                           expr: &ast::Expr,
                           expected: ty::t) {
    check_expr_with_unifier(
        fcx, expr, ExpectHasType(expected), NoPreference,
        || demand::suptype(fcx, expr.span, expected, fcx.expr_ty(expr)));
}

fn check_expr_coercable_to_type(fcx: &FnCtxt,
                                expr: &ast::Expr,
                                expected: ty::t) {
    check_expr_with_unifier(
        fcx, expr, ExpectHasType(expected), NoPreference,
        || demand::coerce(fcx, expr.span, expected, expr));
}

fn check_expr_with_hint(fcx: &FnCtxt, expr: &ast::Expr, expected: ty::t) {
    check_expr_with_unifier(
        fcx, expr, ExpectHasType(expected), NoPreference,
        || ())
}

fn check_expr_with_expectation(fcx: &FnCtxt,
                               expr: &ast::Expr,
                               expected: Expectation) {
    check_expr_with_unifier(
        fcx, expr, expected, NoPreference,
        || ())
}

fn check_expr_with_expectation_and_lvalue_pref(fcx: &FnCtxt,
                                            expr: &ast::Expr,
                                            expected: Expectation,
                                            lvalue_pref: LvaluePreference)
{
    check_expr_with_unifier(fcx, expr, expected, lvalue_pref, || ())
}

fn check_expr(fcx: &FnCtxt, expr: &ast::Expr)  {
    check_expr_with_unifier(fcx, expr, NoExpectation, NoPreference, || ())
}

fn check_expr_with_lvalue_pref(fcx: &FnCtxt, expr: &ast::Expr,
                               lvalue_pref: LvaluePreference)  {
    check_expr_with_unifier(fcx, expr, NoExpectation, lvalue_pref, || ())
}

// determine the `self` type, using fresh variables for all variables
// declared on the impl declaration e.g., `impl<A,B> for ~[(A,B)]`
// would return ($0, $1) where $0 and $1 are freshly instantiated type
// variables.
pub fn impl_self_ty(fcx: &FnCtxt,
                    span: Span, // (potential) receiver for this impl
                    did: ast::DefId)
                    -> TypeAndSubsts {
    let tcx = fcx.tcx();

    let ity = ty::lookup_item_type(tcx, did);
    let (n_tps, rps, raw_ty) =
        (ity.generics.types.len(subst::TypeSpace),
         ity.generics.regions.get_slice(subst::TypeSpace),
         ity.ty);

    let rps = fcx.inh.infcx.region_vars_for_defs(span, rps);
    let tps = fcx.inh.infcx.next_ty_vars(n_tps);
    let substs = subst::Substs::new_type(tps, rps);
    let substd_ty = raw_ty.subst(tcx, &substs);

    TypeAndSubsts { substs: substs, ty: substd_ty }
}

// Only for fields! Returns <none> for methods>
// Indifferent to privacy flags
pub fn lookup_field_ty(tcx: &ty::ctxt,
                       class_id: ast::DefId,
                       items: &[ty::field_ty],
                       fieldname: ast::Name,
                       substs: &subst::Substs) -> Option<ty::t> {

    let o_field = items.iter().find(|f| f.name == fieldname);
    o_field.map(|f| ty::lookup_field_type(tcx, class_id, f.id, substs))
}

pub fn lookup_tup_field_ty(tcx: &ty::ctxt,
                           class_id: ast::DefId,
                           items: &[ty::field_ty],
                           idx: uint,
                           substs: &subst::Substs) -> Option<ty::t> {

    let o_field = if idx < items.len() { Some(&items[idx]) } else { None };
    o_field.map(|f| ty::lookup_field_type(tcx, class_id, f.id, substs))
}

// Controls whether the arguments are automatically referenced. This is useful
// for overloaded binary and unary operators.
pub enum DerefArgs {
    DontDerefArgs,
    DoDerefArgs
}

/// Controls whether the arguments are tupled. This is used for the call
/// operator.
///
/// Tupling means that all call-side arguments are packed into a tuple and
/// passed as a single parameter. For example, if tupling is enabled, this
/// function:
///
///     fn f(x: (int, int))
///
/// Can be called as:
///
///     f(1, 2);
///
/// Instead of:
///
///     f((1, 2));
#[deriving(Clone, Eq, PartialEq)]
enum TupleArgumentsFlag {
    DontTupleArguments,
    TupleArguments,
}

/// Invariant:
/// If an expression has any sub-expressions that result in a type error,
/// inspecting that expression's type with `ty::type_is_error` will return
/// true. Likewise, if an expression is known to diverge, inspecting its
/// type with `ty::type_is_bot` will return true (n.b.: since Rust is
/// strict, _|_ can appear in the type of an expression that does not,
/// itself, diverge: for example, fn() -> _|_.)
/// Note that inspecting a type's structure *directly* may expose the fact
/// that there are actually multiple representations for `ty_err`, so avoid
/// that when err needs to be handled differently.
fn check_expr_with_unifier(fcx: &FnCtxt,
                           expr: &ast::Expr,
                           expected: Expectation,
                           lvalue_pref: LvaluePreference,
                           unifier: ||)
{
    debug!(">> typechecking: expr={} expected={}",
           expr.repr(fcx.tcx()), expected.repr(fcx.tcx()));

    // A generic function for doing all of the checking for call expressions
    fn check_call<'a>(fcx: &FnCtxt,
                      call_expr: &ast::Expr,
                      f: &ast::Expr,
                      args: &[&'a P<ast::Expr>]) {
        // Store the type of `f` as the type of the callee
        let fn_ty = fcx.expr_ty(f);

        // Extract the function signature from `in_fty`.
        let fn_sty = structure_of(fcx, f.span, fn_ty);

        // This is the "default" function signature, used in case of error.
        // In that case, we check each argument against "error" in order to
        // set up all the node type bindings.
        let error_fn_sig = FnSig {
            binder_id: ast::CRATE_NODE_ID,
            inputs: err_args(args.len()),
            output: ty::FnConverging(ty::mk_err()),
            variadic: false
        };

        let fn_sig = match *fn_sty {
            ty::ty_bare_fn(ty::BareFnTy {ref sig, ..}) |
            ty::ty_closure(box ty::ClosureTy {ref sig, ..}) => sig,
            _ => {
                fcx.type_error_message(call_expr.span, |actual| {
                    format!("expected function, found `{}`", actual)
                }, fn_ty, None);
                &error_fn_sig
            }
        };

        // Replace any bound regions that appear in the function
        // signature with region variables
        let (_, fn_sig) = replace_late_bound_regions(fcx.tcx(), fn_sig.binder_id, fn_sig, |br| {
            fcx.infcx().next_region_var(infer::LateBoundRegion(call_expr.span, br))
        });

        // Call the generic checker.
        check_argument_types(fcx,
                             call_expr.span,
                             fn_sig.inputs.as_slice(),
                             f,
                             args,
                             DontDerefArgs,
                             fn_sig.variadic,
                             DontTupleArguments);

        write_call(fcx, call_expr, fn_sig.output);
    }

    // Checks a method call.
    fn check_method_call(fcx: &FnCtxt,
                         expr: &ast::Expr,
                         method_name: ast::SpannedIdent,
                         args: &[P<ast::Expr>],
                         tps: &[P<ast::Ty>],
                         lvalue_pref: LvaluePreference) {
        let rcvr = &*args[0];
        check_expr_with_lvalue_pref(fcx, &*rcvr, lvalue_pref);

        // no need to check for bot/err -- callee does that
        let expr_t = structurally_resolved_type(fcx,
                                                expr.span,
                                                fcx.expr_ty(&*rcvr));

        let tps = tps.iter().map(|ast_ty| fcx.to_ty(&**ast_ty)).collect::<Vec<_>>();
        let fn_ty = match method::lookup(fcx,
                                         expr,
                                         &*rcvr,
                                         method_name.node.name,
                                         expr_t,
                                         tps.as_slice()) {
            Ok(method) => {
                let method_ty = method.ty;
                let method_call = MethodCall::expr(expr.id);
                fcx.inh.method_map.borrow_mut().insert(method_call, method);
                method_ty
            }
            Err(error) => {
                method::report_error(fcx, method_name.span, expr_t, method_name.node.name, error);
                fcx.write_error(expr.id);
                ty::mk_err()
            }
        };

        // Call the generic checker.
        let args: Vec<_> = args[1..].iter().map(|x| x).collect();
        let ret_ty = check_method_argument_types(fcx,
                                                 method_name.span,
                                                 fn_ty,
                                                 expr,
                                                 args.as_slice(),
                                                 DontDerefArgs,
                                                 DontTupleArguments);

        write_call(fcx, expr, ret_ty);
    }

    // A generic function for checking the then and else in an if
    // or if-check
    fn check_then_else(fcx: &FnCtxt,
                       cond_expr: &ast::Expr,
                       then_blk: &ast::Block,
                       opt_else_expr: Option<&ast::Expr>,
                       id: ast::NodeId,
                       sp: Span,
                       expected: Expectation) {
        check_expr_has_type(fcx, cond_expr, ty::mk_bool());

        // Disregard "castable to" expectations because they
        // can lead us astray. Consider for example `if cond
        // {22} else {c} as u8` -- if we propagate the
        // "castable to u8" constraint to 22, it will pick the
        // type 22u8, which is overly constrained (c might not
        // be a u8). In effect, the problem is that the
        // "castable to" expectation is not the tightest thing
        // we can say, so we want to drop it in this case.
        // The tightest thing we can say is "must unify with
        // else branch". Note that in the case of a "has type"
        // constraint, this limitation does not hold.

        // If the expected type is just a type variable, then don't use
        // an expected type. Otherwise, we might write parts of the type
        // when checking the 'then' block which are incompatible with the
        // 'else' branch.
        let expected = match expected.only_has_type() {
            ExpectHasType(ety) => {
                let ety = fcx.infcx().shallow_resolve(ety);
                if !ty::type_is_ty_var(ety) {
                    ExpectHasType(ety)
                } else {
                    NoExpectation
                }
            }
            _ => NoExpectation
        };
        check_block_with_expected(fcx, then_blk, expected);
        let then_ty = fcx.node_ty(then_blk.id);

        let branches_ty = match opt_else_expr {
            Some(ref else_expr) => {
                check_expr_with_expectation(fcx, &**else_expr, expected);
                let else_ty = fcx.expr_ty(&**else_expr);
                infer::common_supertype(fcx.infcx(),
                                        infer::IfExpression(sp),
                                        true,
                                        then_ty,
                                        else_ty)
            }
            None => {
                infer::common_supertype(fcx.infcx(),
                                        infer::IfExpressionWithNoElse(sp),
                                        false,
                                        then_ty,
                                        ty::mk_nil())
            }
        };

        let cond_ty = fcx.expr_ty(cond_expr);
        let if_ty = if ty::type_is_error(cond_ty) {
            ty::mk_err()
        } else {
            branches_ty
        };

        fcx.write_ty(id, if_ty);
    }

    fn lookup_op_method<'a, 'tcx>(fcx: &'a FnCtxt<'a, 'tcx>,
                                  op_ex: &ast::Expr,
                                  lhs_ty: ty::t,
                                  opname: ast::Name,
                                  trait_did: Option<ast::DefId>,
                                  lhs: &'a ast::Expr,
                                  rhs: Option<&P<ast::Expr>>,
                                  unbound_method: ||) -> ty::t {
        let method = match trait_did {
            Some(trait_did) => {
<<<<<<< HEAD
                method::lookup_in_trait(fcx, op_ex.span, Some(lhs), opname,
                                        trait_did, lhs_ty)
=======
                // We do eager coercions to make using operators
                // more ergonomic:
                //
                // - If the input is of type &'a T (resp. &'a mut T),
                //   then reborrow it to &'b T (resp. &'b mut T) where
                //   'b <= 'a.  This makes things like `x == y`, where
                //   `x` and `y` are both region pointers, work.  We
                //   could also solve this with variance or different
                //   traits that don't force left and right to have same
                //   type.
                let (adj_ty, adjustment) = match ty::get(lhs_ty).sty {
                    ty::ty_rptr(r_in, mt) => {
                        let r_adj = fcx.infcx().next_region_var(infer::Autoref(lhs.span));
                        fcx.mk_subr(infer::Reborrow(lhs.span), r_adj, r_in);
                        let adjusted_ty = ty::mk_rptr(fcx.tcx(), r_adj, mt);
                        let autoptr = ty::AutoPtr(r_adj, mt.mutbl, None);
                        let adjustment = ty::AutoDerefRef { autoderefs: 1, autoref: Some(autoptr) };
                        (adjusted_ty, adjustment)
                    }
                    _ => {
                        (lhs_ty, ty::AutoDerefRef { autoderefs: 0, autoref: None })
                    }
                };

                debug!("adjusted_ty={} adjustment={}",
                       adj_ty.repr(fcx.tcx()),
                       adjustment);

                method::lookup_in_trait_adjusted(fcx, op_ex.span, Some(lhs), opname,
                                                 trait_did, adjustment, adj_ty, None)
>>>>>>> 63c4f22f
            }
            None => None
        };
        let args = match rhs {
            Some(rhs) => vec![rhs],
            None => vec![]
        };
        match method {
            Some(method) => {
                let method_ty = method.ty;
                // HACK(eddyb) Fully qualified path to work around a resolve bug.
                let method_call = ::middle::typeck::MethodCall::expr(op_ex.id);
                fcx.inh.method_map.borrow_mut().insert(method_call, method);
                match check_method_argument_types(fcx,
                                            op_ex.span,
                                            method_ty,
                                            op_ex,
                                            args.as_slice(),
                                            DoDerefArgs,
                                            DontTupleArguments) {
                    ty::FnConverging(result_type) => result_type,
                    ty::FnDiverging => ty::mk_err()
                }
            }
            None => {
                unbound_method();
                // Check the args anyway
                // so we get all the error messages
                let expected_ty = ty::mk_err();
                check_method_argument_types(fcx,
                                            op_ex.span,
                                            expected_ty,
                                            op_ex,
                                            args.as_slice(),
                                            DoDerefArgs,
                                            DontTupleArguments);
                ty::mk_err()
            }
        }
    }

    // could be either an expr_binop or an expr_assign_binop
    fn check_binop(fcx: &FnCtxt,
                   expr: &ast::Expr,
                   op: ast::BinOp,
                   lhs: &ast::Expr,
                   rhs: &P<ast::Expr>,
                   is_binop_assignment: IsBinopAssignment) {
        let tcx = fcx.ccx.tcx;

        let lvalue_pref = match is_binop_assignment {
            BinopAssignment => PreferMutLvalue,
            SimpleBinop => NoPreference
        };
        check_expr_with_lvalue_pref(fcx, &*lhs, lvalue_pref);

        // Callee does bot / err checking
        let lhs_t = structurally_resolved_type(fcx, lhs.span,
                                               fcx.expr_ty(&*lhs));

        if ty::type_is_integral(lhs_t) && ast_util::is_shift_binop(op) {
            // Shift is a special case: rhs must be uint, no matter what lhs is
            check_expr_has_type(fcx, &**rhs, ty::mk_uint());
            fcx.write_ty(expr.id, lhs_t);
            return;
        }

        if ty::is_binopable(tcx, lhs_t, op) {
            let tvar = fcx.infcx().next_ty_var();
            demand::suptype(fcx, expr.span, tvar, lhs_t);
            check_expr_has_type(fcx, &**rhs, tvar);

            let result_t = match op {
                ast::BiEq | ast::BiNe | ast::BiLt | ast::BiLe | ast::BiGe |
                ast::BiGt => {
                    if ty::type_is_simd(tcx, lhs_t) {
                        if ty::type_is_fp(ty::simd_type(tcx, lhs_t)) {
                            fcx.type_error_message(expr.span,
                                |actual| {
                                    format!("binary comparison \
                                             operation `{}` not \
                                             supported for floating \
                                             point SIMD vector `{}`",
                                            ast_util::binop_to_string(op),
                                            actual)
                                },
                                lhs_t,
                                None
                            );
                            ty::mk_err()
                        } else {
                            lhs_t
                        }
                    } else {
                        ty::mk_bool()
                    }
                },
                _ => lhs_t,
            };

            fcx.write_ty(expr.id, result_t);
            return;
        }

        if op == ast::BiOr || op == ast::BiAnd {
            // This is an error; one of the operands must have the wrong
            // type
            fcx.write_error(expr.id);
            fcx.write_error(rhs.id);
            fcx.type_error_message(expr.span,
                                   |actual| {
                    format!("binary operation `{}` cannot be applied \
                             to type `{}`",
                            ast_util::binop_to_string(op),
                            actual)
                },
                lhs_t,
                None)
        }

        // Check for overloaded operators if not an assignment.
        let result_t = if is_binop_assignment == SimpleBinop {
            check_user_binop(fcx, expr, lhs, lhs_t, op, rhs)
        } else {
            fcx.type_error_message(expr.span,
                                   |actual| {
                                        format!("binary assignment \
                                                 operation `{}=` \
                                                 cannot be applied to \
                                                 type `{}`",
                                                ast_util::binop_to_string(op),
                                                actual)
                                   },
                                   lhs_t,
                                   None);
            check_expr(fcx, &**rhs);
            ty::mk_err()
        };

        fcx.write_ty(expr.id, result_t);
        if ty::type_is_error(result_t) {
            fcx.write_ty(rhs.id, result_t);
        }
    }

    fn check_user_binop(fcx: &FnCtxt,
                        ex: &ast::Expr,
                        lhs_expr: &ast::Expr,
                        lhs_resolved_t: ty::t,
                        op: ast::BinOp,
                        rhs: &P<ast::Expr>) -> ty::t {
        let tcx = fcx.ccx.tcx;
        let lang = &tcx.lang_items;
        let (name, trait_did) = match op {
            ast::BiAdd => ("add", lang.add_trait()),
            ast::BiSub => ("sub", lang.sub_trait()),
            ast::BiMul => ("mul", lang.mul_trait()),
            ast::BiDiv => ("div", lang.div_trait()),
            ast::BiRem => ("rem", lang.rem_trait()),
            ast::BiBitXor => ("bitxor", lang.bitxor_trait()),
            ast::BiBitAnd => ("bitand", lang.bitand_trait()),
            ast::BiBitOr => ("bitor", lang.bitor_trait()),
            ast::BiShl => ("shl", lang.shl_trait()),
            ast::BiShr => ("shr", lang.shr_trait()),
            ast::BiLt => ("lt", lang.ord_trait()),
            ast::BiLe => ("le", lang.ord_trait()),
            ast::BiGe => ("ge", lang.ord_trait()),
            ast::BiGt => ("gt", lang.ord_trait()),
            ast::BiEq => ("eq", lang.eq_trait()),
            ast::BiNe => ("ne", lang.eq_trait()),
            ast::BiAnd | ast::BiOr => {
                check_expr(fcx, &**rhs);
                return ty::mk_err();
            }
        };
        lookup_op_method(fcx, ex, lhs_resolved_t, token::intern(name),
                         trait_did, lhs_expr, Some(rhs), || {
            fcx.type_error_message(ex.span, |actual| {
                format!("binary operation `{}` cannot be applied to type `{}`",
                        ast_util::binop_to_string(op),
                        actual)
            }, lhs_resolved_t, None)
        })
    }

    fn check_user_unop(fcx: &FnCtxt,
                       op_str: &str,
                       mname: &str,
                       trait_did: Option<ast::DefId>,
                       ex: &ast::Expr,
                       rhs_expr: &ast::Expr,
                       rhs_t: ty::t) -> ty::t {
       lookup_op_method(fcx, ex, rhs_t, token::intern(mname),
                        trait_did, rhs_expr, None, || {
            fcx.type_error_message(ex.span, |actual| {
                format!("cannot apply unary operator `{}` to type `{}`",
                        op_str, actual)
            }, rhs_t, None);
        })
    }

    fn check_unboxed_closure(fcx: &FnCtxt,
                             expr: &ast::Expr,
                             kind: ast::UnboxedClosureKind,
                             decl: &ast::FnDecl,
                             body: &ast::Block) {
        let mut fn_ty = astconv::ty_of_closure(
            fcx,
            expr.id,
            ast::NormalFn,
            ast::Many,

            // The `RegionTraitStore` and region_existential_bounds
            // are lies, but we ignore them so it doesn't matter.
            //
            // FIXME(pcwalton): Refactor this API.
            ty::region_existential_bound(ty::ReStatic),
            ty::RegionTraitStore(ty::ReStatic, ast::MutImmutable),

            decl,
            abi::RustCall,
            None);

        let region = match fcx.infcx().anon_regions(expr.span, 1) {
            Err(_) => {
                fcx.ccx.tcx.sess.span_bug(expr.span,
                                          "can't make anon regions here?!")
            }
            Ok(regions) => regions[0],
        };
        let closure_type = ty::mk_unboxed_closure(fcx.ccx.tcx,
                                                  local_def(expr.id),
                                                  region,
                                                  fcx.inh.param_env.free_substs.clone());
        fcx.write_ty(expr.id, closure_type);

        check_fn(fcx.ccx,
                 ast::NormalFn,
                 expr.id,
                 &fn_ty.sig,
                 decl,
                 expr.id,
                 &*body,
                 fcx.inh);

        // Tuple up the arguments and insert the resulting function type into
        // the `unboxed_closures` table.
        fn_ty.sig.inputs = if fn_ty.sig.inputs.len() == 0 {
            vec![ty::mk_nil()]
        } else {
            vec![ty::mk_tup(fcx.tcx(), fn_ty.sig.inputs)]
        };

        let kind = match kind {
            ast::FnUnboxedClosureKind => ty::FnUnboxedClosureKind,
            ast::FnMutUnboxedClosureKind => ty::FnMutUnboxedClosureKind,
            ast::FnOnceUnboxedClosureKind => ty::FnOnceUnboxedClosureKind,
        };

        let unboxed_closure = ty::UnboxedClosure {
            closure_type: fn_ty,
            kind: kind,
        };

        fcx.inh
           .unboxed_closures
           .borrow_mut()
           .insert(local_def(expr.id), unboxed_closure);
    }

    fn check_expr_fn(fcx: &FnCtxt,
                     expr: &ast::Expr,
                     store: ty::TraitStore,
                     decl: &ast::FnDecl,
                     body: &ast::Block,
                     expected: Expectation) {
        let tcx = fcx.ccx.tcx;

        // Find the expected input/output types (if any). Substitute
        // fresh bound regions for any bound regions we find in the
        // expected types so as to avoid capture.
        let expected_sty = expected.map_to_option(fcx, |x| Some((*x).clone()));
        let (expected_sig,
             expected_onceness,
             expected_bounds) = {
            match expected_sty {
                Some(ty::ty_closure(ref cenv)) => {
                    let (_, sig) =
                        replace_late_bound_regions(
                            tcx, cenv.sig.binder_id, &cenv.sig,
                            |_| fcx.inh.infcx.fresh_bound_region(expr.id));
                    let onceness = match (&store, &cenv.store) {
                        // As the closure type and onceness go, only three
                        // combinations are legit:
                        //      once closure
                        //      many closure
                        //      once proc
                        // If the actual and expected closure type disagree with
                        // each other, set expected onceness to be always Once or
                        // Many according to the actual type. Otherwise, it will
                        // yield either an illegal "many proc" or a less known
                        // "once closure" in the error message.
                        (&ty::UniqTraitStore, &ty::UniqTraitStore) |
                        (&ty::RegionTraitStore(..), &ty::RegionTraitStore(..)) =>
                            cenv.onceness,
                        (&ty::UniqTraitStore, _) => ast::Once,
                        (&ty::RegionTraitStore(..), _) => ast::Many,
                    };
                    (Some(sig), onceness, cenv.bounds)
                }
                _ => {
                    // Not an error! Means we're inferring the closure type
                    let (bounds, onceness) = match expr.node {
                        ast::ExprProc(..) => {
                            let mut bounds = ty::region_existential_bound(ty::ReStatic);
                            bounds.builtin_bounds.add(ty::BoundSend); // FIXME
                            (bounds, ast::Once)
                        }
                        _ => {
                            let region = fcx.infcx().next_region_var(
                                infer::AddrOfRegion(expr.span));
                            (ty::region_existential_bound(region), ast::Many)
                        }
                    };
                    (None, onceness, bounds)
                }
            }
        };

        // construct the function type
        let fn_ty = astconv::ty_of_closure(fcx,
                                           expr.id,
                                           ast::NormalFn,
                                           expected_onceness,
                                           expected_bounds,
                                           store,
                                           decl,
                                           abi::Rust,
                                           expected_sig);
        let fty_sig = fn_ty.sig.clone();
        let fty = ty::mk_closure(tcx, fn_ty);
        debug!("check_expr_fn fty={}", fcx.infcx().ty_to_string(fty));

        fcx.write_ty(expr.id, fty);

        // If the closure is a stack closure and hasn't had some non-standard
        // style inferred for it, then check it under its parent's style.
        // Otherwise, use its own
        let (inherited_style, inherited_style_id) = match store {
            ty::RegionTraitStore(..) => (fcx.ps.borrow().fn_style,
                                         fcx.ps.borrow().def),
            ty::UniqTraitStore => (ast::NormalFn, expr.id)
        };

        check_fn(fcx.ccx,
                 inherited_style,
                 inherited_style_id,
                 &fty_sig,
                 &*decl,
                 expr.id,
                 &*body,
                 fcx.inh);
    }


    // Check field access expressions
    fn check_field(fcx: &FnCtxt,
                   expr: &ast::Expr,
                   lvalue_pref: LvaluePreference,
                   base: &ast::Expr,
                   field: &ast::SpannedIdent,
                   tys: &[P<ast::Ty>]) {
        let tcx = fcx.ccx.tcx;
        check_expr_with_lvalue_pref(fcx, base, lvalue_pref);
        let expr_t = structurally_resolved_type(fcx, expr.span,
                                                fcx.expr_ty(base));
        // FIXME(eddyb) #12808 Integrate privacy into this auto-deref loop.
        let (_, autoderefs, field_ty) =
            autoderef(fcx, expr.span, expr_t, Some(base.id), lvalue_pref, |base_t, _| {
                match ty::get(base_t).sty {
                    ty::ty_struct(base_id, ref substs) => {
                        debug!("struct named {}", ppaux::ty_to_string(tcx, base_t));
                        let fields = ty::lookup_struct_fields(tcx, base_id);
                        lookup_field_ty(tcx, base_id, fields.as_slice(),
                                        field.node.name, &(*substs))
                    }
                    _ => None
                }
            });
        match field_ty {
            Some(field_ty) => {
                fcx.write_ty(expr.id, field_ty);
                fcx.write_autoderef_adjustment(base.id, base.span, autoderefs);
                return;
            }
            None => {}
        }

        let tps: Vec<ty::t> = tys.iter().map(|ty| fcx.to_ty(&**ty)).collect();
        match method::lookup(fcx,
                             expr,
                             base,
                             field.node.name,
                             expr_t,
                             tps.as_slice()) {
            Ok(_) => {
                fcx.type_error_message(
                    field.span,
                    |actual| {
                        format!("attempted to take value of method `{}` on type \
                                 `{}`", token::get_ident(field.node), actual)
                    },
                    expr_t, None);

                tcx.sess.span_help(field.span,
                    "maybe a `()` to call it is missing? \
                     If not, try an anonymous function");
            }

            Err(_) => {
                fcx.type_error_message(
                    expr.span,
                    |actual| {
                        format!("attempted access of field `{}` on \
                                        type `{}`, but no field with that \
                                        name was found",
                                       token::get_ident(field.node),
                                       actual)
                    },
                    expr_t, None);
            }
        }

        fcx.write_error(expr.id);
    }

    // Check tuple index expressions
    fn check_tup_field(fcx: &FnCtxt,
                       expr: &ast::Expr,
                       lvalue_pref: LvaluePreference,
                       base: &ast::Expr,
                       idx: codemap::Spanned<uint>,
                       _tys: &[P<ast::Ty>]) {
        let tcx = fcx.ccx.tcx;
        check_expr_with_lvalue_pref(fcx, base, lvalue_pref);
        let expr_t = structurally_resolved_type(fcx, expr.span,
                                                fcx.expr_ty(base));
        let mut tuple_like = false;
        // FIXME(eddyb) #12808 Integrate privacy into this auto-deref loop.
        let (_, autoderefs, field_ty) =
            autoderef(fcx, expr.span, expr_t, Some(base.id), lvalue_pref, |base_t, _| {
                match ty::get(base_t).sty {
                    ty::ty_struct(base_id, ref substs) => {
                        tuple_like = ty::is_tuple_struct(tcx, base_id);
                        if tuple_like {
                            debug!("tuple struct named {}", ppaux::ty_to_string(tcx, base_t));
                            let fields = ty::lookup_struct_fields(tcx, base_id);
                            lookup_tup_field_ty(tcx, base_id, fields.as_slice(),
                                                idx.node, &(*substs))
                        } else {
                            None
                        }
                    }
                    ty::ty_tup(ref v) => {
                        tuple_like = true;
                        if idx.node < v.len() { Some(v[idx.node]) } else { None }
                    }
                    _ => None
                }
            });
        match field_ty {
            Some(field_ty) => {
                fcx.write_ty(expr.id, field_ty);
                fcx.write_autoderef_adjustment(base.id, base.span, autoderefs);
                return;
            }
            None => {}
        }
        fcx.type_error_message(
            expr.span,
            |actual| {
                if tuple_like {
                    format!("attempted out-of-bounds tuple index `{}` on \
                                    type `{}`",
                                   idx.node,
                                   actual)
                } else {
                    format!("attempted tuple index `{}` on type `{}`, but the \
                                     type was not a tuple or tuple struct",
                                    idx.node,
                                    actual)
                }
            },
            expr_t, None);

        fcx.write_error(expr.id);
    }

    fn check_struct_or_variant_fields(fcx: &FnCtxt,
                                      struct_ty: ty::t,
                                      span: Span,
                                      class_id: ast::DefId,
                                      node_id: ast::NodeId,
                                      substitutions: subst::Substs,
                                      field_types: &[ty::field_ty],
                                      ast_fields: &[ast::Field],
                                      check_completeness: bool)  {
        let tcx = fcx.ccx.tcx;

        let mut class_field_map = HashMap::new();
        let mut fields_found = 0;
        for field in field_types.iter() {
            class_field_map.insert(field.name, (field.id, false));
        }

        let mut error_happened = false;

        // Typecheck each field.
        for field in ast_fields.iter() {
            let mut expected_field_type = ty::mk_err();

            let pair = class_field_map.find(&field.ident.node.name).map(|x| *x);
            match pair {
                None => {
                    fcx.type_error_message(
                      field.ident.span,
                      |actual| {
                          format!("structure `{}` has no field named `{}`",
                                  actual, token::get_ident(field.ident.node))
                      },
                      struct_ty,
                      None);
                    error_happened = true;
                }
                Some((_, true)) => {
                    span_err!(fcx.tcx().sess, field.ident.span, E0062,
                        "field `{}` specified more than once",
                        token::get_ident(field.ident.node));
                    error_happened = true;
                }
                Some((field_id, false)) => {
                    expected_field_type =
                        ty::lookup_field_type(
                            tcx, class_id, field_id, &substitutions);
                    class_field_map.insert(
                        field.ident.node.name, (field_id, true));
                    fields_found += 1;
                }
            }
            // Make sure to give a type to the field even if there's
            // an error, so we can continue typechecking
            check_expr_coercable_to_type(
                    fcx,
                    &*field.expr,
                    expected_field_type);
        }

        if error_happened {
            fcx.write_error(node_id);
        }

        if check_completeness && !error_happened {
            // Make sure the programmer specified all the fields.
            assert!(fields_found <= field_types.len());
            if fields_found < field_types.len() {
                let mut missing_fields = Vec::new();
                for class_field in field_types.iter() {
                    let name = class_field.name;
                    let (_, seen) = class_field_map[name];
                    if !seen {
                        missing_fields.push(
                            format!("`{}`", token::get_name(name).get()))
                    }
                }

                span_err!(tcx.sess, span, E0063,
                    "missing field{}: {}",
                    if missing_fields.len() == 1 {""} else {"s"},
                    missing_fields.connect(", "));
             }
        }

        if !error_happened {
            fcx.write_ty(node_id, ty::mk_struct(fcx.ccx.tcx,
                                class_id, substitutions));
        }
    }

    fn check_struct_constructor(fcx: &FnCtxt,
                                id: ast::NodeId,
                                span: codemap::Span,
                                class_id: ast::DefId,
                                fields: &[ast::Field],
                                base_expr: Option<&ast::Expr>) {
        let tcx = fcx.ccx.tcx;

        // Generate the struct type.
        let TypeAndSubsts {
            ty: mut struct_type,
            substs: struct_substs
        } = fcx.instantiate_item_type(span, class_id);

        // Look up and check the fields.
        let class_fields = ty::lookup_struct_fields(tcx, class_id);
        check_struct_or_variant_fields(fcx,
                                       struct_type,
                                       span,
                                       class_id,
                                       id,
                                       struct_substs,
                                       class_fields.as_slice(),
                                       fields,
                                       base_expr.is_none());
        if ty::type_is_error(fcx.node_ty(id)) {
            struct_type = ty::mk_err();
        }

        // Check the base expression if necessary.
        match base_expr {
            None => {}
            Some(base_expr) => {
                check_expr_has_type(fcx, &*base_expr, struct_type);
            }
        }

        // Write in the resulting type.
        fcx.write_ty(id, struct_type);
    }

    fn check_struct_enum_variant(fcx: &FnCtxt,
                                 id: ast::NodeId,
                                 span: codemap::Span,
                                 enum_id: ast::DefId,
                                 variant_id: ast::DefId,
                                 fields: &[ast::Field]) {
        let tcx = fcx.ccx.tcx;

        // Look up the number of type parameters and the raw type, and
        // determine whether the enum is region-parameterized.
        let TypeAndSubsts {
            ty: enum_type,
            substs: substitutions
        } = fcx.instantiate_item_type(span, enum_id);

        // Look up and check the enum variant fields.
        let variant_fields = ty::lookup_struct_fields(tcx, variant_id);
        check_struct_or_variant_fields(fcx,
                                       enum_type,
                                       span,
                                       variant_id,
                                       id,
                                       substitutions,
                                       variant_fields.as_slice(),
                                       fields,
                                       true);
        fcx.write_ty(id, enum_type);
    }

    fn check_struct_fields_on_error(fcx: &FnCtxt,
                                    id: ast::NodeId,
                                    fields: &[ast::Field],
                                    base_expr: &Option<P<ast::Expr>>) {
        // Make sure to still write the types
        // otherwise we might ICE
        fcx.write_error(id);
        for field in fields.iter() {
            check_expr(fcx, &*field.expr);
        }
        match *base_expr {
            Some(ref base) => check_expr(fcx, &**base),
            None => {}
        }
    }

    type ExprCheckerWithTy = fn(&FnCtxt, &ast::Expr, ty::t);

    let tcx = fcx.ccx.tcx;
    let id = expr.id;
    match expr.node {
      ast::ExprBox(ref place, ref subexpr) => {
          check_expr(fcx, &**place);
          check_expr(fcx, &**subexpr);

          let mut checked = false;
          match place.node {
              ast::ExprPath(ref path) => {
                  // FIXME(pcwalton): For now we hardcode the two permissible
                  // places: the exchange heap and the managed heap.
                  let definition = lookup_def(fcx, path.span, place.id);
                  let def_id = definition.def_id();
                  let referent_ty = fcx.expr_ty(&**subexpr);
                  if tcx.lang_items.exchange_heap() == Some(def_id) {
                      fcx.write_ty(id, ty::mk_uniq(tcx, referent_ty));
                      checked = true
                  }
              }
              _ => {}
          }

          if !checked {
              span_err!(tcx.sess, expr.span, E0066,
                  "only the managed heap and exchange heap are currently supported");
              fcx.write_ty(id, ty::mk_err());
          }
      }

      ast::ExprLit(ref lit) => {
        let typ = check_lit(fcx, &**lit, expected);
        fcx.write_ty(id, typ);
      }
      ast::ExprBinary(op, ref lhs, ref rhs) => {
        check_binop(fcx, expr, op, &**lhs, rhs, SimpleBinop);

        let lhs_ty = fcx.expr_ty(&**lhs);
        let rhs_ty = fcx.expr_ty(&**rhs);
        if ty::type_is_error(lhs_ty) ||
            ty::type_is_error(rhs_ty) {
            fcx.write_error(id);
        }
      }
      ast::ExprAssignOp(op, ref lhs, ref rhs) => {
        check_binop(fcx, expr, op, &**lhs, rhs, BinopAssignment);

        let lhs_t = fcx.expr_ty(&**lhs);
        let result_t = fcx.expr_ty(expr);
        demand::suptype(fcx, expr.span, result_t, lhs_t);

        let tcx = fcx.tcx();
        if !ty::expr_is_lval(tcx, &**lhs) {
            span_err!(tcx.sess, lhs.span, E0067, "illegal left-hand side expression");
        }

        fcx.require_expr_have_sized_type(&**lhs, traits::AssignmentLhsSized);

        // Overwrite result of check_binop...this preserves existing behavior
        // but seems quite dubious with regard to user-defined methods
        // and so forth. - Niko
        if !ty::type_is_error(result_t) {
            fcx.write_nil(expr.id);
        }
      }
      ast::ExprUnary(unop, ref oprnd) => {
        let expected_inner = expected.map(fcx, |sty| {
            match unop {
                ast::UnUniq => match *sty {
                    ty::ty_uniq(ty) => {
                        ExpectHasType(ty)
                    }
                    _ => {
                        NoExpectation
                    }
                },
                ast::UnNot | ast::UnNeg => {
                    expected
                }
                ast::UnDeref => {
                    NoExpectation
                }
            }
        });
        let lvalue_pref = match unop {
            ast::UnDeref => lvalue_pref,
            _ => NoPreference
        };
        check_expr_with_expectation_and_lvalue_pref(
            fcx, &**oprnd, expected_inner, lvalue_pref);
        let mut oprnd_t = fcx.expr_ty(&**oprnd);

        if !ty::type_is_error(oprnd_t) {
            match unop {
                ast::UnUniq => {
                    oprnd_t = ty::mk_uniq(tcx, oprnd_t);
                }
                ast::UnDeref => {
                    oprnd_t = structurally_resolved_type(fcx, expr.span, oprnd_t);
                    oprnd_t = match ty::deref(oprnd_t, true) {
                        Some(mt) => mt.ty,
                        None => match try_overloaded_deref(fcx, expr.span,
                                                           Some(MethodCall::expr(expr.id)),
                                                           Some(&**oprnd), oprnd_t, lvalue_pref) {
                            Some(mt) => mt.ty,
                            None => {
                                let is_newtype = match ty::get(oprnd_t).sty {
                                    ty::ty_struct(did, ref substs) => {
                                        let fields = ty::struct_fields(fcx.tcx(), did, substs);
                                        fields.len() == 1
                                        && fields[0].name ==
                                        token::special_idents::unnamed_field.name
                                    }
                                    _ => false
                                };
                                if is_newtype {
                                    // This is an obsolete struct deref
                                    span_err!(tcx.sess, expr.span, E0068,
                                        "single-field tuple-structs can \
                                         no longer be dereferenced");
                                } else {
                                    fcx.type_error_message(expr.span, |actual| {
                                        format!("type `{}` cannot be \
                                                dereferenced", actual)
                                    }, oprnd_t, None);
                                }
                                ty::mk_err()
                            }
                        }
                    };
                }
                ast::UnNot => {
                    oprnd_t = structurally_resolved_type(fcx, oprnd.span,
                                                         oprnd_t);
                    if !(ty::type_is_integral(oprnd_t) ||
                         ty::get(oprnd_t).sty == ty::ty_bool) {
                        oprnd_t = check_user_unop(fcx, "!", "not",
                                                  tcx.lang_items.not_trait(),
                                                  expr, &**oprnd, oprnd_t);
                    }
                }
                ast::UnNeg => {
                    oprnd_t = structurally_resolved_type(fcx, oprnd.span,
                                                         oprnd_t);
                    if !(ty::type_is_integral(oprnd_t) ||
                         ty::type_is_fp(oprnd_t)) {
                        oprnd_t = check_user_unop(fcx, "-", "neg",
                                                  tcx.lang_items.neg_trait(),
                                                  expr, &**oprnd, oprnd_t);
                    }
                }
            }
        }
        fcx.write_ty(id, oprnd_t);
      }
      ast::ExprAddrOf(mutbl, ref oprnd) => {
        let expected = expected.only_has_type();
        let hint = expected.map(fcx, |sty| {
            match *sty { ty::ty_rptr(_, ref mt) | ty::ty_ptr(ref mt) => ExpectHasType(mt.ty),
                         _ => NoExpectation }
        });
        let lvalue_pref = match mutbl {
            ast::MutMutable => PreferMutLvalue,
            ast::MutImmutable => NoPreference
        };
        check_expr_with_expectation_and_lvalue_pref(fcx,
                                                    &**oprnd,
                                                    hint,
                                                    lvalue_pref);

        let tm = ty::mt { ty: fcx.expr_ty(&**oprnd), mutbl: mutbl };
        let oprnd_t = if ty::type_is_error(tm.ty) {
            ty::mk_err()
        } else {
            // Note: at this point, we cannot say what the best lifetime
            // is to use for resulting pointer.  We want to use the
            // shortest lifetime possible so as to avoid spurious borrowck
            // errors.  Moreover, the longest lifetime will depend on the
            // precise details of the value whose address is being taken
            // (and how long it is valid), which we don't know yet until type
            // inference is complete.
            //
            // Therefore, here we simply generate a region variable.  The
            // region inferencer will then select the ultimate value.
            // Finally, borrowck is charged with guaranteeing that the
            // value whose address was taken can actually be made to live
            // as long as it needs to live.
            match oprnd.node {
                // String literals are already, implicitly converted to slices.
                //ast::ExprLit(lit) if ast_util::lit_is_str(lit) => fcx.expr_ty(oprnd),
                // Empty slices live in static memory.
                ast::ExprVec(ref elements) if elements.len() == 0 => {
                    // Note: we do not assign a lifetime of
                    // static. This is because the resulting type
                    // `&'static [T]` would require that T outlives
                    // `'static`!
                    let region = fcx.infcx().next_region_var(
                        infer::AddrOfSlice(expr.span));
                    ty::mk_rptr(tcx, region, tm)
                }
                _ => {
                    let region = fcx.infcx().next_region_var(infer::AddrOfRegion(expr.span));
                    ty::mk_rptr(tcx, region, tm)
                }
            }
        };
        fcx.write_ty(id, oprnd_t);
      }
      ast::ExprPath(ref pth) => {
          let defn = lookup_def(fcx, pth.span, id);
          let pty = polytype_for_def(fcx, expr.span, defn);
          instantiate_path(fcx, pth, pty, defn, expr.span, expr.id);

          // We always require that the type provided as the value for
          // a type parameter outlives the moment of instantiation.
          constrain_path_type_parameters(fcx, expr);
      }
      ast::ExprInlineAsm(ref ia) => {
          for &(_, ref input) in ia.inputs.iter() {
              check_expr(fcx, &**input);
          }
          for &(_, ref out, _) in ia.outputs.iter() {
              check_expr(fcx, &**out);
          }
          fcx.write_nil(id);
      }
      ast::ExprMac(_) => tcx.sess.bug("unexpanded macro"),
      ast::ExprBreak(_) => { fcx.write_ty(id, fcx.infcx().next_diverging_ty_var()); }
      ast::ExprAgain(_) => { fcx.write_ty(id, fcx.infcx().next_diverging_ty_var()); }
      ast::ExprRet(ref expr_opt) => {
        match fcx.ret_ty {
            ty::FnConverging(result_type) => {
                match *expr_opt {
                    None =>
                        if let Err(_) = fcx.mk_eqty(false, infer::Misc(expr.span),
                                                    result_type, ty::mk_nil()) {
                            span_err!(tcx.sess, expr.span, E0069,
                                "`return;` in function returning non-nil");
                        },
                    Some(ref e) => {
                        check_expr_coercable_to_type(fcx, &**e, result_type);
                    }
                }
            }
            ty::FnDiverging => {
                if let Some(ref e) = *expr_opt {
                    check_expr(fcx, &**e);
                }
                span_err!(tcx.sess, expr.span, E0166,
                    "`return` in a function declared as diverging");
            }
        }
        fcx.write_ty(id, fcx.infcx().next_diverging_ty_var());
      }
      ast::ExprParen(ref a) => {
        check_expr_with_expectation_and_lvalue_pref(fcx,
                                                    &**a,
                                                    expected,
                                                    lvalue_pref);
        fcx.write_ty(id, fcx.expr_ty(&**a));
      }
      ast::ExprAssign(ref lhs, ref rhs) => {
        check_expr_with_lvalue_pref(fcx, &**lhs, PreferMutLvalue);

        let tcx = fcx.tcx();
        if !ty::expr_is_lval(tcx, &**lhs) {
            span_err!(tcx.sess, expr.span, E0070,
                "illegal left-hand side expression");
        }

        let lhs_ty = fcx.expr_ty(&**lhs);
        check_expr_has_type(fcx, &**rhs, lhs_ty);
        let rhs_ty = fcx.expr_ty(&**rhs);

        fcx.require_expr_have_sized_type(&**lhs, traits::AssignmentLhsSized);

        if ty::type_is_error(lhs_ty) || ty::type_is_error(rhs_ty) {
            fcx.write_error(id);
        } else {
            fcx.write_nil(id);
        }
      }
      ast::ExprIf(ref cond, ref then_blk, ref opt_else_expr) => {
        check_then_else(fcx, &**cond, &**then_blk, opt_else_expr.as_ref().map(|e| &**e),
                        id, expr.span, expected);
      }
      ast::ExprIfLet(..) => {
        tcx.sess.span_bug(expr.span, "non-desugared ExprIfLet");
      }
      ast::ExprWhile(ref cond, ref body, _) => {
        check_expr_has_type(fcx, &**cond, ty::mk_bool());
        check_block_no_value(fcx, &**body);
        let cond_ty = fcx.expr_ty(&**cond);
        let body_ty = fcx.node_ty(body.id);
        if ty::type_is_error(cond_ty) || ty::type_is_error(body_ty) {
            fcx.write_error(id);
        }
        else {
            fcx.write_nil(id);
        }
      }
      ast::ExprWhileLet(..) => {
        tcx.sess.span_bug(expr.span, "non-desugared ExprWhileLet");
      }
      ast::ExprForLoop(ref pat, ref head, ref block, _) => {
        check_expr(fcx, &**head);
        let typ = lookup_method_for_for_loop(fcx, &**head, expr.id);
        vtable::select_new_fcx_obligations(fcx);

        let pcx = pat_ctxt {
            fcx: fcx,
            map: pat_id_map(&tcx.def_map, &**pat),
        };
        _match::check_pat(&pcx, &**pat, typ);

        check_block_no_value(fcx, &**block);
        fcx.write_nil(id);
      }
      ast::ExprLoop(ref body, _) => {
        check_block_no_value(fcx, &**body);
        if !may_break(tcx, expr.id, &**body) {
            fcx.write_ty(id, fcx.infcx().next_diverging_ty_var());
        } else {
            fcx.write_nil(id);
        }
      }
      ast::ExprMatch(ref discrim, ref arms, _) => {
        _match::check_match(fcx, expr, &**discrim, arms.as_slice());
      }
      ast::ExprFnBlock(_, ref decl, ref body) => {
        let region = astconv::opt_ast_region_to_region(fcx,
                                                       fcx.infcx(),
                                                       expr.span,
                                                       &None);
        check_expr_fn(fcx,
                      expr,
                      ty::RegionTraitStore(region, ast::MutMutable),
                      &**decl,
                      &**body,
                      expected);
      }
      ast::ExprUnboxedFn(_, kind, ref decl, ref body) => {
        check_unboxed_closure(fcx,
                              expr,
                              kind,
                              &**decl,
                              &**body);
      }
      ast::ExprProc(ref decl, ref body) => {
        check_expr_fn(fcx,
                      expr,
                      ty::UniqTraitStore,
                      &**decl,
                      &**body,
                      expected);
      }
      ast::ExprBlock(ref b) => {
        check_block_with_expected(fcx, &**b, expected);
        fcx.write_ty(id, fcx.node_ty(b.id));
      }
      ast::ExprCall(ref f, ref args) => {
          // Index expressions need to be handled separately, to inform them
          // that they appear in call position.
          check_expr(fcx, &**f);
          let f_ty = fcx.expr_ty(&**f);

          let args: Vec<_> = args.iter().map(|x| x).collect();
          if !try_overloaded_call(fcx, expr, &**f, f_ty, args.as_slice()) {
              check_call(fcx, expr, &**f, args.as_slice());
              let args_err = args.iter().fold(false,
                 |rest_err, a| {
                     // is this not working?
                     let a_ty = fcx.expr_ty(&***a);
                     rest_err || ty::type_is_error(a_ty)});
              if ty::type_is_error(f_ty) || args_err {
                  fcx.write_error(id);
              }
          }
      }
      ast::ExprMethodCall(ident, ref tps, ref args) => {
        check_method_call(fcx, expr, ident, args.as_slice(), tps.as_slice(), lvalue_pref);
        let mut arg_tys = args.iter().map(|a| fcx.expr_ty(&**a));
        let  args_err = arg_tys.fold(false,
             |rest_err, a| {
              rest_err || ty::type_is_error(a)});
        if args_err {
            fcx.write_error(id);
        }
      }
      ast::ExprCast(ref e, ref t) => {
        match t.node {
            ast::TyFixedLengthVec(_, ref count_expr) => {
                check_expr_with_hint(fcx, &**count_expr, ty::mk_uint());
            }
            _ => {}
        }
        check_cast(fcx, expr, &**e, &**t);
      }
      ast::ExprVec(ref args) => {
        let uty = match expected {
            ExpectHasType(uty) => {
                match ty::get(uty).sty {
                        ty::ty_vec(ty, _) => Some(ty),
                        _ => None
                }
            }
            _ => None
        };

        let typ = match uty {
            Some(uty) => {
                for e in args.iter() {
                    check_expr_coercable_to_type(fcx, &**e, uty);
                }
                uty
            }
            None => {
                let t: ty::t = fcx.infcx().next_ty_var();
                for e in args.iter() {
                    check_expr_has_type(fcx, &**e, t);
                }
                t
            }
        };
        let typ = ty::mk_vec(tcx, typ, Some(args.len()));
        fcx.write_ty(id, typ);
      }
      ast::ExprRepeat(ref element, ref count_expr) => {
        check_expr_has_type(fcx, &**count_expr, ty::mk_uint());
        let count = ty::eval_repeat_count(fcx.tcx(), &**count_expr);

        let uty = match expected {
            ExpectHasType(uty) => {
                match ty::get(uty).sty {
                        ty::ty_vec(ty, _) => Some(ty),
                        _ => None
                }
            }
            _ => None
        };

        let (element_ty, t) = match uty {
            Some(uty) => {
                check_expr_coercable_to_type(fcx, &**element, uty);
                (uty, uty)
            }
            None => {
                let t: ty::t = fcx.infcx().next_ty_var();
                check_expr_has_type(fcx, &**element, t);
                (fcx.expr_ty(&**element), t)
            }
        };

        if count > 1 {
            // For [foo, ..n] where n > 1, `foo` must have
            // Copy type:
            fcx.require_type_meets(
                t,
                expr.span,
                traits::RepeatVec,
                ty::BoundCopy);
        }

        if ty::type_is_error(element_ty) {
            fcx.write_error(id);
        } else {
            let t = ty::mk_vec(tcx, t, Some(count));
            fcx.write_ty(id, t);
        }
      }
      ast::ExprTup(ref elts) => {
        let expected = expected.only_has_type();
        let flds = expected.map_to_option(fcx, |sty| {
            match *sty {
                ty::ty_tup(ref flds) => Some((*flds).clone()),
                _ => None
            }
        });
        let mut err_field = false;

        let elt_ts = elts.iter().enumerate().map(|(i, e)| {
            let t = match flds {
                Some(ref fs) if i < fs.len() => {
                    let ety = fs[i];
                    check_expr_coercable_to_type(fcx, &**e, ety);
                    ety
                }
                _ => {
                    check_expr_with_expectation(fcx, &**e, NoExpectation);
                    fcx.expr_ty(&**e)
                }
            };
            err_field = err_field || ty::type_is_error(t);
            t
        }).collect();
        if err_field {
            fcx.write_error(id);
        } else {
            let typ = ty::mk_tup(tcx, elt_ts);
            fcx.write_ty(id, typ);
        }
      }
      ast::ExprStruct(ref path, ref fields, ref base_expr) => {
        // Resolve the path.
        let def = tcx.def_map.borrow().find(&id).map(|i| *i);
        let struct_id = match def {
            Some(def::DefVariant(enum_id, variant_id, true)) => {
                check_struct_enum_variant(fcx, id, expr.span, enum_id,
                                          variant_id, fields.as_slice());
                enum_id
            }
            Some(def::DefTrait(def_id)) => {
                span_err!(tcx.sess, path.span, E0159,
                    "use of trait `{}` as a struct constructor",
                    pprust::path_to_string(path));
                check_struct_fields_on_error(fcx,
                                             id,
                                             fields.as_slice(),
                                             base_expr);
                def_id
            },
            Some(def) => {
                // Verify that this was actually a struct.
                let typ = ty::lookup_item_type(fcx.ccx.tcx, def.def_id());
                match ty::get(typ.ty).sty {
                    ty::ty_struct(struct_did, _) => {
                        check_struct_constructor(fcx,
                                                 id,
                                                 expr.span,
                                                 struct_did,
                                                 fields.as_slice(),
                                                 base_expr.as_ref().map(|e| &**e));
                    }
                    _ => {
                        span_err!(tcx.sess, path.span, E0071,
                            "`{}` does not name a structure",
                            pprust::path_to_string(path));
                        check_struct_fields_on_error(fcx,
                                                     id,
                                                     fields.as_slice(),
                                                     base_expr);
                    }
                }

                def.def_id()
            }
            _ => {
                tcx.sess.span_bug(path.span,
                                  "structure constructor wasn't resolved")
            }
        };

        // Turn the path into a type and verify that that type unifies with
        // the resulting structure type. This is needed to handle type
        // parameters correctly.
        let actual_structure_type = fcx.expr_ty(&*expr);
        if !ty::type_is_error(actual_structure_type) {
            let type_and_substs = astconv::ast_path_to_ty_relaxed(fcx,
                                                                  fcx.infcx(),
                                                                  struct_id,
                                                                  path);
            match fcx.mk_subty(false,
                               infer::Misc(path.span),
                               actual_structure_type,
                               type_and_substs.ty) {
                Ok(()) => {}
                Err(type_error) => {
                    let type_error_description =
                        ty::type_err_to_str(tcx, &type_error);
                    fcx.tcx()
                       .sess
                       .span_err(path.span,
                                 format!("structure constructor specifies a \
                                         structure of type `{}`, but this \
                                         structure has type `{}`: {}",
                                         fcx.infcx()
                                            .ty_to_string(type_and_substs.ty),
                                         fcx.infcx()
                                            .ty_to_string(
                                                actual_structure_type),
                                         type_error_description).as_slice());
                    ty::note_and_explain_type_err(tcx, &type_error);
                }
            }
        }

        fcx.require_expr_have_sized_type(expr, traits::StructInitializerSized);
      }
      ast::ExprField(ref base, ref field, ref tys) => {
        check_field(fcx, expr, lvalue_pref, &**base, field, tys.as_slice());
      }
      ast::ExprTupField(ref base, idx, ref tys) => {
        check_tup_field(fcx, expr, lvalue_pref, &**base, idx, tys.as_slice());
      }
      ast::ExprIndex(ref base, ref idx) => {
          check_expr_with_lvalue_pref(fcx, &**base, lvalue_pref);
          check_expr(fcx, &**idx);
          let base_t = fcx.expr_ty(&**base);
          let idx_t = fcx.expr_ty(&**idx);
          if ty::type_is_error(base_t) {
              fcx.write_ty(id, base_t);
          } else if ty::type_is_error(idx_t) {
              fcx.write_ty(id, idx_t);
          } else {
              let base_t = structurally_resolved_type(fcx, expr.span, base_t);

              let result =
                  autoderef_for_index(fcx, &**base, base_t, lvalue_pref, |adj_ty, adj| {
                      try_index_step(fcx,
                                     MethodCall::expr(expr.id),
                                     expr,
                                     &**base,
                                     adj_ty,
                                     adj,
                                     lvalue_pref)
                  });

              match result {
                  Some((index_ty, element_ty)) => {
                      check_expr_has_type(fcx, &**idx, index_ty);
                      fcx.write_ty(id, element_ty);
                  }
                  _ => {
                      check_expr_has_type(fcx, &**idx, ty::mk_err());
                      fcx.type_error_message(
                          expr.span,
                          |actual| {
                              format!("cannot index a value of type `{}`",
                                      actual)
                          },
                          base_t,
                          None);
                      fcx.write_ty(id, ty::mk_err())
                  }
              }
          }
       }
       ast::ExprSlice(ref base, ref start, ref end, mutbl) => {
          check_expr_with_lvalue_pref(fcx, &**base, lvalue_pref);
          let raw_base_t = fcx.expr_ty(&**base);

          let mut some_err = false;
          if ty::type_is_error(raw_base_t) {
              fcx.write_ty(id, raw_base_t);
              some_err = true;
          }

          {
              let check_slice_idx = |e: &ast::Expr| {
                  check_expr(fcx, e);
                  let e_t = fcx.expr_ty(e);
                  if ty::type_is_error(e_t) {
                    fcx.write_ty(id, e_t);
                    some_err = true;
                  }
              };
              start.as_ref().map(|e| check_slice_idx(&**e));
              end.as_ref().map(|e| check_slice_idx(&**e));
          }

          if !some_err {
              let base_t = structurally_resolved_type(fcx,
                                                      expr.span,
                                                      raw_base_t);
              let method_call = MethodCall::expr(expr.id);
              match try_overloaded_slice(fcx,
                                         method_call,
                                         expr,
                                         &**base,
                                         base_t,
                                         start,
                                         end,
                                         mutbl) {
                  Some(ty) => fcx.write_ty(id, ty),
                  None => {
                        fcx.type_error_message(expr.span,
                           |actual| {
                                format!("cannot take a {}slice of a value with type `{}`",
                                        if mutbl == ast::MutMutable {
                                            "mutable "
                                        } else {
                                            ""
                                        },
                                        actual)
                           },
                           base_t,
                           None);
                        fcx.write_ty(id, ty::mk_err())
                  }
              }
          }
       }
    }

    debug!("type of expr({}) {} is...", expr.id,
           syntax::print::pprust::expr_to_string(expr));
    debug!("... {}, expected is {}",
           ppaux::ty_to_string(tcx, fcx.expr_ty(expr)),
           expected.repr(tcx));

    unifier();
}

fn constrain_path_type_parameters(fcx: &FnCtxt,
                                  expr: &ast::Expr)
{
    fcx.opt_node_ty_substs(expr.id, |item_substs| {
        for &ty in item_substs.substs.types.iter() {
            let default_bound = ty::ReScope(expr.id);
            let origin = infer::RelateDefaultParamBound(expr.span, ty);
            fcx.register_region_obligation(origin, ty, default_bound);
        }
    });
}

impl Expectation {
    fn only_has_type(self) -> Expectation {
        match self {
            NoExpectation | ExpectCastableToType(..) => NoExpectation,
            ExpectHasType(t) => ExpectHasType(t)
        }
    }

    // Resolves `expected` by a single level if it is a variable. If
    // there is no expected type or resolution is not possible (e.g.,
    // no constraints yet present), just returns `None`.
    fn resolve(self, fcx: &FnCtxt) -> Expectation {
        match self {
            NoExpectation => {
                NoExpectation
            }
            ExpectCastableToType(t) => {
                ExpectCastableToType(
                    fcx.infcx().resolve_type_vars_if_possible(t))
            }
            ExpectHasType(t) => {
                ExpectHasType(
                    fcx.infcx().resolve_type_vars_if_possible(t))
            }
        }
    }

    fn map(self, fcx: &FnCtxt, unpack: |&ty::sty| -> Expectation) -> Expectation {
        match self.resolve(fcx) {
            NoExpectation => NoExpectation,
            ExpectCastableToType(t) | ExpectHasType(t) => unpack(&ty::get(t).sty),
        }
    }

    fn map_to_option<O>(self,
                        fcx: &FnCtxt,
                        unpack: |&ty::sty| -> Option<O>)
                        -> Option<O>
    {
        match self.resolve(fcx) {
            NoExpectation => None,
            ExpectCastableToType(t) | ExpectHasType(t) => unpack(&ty::get(t).sty),
        }
    }
}

impl Repr for Expectation {
    fn repr(&self, tcx: &ty::ctxt) -> String {
        match *self {
            NoExpectation => format!("NoExpectation"),
            ExpectHasType(t) => format!("ExpectHasType({})",
                                        t.repr(tcx)),
            ExpectCastableToType(t) => format!("ExpectCastableToType({})",
                                               t.repr(tcx)),
        }
    }
}

pub fn check_decl_initializer(fcx: &FnCtxt,
                              nid: ast::NodeId,
                              init: &ast::Expr)
                            {
    let local_ty = fcx.local_ty(init.span, nid);
    check_expr_coercable_to_type(fcx, init, local_ty)
}

pub fn check_decl_local(fcx: &FnCtxt, local: &ast::Local)  {
    let tcx = fcx.ccx.tcx;

    let t = fcx.local_ty(local.span, local.id);
    fcx.write_ty(local.id, t);

    match local.init {
        Some(ref init) => {
            check_decl_initializer(fcx, local.id, &**init);
            let init_ty = fcx.expr_ty(&**init);
            if ty::type_is_error(init_ty) {
                fcx.write_ty(local.id, init_ty);
            }
        }
        _ => {}
    }

    let pcx = pat_ctxt {
        fcx: fcx,
        map: pat_id_map(&tcx.def_map, &*local.pat),
    };
    _match::check_pat(&pcx, &*local.pat, t);
    let pat_ty = fcx.node_ty(local.pat.id);
    if ty::type_is_error(pat_ty) {
        fcx.write_ty(local.id, pat_ty);
    }
}

pub fn check_stmt(fcx: &FnCtxt, stmt: &ast::Stmt)  {
    let node_id;
    let mut saw_bot = false;
    let mut saw_err = false;
    match stmt.node {
      ast::StmtDecl(ref decl, id) => {
        node_id = id;
        match decl.node {
          ast::DeclLocal(ref l) => {
              check_decl_local(fcx, &**l);
              let l_t = fcx.node_ty(l.id);
              saw_bot = saw_bot || fcx.infcx().type_var_diverges(l_t);
              saw_err = saw_err || ty::type_is_error(l_t);
          }
          ast::DeclItem(_) => {/* ignore for now */ }
        }
      }
      ast::StmtExpr(ref expr, id) => {
        node_id = id;
        // Check with expected type of ()
        check_expr_has_type(fcx, &**expr, ty::mk_nil());
        let expr_ty = fcx.expr_ty(&**expr);
        saw_bot = saw_bot || fcx.infcx().type_var_diverges(expr_ty);
        saw_err = saw_err || ty::type_is_error(expr_ty);
      }
      ast::StmtSemi(ref expr, id) => {
        node_id = id;
        check_expr(fcx, &**expr);
        let expr_ty = fcx.expr_ty(&**expr);
        saw_bot |= fcx.infcx().type_var_diverges(expr_ty);
        saw_err |= ty::type_is_error(expr_ty);
      }
      ast::StmtMac(..) => fcx.ccx.tcx.sess.bug("unexpanded macro")
    }
    if saw_bot {
        fcx.write_ty(node_id, fcx.infcx().next_diverging_ty_var());
    }
    else if saw_err {
        fcx.write_error(node_id);
    }
    else {
        fcx.write_nil(node_id)
    }
}

pub fn check_block_no_value(fcx: &FnCtxt, blk: &ast::Block)  {
    check_block_with_expected(fcx, blk, ExpectHasType(ty::mk_nil()));
    let blkty = fcx.node_ty(blk.id);
    if ty::type_is_error(blkty) {
        fcx.write_error(blk.id);
    } else {
        let nilty = ty::mk_nil();
        demand::suptype(fcx, blk.span, nilty, blkty);
    }
}

fn check_block_with_expected(fcx: &FnCtxt,
                             blk: &ast::Block,
                             expected: Expectation) {
    let prev = {
        let mut fcx_ps = fcx.ps.borrow_mut();
        let fn_style_state = fcx_ps.recurse(blk);
        replace(&mut *fcx_ps, fn_style_state)
    };

    let mut warned = false;
    let mut any_diverges = false;
    let mut any_err = false;
    for s in blk.stmts.iter() {
        check_stmt(fcx, &**s);
        let s_id = ast_util::stmt_id(&**s);
        let s_ty = fcx.node_ty(s_id);
        if any_diverges && !warned && match s.node {
            ast::StmtDecl(ref decl, _) => {
                match decl.node {
                    ast::DeclLocal(_) => true,
                    _ => false,
                }
            }
            ast::StmtExpr(_, _) | ast::StmtSemi(_, _) => true,
            _ => false
        } {
            fcx.ccx
                .tcx
                .sess
                .add_lint(lint::builtin::UNREACHABLE_CODE,
                          s_id,
                          s.span,
                          "unreachable statement".to_string());
            warned = true;
        }
        any_diverges = any_diverges || fcx.infcx().type_var_diverges(s_ty);
        any_err = any_err || ty::type_is_error(s_ty);
    }
    match blk.expr {
        None => if any_err {
            fcx.write_error(blk.id);
        } else if any_diverges {
            fcx.write_ty(blk.id, fcx.infcx().next_diverging_ty_var());
        } else {
            fcx.write_nil(blk.id);
        },
        Some(ref e) => {
            if any_diverges && !warned {
                fcx.ccx
                    .tcx
                    .sess
                    .add_lint(lint::builtin::UNREACHABLE_CODE,
                              e.id,
                              e.span,
                              "unreachable expression".to_string());
            }
            let ety = match expected {
                ExpectHasType(ety) => {
                    check_expr_coercable_to_type(fcx, &**e, ety);
                    ety
                }
                _ => {
                    check_expr_with_expectation(fcx, &**e, expected);
                    fcx.expr_ty(&**e)
                }
            };

            if any_err {
                fcx.write_error(blk.id);
            } else if any_diverges {
                fcx.write_ty(blk.id, fcx.infcx().next_diverging_ty_var());
            } else {
                fcx.write_ty(blk.id, ety);
            }
        }
    };

    *fcx.ps.borrow_mut() = prev;
}

/// Checks a constant appearing in a type. At the moment this is just the
/// length expression in a fixed-length vector, but someday it might be
/// extended to type-level numeric literals.
pub fn check_const_in_type(tcx: &ty::ctxt,
                           expr: &ast::Expr,
                           expected_type: ty::t) {
    // Synthesize a crate context. The trait map is not needed here (though I
    // imagine it will be if we have associated statics --pcwalton), so we
    // leave it blank.
    let ccx = CrateCtxt {
        trait_map: NodeMap::new(),
        tcx: tcx,
    };
    let inh = static_inherited_fields(&ccx);
    let fcx = blank_fn_ctxt(&ccx, &inh, ty::FnConverging(expected_type), expr.id);
    check_const_with_ty(&fcx, expr.span, expr, expected_type);
}

pub fn check_const(ccx: &CrateCtxt,
                   sp: Span,
                   e: &ast::Expr,
                   id: ast::NodeId) {
    let inh = static_inherited_fields(ccx);
    let rty = ty::node_id_to_type(ccx.tcx, id);
    let fcx = blank_fn_ctxt(ccx, &inh, ty::FnConverging(rty), e.id);
    let declty = (*fcx.ccx.tcx.tcache.borrow())[local_def(id)].ty;
    check_const_with_ty(&fcx, sp, e, declty);
}

pub fn check_const_with_ty(fcx: &FnCtxt,
                           _: Span,
                           e: &ast::Expr,
                           declty: ty::t) {
    // Gather locals in statics (because of block expressions).
    // This is technically unnecessary because locals in static items are forbidden,
    // but prevents type checking from blowing up before const checking can properly
    // emit a error.
    GatherLocalsVisitor { fcx: fcx }.visit_expr(e);

    check_expr_with_hint(fcx, e, declty);
    demand::coerce(fcx, e.span, declty, e);
    vtable::select_all_fcx_obligations_or_error(fcx);
    regionck::regionck_expr(fcx, e);
    writeback::resolve_type_vars_in_expr(fcx, e);
}

/// Checks whether a type can be represented in memory. In particular, it
/// identifies types that contain themselves without indirection through a
/// pointer, which would mean their size is unbounded. This is different from
/// the question of whether a type can be instantiated. See the definition of
/// `check_instantiable`.
pub fn check_representable(tcx: &ty::ctxt,
                           sp: Span,
                           item_id: ast::NodeId,
                           designation: &str) -> bool {
    let rty = ty::node_id_to_type(tcx, item_id);

    // Check that it is possible to represent this type. This call identifies
    // (1) types that contain themselves and (2) types that contain a different
    // recursive type. It is only necessary to throw an error on those that
    // contain themselves. For case 2, there must be an inner type that will be
    // caught by case 1.
    match ty::is_type_representable(tcx, sp, rty) {
      ty::SelfRecursive => {
        span_err!(tcx.sess, sp, E0072,
            "illegal recursive {} type; \
             wrap the inner value in a box to make it representable",
            designation);
        return false
      }
      ty::Representable | ty::ContainsRecursive => (),
    }
    return true
}

/// Checks whether a type can be created without an instance of itself.
/// This is similar but different from the question of whether a type
/// can be represented.  For example, the following type:
///
///     enum foo { None, Some(foo) }
///
/// is instantiable but is not representable.  Similarly, the type
///
///     enum foo { Some(@foo) }
///
/// is representable, but not instantiable.
pub fn check_instantiable(tcx: &ty::ctxt,
                          sp: Span,
                          item_id: ast::NodeId)
                          -> bool {
    let item_ty = ty::node_id_to_type(tcx, item_id);
    if !ty::is_instantiable(tcx, item_ty) {
        span_err!(tcx.sess, sp, E0073,
            "this type cannot be instantiated without an \
             instance of itself");
        span_help!(tcx.sess, sp, "consider using `Option<{}>`",
            ppaux::ty_to_string(tcx, item_ty));
        false
    } else {
        true
    }
}

pub fn check_simd(tcx: &ty::ctxt, sp: Span, id: ast::NodeId) {
    let t = ty::node_id_to_type(tcx, id);
    if ty::type_needs_subst(t) {
        span_err!(tcx.sess, sp, E0074, "SIMD vector cannot be generic");
        return;
    }
    match ty::get(t).sty {
        ty::ty_struct(did, ref substs) => {
            let fields = ty::lookup_struct_fields(tcx, did);
            if fields.is_empty() {
                span_err!(tcx.sess, sp, E0075, "SIMD vector cannot be empty");
                return;
            }
            let e = ty::lookup_field_type(tcx, did, fields[0].id, substs);
            if !fields.iter().all(
                         |f| ty::lookup_field_type(tcx, did, f.id, substs) == e) {
                span_err!(tcx.sess, sp, E0076, "SIMD vector should be homogeneous");
                return;
            }
            if !ty::type_is_machine(e) {
                span_err!(tcx.sess, sp, E0077,
                    "SIMD vector element type should be machine type");
                return;
            }
        }
        _ => ()
    }
}

pub fn check_enum_variants(ccx: &CrateCtxt,
                           sp: Span,
                           vs: &[P<ast::Variant>],
                           id: ast::NodeId) {

    fn disr_in_range(ccx: &CrateCtxt,
                     ty: attr::IntType,
                     disr: ty::Disr) -> bool {
        fn uint_in_range(ccx: &CrateCtxt, ty: ast::UintTy, disr: ty::Disr) -> bool {
            match ty {
                ast::TyU8 => disr as u8 as Disr == disr,
                ast::TyU16 => disr as u16 as Disr == disr,
                ast::TyU32 => disr as u32 as Disr == disr,
                ast::TyU64 => disr as u64 as Disr == disr,
                ast::TyU => uint_in_range(ccx, ccx.tcx.sess.target.uint_type, disr)
            }
        }
        fn int_in_range(ccx: &CrateCtxt, ty: ast::IntTy, disr: ty::Disr) -> bool {
            match ty {
                ast::TyI8 => disr as i8 as Disr == disr,
                ast::TyI16 => disr as i16 as Disr == disr,
                ast::TyI32 => disr as i32 as Disr == disr,
                ast::TyI64 => disr as i64 as Disr == disr,
                ast::TyI => int_in_range(ccx, ccx.tcx.sess.target.int_type, disr)
            }
        }
        match ty {
            attr::UnsignedInt(ty) => uint_in_range(ccx, ty, disr),
            attr::SignedInt(ty) => int_in_range(ccx, ty, disr)
        }
    }

    fn do_check(ccx: &CrateCtxt,
                vs: &[P<ast::Variant>],
                id: ast::NodeId,
                hint: attr::ReprAttr)
                -> Vec<Rc<ty::VariantInfo>> {

        let rty = ty::node_id_to_type(ccx.tcx, id);
        let mut variants: Vec<Rc<ty::VariantInfo>> = Vec::new();
        let mut disr_vals: Vec<ty::Disr> = Vec::new();
        let mut prev_disr_val: Option<ty::Disr> = None;

        for v in vs.iter() {

            // If the discriminant value is specified explicitly in the enum check whether the
            // initialization expression is valid, otherwise use the last value plus one.
            let mut current_disr_val = match prev_disr_val {
                Some(prev_disr_val) => prev_disr_val + 1,
                None => ty::INITIAL_DISCRIMINANT_VALUE
            };

            match v.node.disr_expr {
                Some(ref e) => {
                    debug!("disr expr, checking {}", pprust::expr_to_string(&**e));

                    let inh = static_inherited_fields(ccx);
                    let fcx = blank_fn_ctxt(ccx, &inh, ty::FnConverging(rty), e.id);
                    let declty = match hint {
                        attr::ReprAny | attr::ReprPacked | attr::ReprExtern => ty::mk_int(),
                        attr::ReprInt(_, attr::SignedInt(ity)) => {
                            ty::mk_mach_int(ity)
                        }
                        attr::ReprInt(_, attr::UnsignedInt(ity)) => {
                            ty::mk_mach_uint(ity)
                        },
                    };
                    check_const_with_ty(&fcx, e.span, &**e, declty);
                    // check_expr (from check_const pass) doesn't guarantee
                    // that the expression is in a form that eval_const_expr can
                    // handle, so we may still get an internal compiler error

                    match const_eval::eval_const_expr_partial(ccx.tcx, &**e) {
                        Ok(const_eval::const_int(val)) => current_disr_val = val as Disr,
                        Ok(const_eval::const_uint(val)) => current_disr_val = val as Disr,
                        Ok(_) => {
                            span_err!(ccx.tcx.sess, e.span, E0079,
                                "expected signed integer constant");
                        }
                        Err(ref err) => {
                            span_err!(ccx.tcx.sess, e.span, E0080,
                                "expected constant: {}", *err);
                        }
                    }
                },
                None => ()
            };

            // Check for duplicate discriminant values
            match disr_vals.iter().position(|&x| x == current_disr_val) {
                Some(i) => {
                    span_err!(ccx.tcx.sess, v.span, E0081,
                        "discriminant value `{}` already exists", disr_vals[i]);
                    span_note!(ccx.tcx.sess, ccx.tcx().map.span(variants[i].id.node),
                        "conflicting discriminant here")
                }
                None => {}
            }
            // Check for unrepresentable discriminant values
            match hint {
                attr::ReprAny | attr::ReprExtern => (),
                attr::ReprInt(sp, ity) => {
                    if !disr_in_range(ccx, ity, current_disr_val) {
                        span_err!(ccx.tcx.sess, v.span, E0082,
                            "discriminant value outside specified type");
                        span_note!(ccx.tcx.sess, sp,
                            "discriminant type specified here");
                    }
                }
                attr::ReprPacked => {
                    ccx.tcx.sess.bug("range_to_inttype: found ReprPacked on an enum");
                }
            }
            disr_vals.push(current_disr_val);

            let variant_info = Rc::new(VariantInfo::from_ast_variant(ccx.tcx, &**v,
                                                                     current_disr_val));
            prev_disr_val = Some(current_disr_val);

            variants.push(variant_info);
        }

        return variants;
    }

    let hint = *ty::lookup_repr_hints(ccx.tcx, ast::DefId { krate: ast::LOCAL_CRATE, node: id })
                    .as_slice().get(0).unwrap_or(&attr::ReprAny);

    if hint != attr::ReprAny && vs.len() <= 1 {
        if vs.len() == 1 {
            span_err!(ccx.tcx.sess, sp, E0083,
                "unsupported representation for univariant enum");
        } else {
            span_err!(ccx.tcx.sess, sp, E0084,
                "unsupported representation for zero-variant enum");
        };
    }

    let variants = do_check(ccx, vs, id, hint);

    // cache so that ty::enum_variants won't repeat this work
    ccx.tcx.enum_var_cache.borrow_mut().insert(local_def(id), Rc::new(variants));

    check_representable(ccx.tcx, sp, id, "enum");

    // Check that it is possible to instantiate this enum:
    //
    // This *sounds* like the same that as representable, but it's
    // not.  See def'n of `check_instantiable()` for details.
    check_instantiable(ccx.tcx, sp, id);
}

pub fn lookup_def(fcx: &FnCtxt, sp: Span, id: ast::NodeId) -> def::Def {
    lookup_def_ccx(fcx.ccx, sp, id)
}

// Returns the type parameter count and the type for the given definition.
pub fn polytype_for_def(fcx: &FnCtxt,
                        sp: Span,
                        defn: def::Def)
                        -> Polytype {
    match defn {
      def::DefLocal(nid) | def::DefUpvar(nid, _, _) => {
          let typ = fcx.local_ty(sp, nid);
          return no_params(typ);
      }
      def::DefFn(id, _) | def::DefStaticMethod(id, _) | def::DefMethod(id, _, _) |
      def::DefStatic(id, _) | def::DefVariant(_, id, _) |
      def::DefStruct(id) | def::DefConst(id) => {
        return ty::lookup_item_type(fcx.ccx.tcx, id);
      }
      def::DefTrait(_) |
      def::DefTy(..) |
      def::DefAssociatedTy(..) |
      def::DefPrimTy(_) |
      def::DefTyParam(..)=> {
        fcx.ccx.tcx.sess.span_bug(sp, "expected value, found type");
      }
      def::DefMod(..) | def::DefForeignMod(..) => {
        fcx.ccx.tcx.sess.span_bug(sp, "expected value, found module");
      }
      def::DefUse(..) => {
        fcx.ccx.tcx.sess.span_bug(sp, "expected value, found use");
      }
      def::DefRegion(..) => {
        fcx.ccx.tcx.sess.span_bug(sp, "expected value, found region");
      }
      def::DefTyParamBinder(..) => {
        fcx.ccx.tcx.sess.span_bug(sp, "expected value, found type parameter");
      }
      def::DefLabel(..) => {
        fcx.ccx.tcx.sess.span_bug(sp, "expected value, found label");
      }
      def::DefSelfTy(..) => {
        fcx.ccx.tcx.sess.span_bug(sp, "expected value, found self ty");
      }
    }
}

// Instantiates the given path, which must refer to an item with the given
// number of type parameters and type.
pub fn instantiate_path(fcx: &FnCtxt,
                        path: &ast::Path,
                        polytype: Polytype,
                        def: def::Def,
                        span: Span,
                        node_id: ast::NodeId) {
    debug!("instantiate_path(path={}, def={}, node_id={}, polytype={})",
           path.repr(fcx.tcx()),
           def.repr(fcx.tcx()),
           node_id,
           polytype.repr(fcx.tcx()));

    // We need to extract the type parameters supplied by the user in
    // the path `path`. Due to the current setup, this is a bit of a
    // tricky-process; the problem is that resolve only tells us the
    // end-point of the path resolution, and not the intermediate steps.
    // Luckily, we can (at least for now) deduce the intermediate steps
    // just from the end-point.
    //
    // There are basically three cases to consider:
    //
    // 1. Reference to a *type*, such as a struct or enum:
    //
    //        mod a { struct Foo<T> { ... } }
    //
    //    Because we don't allow types to be declared within one
    //    another, a path that leads to a type will always look like
    //    `a::b::Foo<T>` where `a` and `b` are modules. This implies
    //    that only the final segment can have type parameters, and
    //    they are located in the TypeSpace.
    //
    //    *Note:* Generally speaking, references to types don't
    //    actually pass through this function, but rather the
    //    `ast_ty_to_ty` function in `astconv`. However, in the case
    //    of struct patterns (and maybe literals) we do invoke
    //    `instantiate_path` to get the general type of an instance of
    //    a struct. (In these cases, there are actually no type
    //    parameters permitted at present, but perhaps we will allow
    //    them in the future.)
    //
    // 1b. Reference to a enum variant or tuple-like struct:
    //
    //        struct foo<T>(...)
    //        enum E<T> { foo(...) }
    //
    //    In these cases, the parameters are declared in the type
    //    space.
    //
    // 2. Reference to a *fn item*:
    //
    //        fn foo<T>() { }
    //
    //    In this case, the path will again always have the form
    //    `a::b::foo::<T>` where only the final segment should have
    //    type parameters. However, in this case, those parameters are
    //    declared on a value, and hence are in the `FnSpace`.
    //
    // 3. Reference to a *method*:
    //
    //        impl<A> SomeStruct<A> {
    //            fn foo<B>(...)
    //        }
    //
    //    Here we can have a path like
    //    `a::b::SomeStruct::<A>::foo::<B>`, in which case parameters
    //    may appear in two places. The penultimate segment,
    //    `SomeStruct::<A>`, contains parameters in TypeSpace, and the
    //    final segment, `foo::<B>` contains parameters in fn space.
    //
    // The first step then is to categorize the segments appropriately.

    assert!(path.segments.len() >= 1);
    let mut segment_spaces;
    match def {
        // Case 1 and 1b. Reference to a *type* or *enum variant*.
        def::DefSelfTy(..) |
        def::DefStruct(..) |
        def::DefVariant(..) |
        def::DefTyParamBinder(..) |
        def::DefTy(..) |
        def::DefAssociatedTy(..) |
        def::DefTrait(..) |
        def::DefPrimTy(..) |
        def::DefTyParam(..) => {
            // Everything but the final segment should have no
            // parameters at all.
            segment_spaces = Vec::from_elem(path.segments.len() - 1, None);
            segment_spaces.push(Some(subst::TypeSpace));
        }

        // Case 2. Reference to a top-level value.
        def::DefFn(..) |
        def::DefConst(..) |
        def::DefStatic(..) => {
            segment_spaces = Vec::from_elem(path.segments.len() - 1, None);
            segment_spaces.push(Some(subst::FnSpace));
        }

        // Case 3. Reference to a method.
        def::DefStaticMethod(..) => {
            assert!(path.segments.len() >= 2);
            segment_spaces = Vec::from_elem(path.segments.len() - 2, None);
            segment_spaces.push(Some(subst::TypeSpace));
            segment_spaces.push(Some(subst::FnSpace));
        }

        // Other cases. Various nonsense that really shouldn't show up
        // here. If they do, an error will have been reported
        // elsewhere. (I hope)
        def::DefMod(..) |
        def::DefForeignMod(..) |
        def::DefLocal(..) |
        def::DefMethod(..) |
        def::DefUse(..) |
        def::DefRegion(..) |
        def::DefLabel(..) |
        def::DefUpvar(..) => {
            segment_spaces = Vec::from_elem(path.segments.len(), None);
        }
    }
    assert_eq!(segment_spaces.len(), path.segments.len());

    debug!("segment_spaces={}", segment_spaces);

    // Next, examine the definition, and determine how many type
    // parameters we expect from each space.
    let type_defs = &polytype.generics.types;
    let region_defs = &polytype.generics.regions;

    // Now that we have categorized what space the parameters for each
    // segment belong to, let's sort out the parameters that the user
    // provided (if any) into their appropriate spaces. We'll also report
    // errors if type parameters are provided in an inappropriate place.
    let mut substs = Substs::empty();
    for (opt_space, segment) in segment_spaces.iter().zip(path.segments.iter()) {
        match *opt_space {
            None => {
                report_error_if_segment_contains_type_parameters(fcx, segment);
            }

            Some(space) => {
                push_explicit_parameters_from_segment_to_substs(fcx,
                                                                space,
                                                                type_defs,
                                                                region_defs,
                                                                segment,
                                                                &mut substs);
            }
        }
    }

    // Now we have to compare the types that the user *actually*
    // provided against the types that were *expected*. If the user
    // did not provide any types, then we want to substitute inference
    // variables. If the user provided some types, we may still need
    // to add defaults. If the user provided *too many* types, that's
    // a problem.
    for &space in ParamSpace::all().iter() {
        adjust_type_parameters(fcx, span, space, type_defs, &mut substs);
        assert_eq!(substs.types.len(space), type_defs.len(space));

        adjust_region_parameters(fcx, span, space, region_defs, &mut substs);
        assert_eq!(substs.regions().len(space), region_defs.len(space));
    }

    fcx.add_obligations_for_parameters(
        traits::ObligationCause::new(span, traits::ItemObligation(def.def_id())),
        &substs,
        &polytype.generics);

    fcx.write_ty_substs(node_id, polytype.ty, ty::ItemSubsts {
        substs: substs,
    });

    fn report_error_if_segment_contains_type_parameters(
        fcx: &FnCtxt,
        segment: &ast::PathSegment)
    {
        for typ in segment.types.iter() {
            span_err!(fcx.tcx().sess, typ.span, E0085,
                "type parameters may not appear here");
            break;
        }

        for lifetime in segment.lifetimes.iter() {
            span_err!(fcx.tcx().sess, lifetime.span, E0086,
                "lifetime parameters may not appear here");
            break;
        }
    }

    fn push_explicit_parameters_from_segment_to_substs(
        fcx: &FnCtxt,
        space: subst::ParamSpace,
        type_defs: &VecPerParamSpace<ty::TypeParameterDef>,
        region_defs: &VecPerParamSpace<ty::RegionParameterDef>,
        segment: &ast::PathSegment,
        substs: &mut Substs)
    {
        /*!
         * Finds the parameters that the user provided and adds them
         * to `substs`. If too many parameters are provided, then
         * reports an error and clears the output vector.
         *
         * We clear the output vector because that will cause the
         * `adjust_XXX_parameters()` later to use inference
         * variables. This seems less likely to lead to derived
         * errors.
         *
         * Note that we *do not* check for *too few* parameters here.
         * Due to the presence of defaults etc that is more
         * complicated. I wanted however to do the reporting of *too
         * many* parameters here because we can easily use the precise
         * span of the N+1'th parameter.
         */

        {
            let type_count = type_defs.len(space);
            assert_eq!(substs.types.len(space), 0);
            for (i, typ) in segment.types.iter().enumerate() {
                let t = fcx.to_ty(&**typ);
                if i < type_count {
                    substs.types.push(space, t);
                } else if i == type_count {
                    span_err!(fcx.tcx().sess, typ.span, E0087,
                        "too many type parameters provided: \
                         expected at most {} parameter(s), \
                         found {} parameter(s)",
                         type_count, segment.types.len());
                    substs.types.truncate(space, 0);
                }
            }
        }

        {
            let region_count = region_defs.len(space);
            assert_eq!(substs.regions().len(space), 0);
            for (i, lifetime) in segment.lifetimes.iter().enumerate() {
                let r = ast_region_to_region(fcx.tcx(), lifetime);
                if i < region_count {
                    substs.mut_regions().push(space, r);
                } else if i == region_count {
                    span_err!(fcx.tcx().sess, lifetime.span, E0088,
                        "too many lifetime parameters provided: \
                         expected {} parameter(s), found {} parameter(s)",
                        region_count,
                        segment.lifetimes.len());
                    substs.mut_regions().truncate(space, 0);
                }
            }
        }
    }

    fn adjust_type_parameters(
        fcx: &FnCtxt,
        span: Span,
        space: ParamSpace,
        defs: &VecPerParamSpace<ty::TypeParameterDef>,
        substs: &mut Substs)
    {
        let provided_len = substs.types.len(space);
        let desired = defs.get_slice(space);
        let required_len = desired.iter()
                              .take_while(|d| d.default.is_none())
                              .count();

        debug!("adjust_type_parameters(space={}, \
               provided_len={}, \
               desired_len={}, \
               required_len={})",
               space,
               provided_len,
               desired.len(),
               required_len);

        // Enforced by `push_explicit_parameters_from_segment_to_substs()`.
        assert!(provided_len <= desired.len());

        // Nothing specified at all: supply inference variables for
        // everything.
        if provided_len == 0 {
            substs.types.replace(space,
                                 fcx.infcx().next_ty_vars(desired.len()));
            return;
        }

        // Too few parameters specified: report an error and use Err
        // for everything.
        if provided_len < required_len {
            let qualifier =
                if desired.len() != required_len { "at least " } else { "" };
            span_err!(fcx.tcx().sess, span, E0089,
                "too few type parameters provided: expected {}{} parameter(s) \
                , found {} parameter(s)",
                qualifier, required_len, provided_len);
            substs.types.replace(space,
                                 Vec::from_elem(desired.len(), ty::mk_err()));
            return;
        }

        // Otherwise, add in any optional parameters that the user
        // omitted. The case of *too many* parameters is handled
        // already by
        // push_explicit_parameters_from_segment_to_substs(). Note
        // that the *default* type are expressed in terms of all prior
        // parameters, so we have to substitute as we go with the
        // partial substitution that we have built up.
        for i in range(provided_len, desired.len()) {
            let default = desired[i].default.unwrap();
            let default = default.subst_spanned(fcx.tcx(), substs, Some(span));
            substs.types.push(space, default);
        }
        assert_eq!(substs.types.len(space), desired.len());

        debug!("Final substs: {}", substs.repr(fcx.tcx()));
    }

    fn adjust_region_parameters(
        fcx: &FnCtxt,
        span: Span,
        space: ParamSpace,
        defs: &VecPerParamSpace<ty::RegionParameterDef>,
        substs: &mut Substs)
    {
        let provided_len = substs.mut_regions().len(space);
        let desired = defs.get_slice(space);

        // Enforced by `push_explicit_parameters_from_segment_to_substs()`.
        assert!(provided_len <= desired.len());

        // If nothing was provided, just use inference variables.
        if provided_len == 0 {
            substs.mut_regions().replace(
                space,
                fcx.infcx().region_vars_for_defs(span, desired));
            return;
        }

        // If just the right number were provided, everybody is happy.
        if provided_len == desired.len() {
            return;
        }

        // Otherwise, too few were provided. Report an error and then
        // use inference variables.
        span_err!(fcx.tcx().sess, span, E0090,
            "too few lifetime parameters provided: expected {} parameter(s), \
             found {} parameter(s)",
            desired.len(), provided_len);

        substs.mut_regions().replace(
            space,
            fcx.infcx().region_vars_for_defs(span, desired));
    }
}

// Resolves `typ` by a single level if `typ` is a type variable.  If no
// resolution is possible, then an error is reported.
pub fn structurally_resolved_type(fcx: &FnCtxt, sp: Span, mut ty: ty::t) -> ty::t {
    // If `ty` is a type variable, see whether we already know what it is.
    ty = fcx.infcx().shallow_resolve(ty);

    // If not, try resolve pending fcx obligations. Those can shed light.
    //
    // FIXME(#18391) -- This current strategy can lead to bad performance in
    // extreme cases.  We probably ought to smarter in general about
    // only resolving when we need help and only resolving obligations
    // will actually help.
    if ty::type_is_ty_var(ty) {
        vtable::select_fcx_obligations_where_possible(fcx);
        ty = fcx.infcx().shallow_resolve(ty);
    }

    // If not, error.
    if ty::type_is_ty_var(ty) {
        fcx.type_error_message(sp, |_actual| {
            "the type of this value must be known in this \
             context".to_string()
        }, ty, None);
        demand::suptype(fcx, sp, ty::mk_err(), ty);
        ty = ty::mk_err();
    }

    ty
}

// Returns the one-level-deep structure of the given type.
pub fn structure_of<'a>(fcx: &FnCtxt, sp: Span, typ: ty::t)
                        -> &'a ty::sty {
    &ty::get(structurally_resolved_type(fcx, sp, typ)).sty
}

// Returns true if b contains a break that can exit from b
pub fn may_break(cx: &ty::ctxt, id: ast::NodeId, b: &ast::Block) -> bool {
    // First: is there an unlabeled break immediately
    // inside the loop?
    (loop_query(&*b, |e| {
        match *e {
            ast::ExprBreak(_) => true,
            _ => false
        }
    })) ||
   // Second: is there a labeled break with label
   // <id> nested anywhere inside the loop?
    (block_query(b, |e| {
        match e.node {
            ast::ExprBreak(Some(_)) => {
                match cx.def_map.borrow().find(&e.id) {
                    Some(&def::DefLabel(loop_id)) if id == loop_id => true,
                    _ => false,
                }
            }
            _ => false
        }}))
}

pub fn check_bounds_are_used(ccx: &CrateCtxt,
                             span: Span,
                             tps: &OwnedSlice<ast::TyParam>,
                             ty: ty::t) {
    debug!("check_bounds_are_used(n_tps={}, ty={})",
           tps.len(), ppaux::ty_to_string(ccx.tcx, ty));

    // make a vector of booleans initially false, set to true when used
    if tps.len() == 0u { return; }
    let mut tps_used = Vec::from_elem(tps.len(), false);

    ty::walk_ty(ty, |t| {
            match ty::get(t).sty {
                ty::ty_param(ParamTy {idx, ..}) => {
                    debug!("Found use of ty param num {}", idx);
                    tps_used[idx] = true;
                }
                _ => ()
            }
        });

    for (i, b) in tps_used.iter().enumerate() {
        if !*b {
            span_err!(ccx.tcx.sess, span, E0091,
                "type parameter `{}` is unused",
                token::get_ident(tps.get(i).ident));
        }
    }
}

pub fn check_intrinsic_type(ccx: &CrateCtxt, it: &ast::ForeignItem) {
    fn param(ccx: &CrateCtxt, n: uint) -> ty::t {
        ty::mk_param(ccx.tcx, subst::FnSpace, n, local_def(0))
    }

    let tcx = ccx.tcx;
    let name = token::get_ident(it.ident);
    let (n_tps, inputs, output) = if name.get().starts_with("atomic_") {
        let split : Vec<&str> = name.get().split('_').collect();
        assert!(split.len() >= 2, "Atomic intrinsic not correct format");

        //We only care about the operation here
        let (n_tps, inputs, output) = match split[1] {
            "cxchg" => (1, vec!(ty::mk_mut_ptr(tcx, param(ccx, 0)),
                                param(ccx, 0),
                                param(ccx, 0)),
                        param(ccx, 0)),
            "load" => (1, vec!(ty::mk_imm_ptr(tcx, param(ccx, 0))),
                       param(ccx, 0)),
            "store" => (1, vec!(ty::mk_mut_ptr(tcx, param(ccx, 0)), param(ccx, 0)),
                        ty::mk_nil()),

            "xchg" | "xadd" | "xsub" | "and"  | "nand" | "or" | "xor" | "max" |
            "min"  | "umax" | "umin" => {
                (1, vec!(ty::mk_mut_ptr(tcx, param(ccx, 0)), param(ccx, 0)),
                 param(ccx, 0))
            }
            "fence" => {
                (0, Vec::new(), ty::mk_nil())
            }
            op => {
                span_err!(tcx.sess, it.span, E0092,
                    "unrecognized atomic operation function: `{}`", op);
                return;
            }
        };
        (n_tps, inputs, ty::FnConverging(output))
    } else if name.get() == "abort" || name.get() == "unreachable" {
        (0, Vec::new(), ty::FnDiverging)
    } else {
        let (n_tps, inputs, output) = match name.get() {
            "breakpoint" => (0, Vec::new(), ty::mk_nil()),
            "size_of" |
            "pref_align_of" | "min_align_of" => (1u, Vec::new(), ty::mk_uint()),
            "init" => (1u, Vec::new(), param(ccx, 0u)),
            "uninit" => (1u, Vec::new(), param(ccx, 0u)),
            "forget" => (1u, vec!( param(ccx, 0) ), ty::mk_nil()),
            "transmute" => (2, vec!( param(ccx, 0) ), param(ccx, 1)),
            "move_val_init" => {
                (1u,
                 vec!(
                    ty::mk_mut_rptr(tcx, ty::ReLateBound(it.id, ty::BrAnon(0)), param(ccx, 0)),
                    param(ccx, 0u)
                  ),
               ty::mk_nil())
            }
            "needs_drop" => (1u, Vec::new(), ty::mk_bool()),
            "owns_managed" => (1u, Vec::new(), ty::mk_bool()),

            "get_tydesc" => {
              let tydesc_ty = match ty::get_tydesc_ty(ccx.tcx) {
                  Ok(t) => t,
                  Err(s) => { tcx.sess.span_fatal(it.span, s.as_slice()); }
              };
              let td_ptr = ty::mk_ptr(ccx.tcx, ty::mt {
                  ty: tydesc_ty,
                  mutbl: ast::MutImmutable
              });
              (1u, Vec::new(), td_ptr)
            }
            "type_id" => {
                let langid = ccx.tcx.lang_items.require(TypeIdLangItem);
                match langid {
                    Ok(did) => (1u,
                                Vec::new(),
                                ty::mk_struct(ccx.tcx, did,
                                              subst::Substs::empty())),
                    Err(msg) => {
                        tcx.sess.span_fatal(it.span, msg.as_slice());
                    }
                }
            },
            "offset" => {
              (1,
               vec!(
                  ty::mk_ptr(tcx, ty::mt {
                      ty: param(ccx, 0),
                      mutbl: ast::MutImmutable
                  }),
                  ty::mk_int()
               ),
               ty::mk_ptr(tcx, ty::mt {
                   ty: param(ccx, 0),
                   mutbl: ast::MutImmutable
               }))
            }
            "copy_memory" | "copy_nonoverlapping_memory" |
            "volatile_copy_memory" | "volatile_copy_nonoverlapping_memory" => {
              (1,
               vec!(
                  ty::mk_ptr(tcx, ty::mt {
                      ty: param(ccx, 0),
                      mutbl: ast::MutMutable
                  }),
                  ty::mk_ptr(tcx, ty::mt {
                      ty: param(ccx, 0),
                      mutbl: ast::MutImmutable
                  }),
                  ty::mk_uint()
               ),
               ty::mk_nil())
            }
            "set_memory" | "volatile_set_memory" => {
              (1,
               vec!(
                  ty::mk_ptr(tcx, ty::mt {
                      ty: param(ccx, 0),
                      mutbl: ast::MutMutable
                  }),
                  ty::mk_u8(),
                  ty::mk_uint()
               ),
               ty::mk_nil())
            }
            "sqrtf32" => (0, vec!( ty::mk_f32() ), ty::mk_f32()),
            "sqrtf64" => (0, vec!( ty::mk_f64() ), ty::mk_f64()),
            "powif32" => {
               (0,
                vec!( ty::mk_f32(), ty::mk_i32() ),
                ty::mk_f32())
            }
            "powif64" => {
               (0,
                vec!( ty::mk_f64(), ty::mk_i32() ),
                ty::mk_f64())
            }
            "sinf32" => (0, vec!( ty::mk_f32() ), ty::mk_f32()),
            "sinf64" => (0, vec!( ty::mk_f64() ), ty::mk_f64()),
            "cosf32" => (0, vec!( ty::mk_f32() ), ty::mk_f32()),
            "cosf64" => (0, vec!( ty::mk_f64() ), ty::mk_f64()),
            "powf32" => {
               (0,
                vec!( ty::mk_f32(), ty::mk_f32() ),
                ty::mk_f32())
            }
            "powf64" => {
               (0,
                vec!( ty::mk_f64(), ty::mk_f64() ),
                ty::mk_f64())
            }
            "expf32"   => (0, vec!( ty::mk_f32() ), ty::mk_f32()),
            "expf64"   => (0, vec!( ty::mk_f64() ), ty::mk_f64()),
            "exp2f32"  => (0, vec!( ty::mk_f32() ), ty::mk_f32()),
            "exp2f64"  => (0, vec!( ty::mk_f64() ), ty::mk_f64()),
            "logf32"   => (0, vec!( ty::mk_f32() ), ty::mk_f32()),
            "logf64"   => (0, vec!( ty::mk_f64() ), ty::mk_f64()),
            "log10f32" => (0, vec!( ty::mk_f32() ), ty::mk_f32()),
            "log10f64" => (0, vec!( ty::mk_f64() ), ty::mk_f64()),
            "log2f32"  => (0, vec!( ty::mk_f32() ), ty::mk_f32()),
            "log2f64"  => (0, vec!( ty::mk_f64() ), ty::mk_f64()),
            "fmaf32" => {
                (0,
                 vec!( ty::mk_f32(), ty::mk_f32(), ty::mk_f32() ),
                 ty::mk_f32())
            }
            "fmaf64" => {
                (0,
                 vec!( ty::mk_f64(), ty::mk_f64(), ty::mk_f64() ),
                 ty::mk_f64())
            }
            "fabsf32"      => (0, vec!( ty::mk_f32() ), ty::mk_f32()),
            "fabsf64"      => (0, vec!( ty::mk_f64() ), ty::mk_f64()),
            "copysignf32"  => (0, vec!( ty::mk_f32(), ty::mk_f32() ), ty::mk_f32()),
            "copysignf64"  => (0, vec!( ty::mk_f64(), ty::mk_f64() ), ty::mk_f64()),
            "floorf32"     => (0, vec!( ty::mk_f32() ), ty::mk_f32()),
            "floorf64"     => (0, vec!( ty::mk_f64() ), ty::mk_f64()),
            "ceilf32"      => (0, vec!( ty::mk_f32() ), ty::mk_f32()),
            "ceilf64"      => (0, vec!( ty::mk_f64() ), ty::mk_f64()),
            "truncf32"     => (0, vec!( ty::mk_f32() ), ty::mk_f32()),
            "truncf64"     => (0, vec!( ty::mk_f64() ), ty::mk_f64()),
            "rintf32"      => (0, vec!( ty::mk_f32() ), ty::mk_f32()),
            "rintf64"      => (0, vec!( ty::mk_f64() ), ty::mk_f64()),
            "nearbyintf32" => (0, vec!( ty::mk_f32() ), ty::mk_f32()),
            "nearbyintf64" => (0, vec!( ty::mk_f64() ), ty::mk_f64()),
            "roundf32"     => (0, vec!( ty::mk_f32() ), ty::mk_f32()),
            "roundf64"     => (0, vec!( ty::mk_f64() ), ty::mk_f64()),
            "ctpop8"       => (0, vec!( ty::mk_u8()  ), ty::mk_u8()),
            "ctpop16"      => (0, vec!( ty::mk_u16() ), ty::mk_u16()),
            "ctpop32"      => (0, vec!( ty::mk_u32() ), ty::mk_u32()),
            "ctpop64"      => (0, vec!( ty::mk_u64() ), ty::mk_u64()),
            "ctlz8"        => (0, vec!( ty::mk_u8()  ), ty::mk_u8()),
            "ctlz16"       => (0, vec!( ty::mk_u16() ), ty::mk_u16()),
            "ctlz32"       => (0, vec!( ty::mk_u32() ), ty::mk_u32()),
            "ctlz64"       => (0, vec!( ty::mk_u64() ), ty::mk_u64()),
            "cttz8"        => (0, vec!( ty::mk_u8()  ), ty::mk_u8()),
            "cttz16"       => (0, vec!( ty::mk_u16() ), ty::mk_u16()),
            "cttz32"       => (0, vec!( ty::mk_u32() ), ty::mk_u32()),
            "cttz64"       => (0, vec!( ty::mk_u64() ), ty::mk_u64()),
            "bswap16"      => (0, vec!( ty::mk_u16() ), ty::mk_u16()),
            "bswap32"      => (0, vec!( ty::mk_u32() ), ty::mk_u32()),
            "bswap64"      => (0, vec!( ty::mk_u64() ), ty::mk_u64()),

            "volatile_load" =>
                (1, vec!( ty::mk_imm_ptr(tcx, param(ccx, 0)) ), param(ccx, 0)),
            "volatile_store" =>
                (1, vec!( ty::mk_mut_ptr(tcx, param(ccx, 0)), param(ccx, 0) ), ty::mk_nil()),

            "i8_add_with_overflow" | "i8_sub_with_overflow" | "i8_mul_with_overflow" =>
                (0, vec!(ty::mk_i8(), ty::mk_i8()),
                ty::mk_tup(tcx, vec!(ty::mk_i8(), ty::mk_bool()))),

            "i16_add_with_overflow" | "i16_sub_with_overflow" | "i16_mul_with_overflow" =>
                (0, vec!(ty::mk_i16(), ty::mk_i16()),
                ty::mk_tup(tcx, vec!(ty::mk_i16(), ty::mk_bool()))),

            "i32_add_with_overflow" | "i32_sub_with_overflow" | "i32_mul_with_overflow" =>
                (0, vec!(ty::mk_i32(), ty::mk_i32()),
                ty::mk_tup(tcx, vec!(ty::mk_i32(), ty::mk_bool()))),

            "i64_add_with_overflow" | "i64_sub_with_overflow" | "i64_mul_with_overflow" =>
                (0, vec!(ty::mk_i64(), ty::mk_i64()),
                ty::mk_tup(tcx, vec!(ty::mk_i64(), ty::mk_bool()))),

            "u8_add_with_overflow" | "u8_sub_with_overflow" | "u8_mul_with_overflow" =>
                (0, vec!(ty::mk_u8(), ty::mk_u8()),
                ty::mk_tup(tcx, vec!(ty::mk_u8(), ty::mk_bool()))),

            "u16_add_with_overflow" | "u16_sub_with_overflow" | "u16_mul_with_overflow" =>
                (0, vec!(ty::mk_u16(), ty::mk_u16()),
                ty::mk_tup(tcx, vec!(ty::mk_u16(), ty::mk_bool()))),

            "u32_add_with_overflow" | "u32_sub_with_overflow" | "u32_mul_with_overflow"=>
                (0, vec!(ty::mk_u32(), ty::mk_u32()),
                ty::mk_tup(tcx, vec!(ty::mk_u32(), ty::mk_bool()))),

            "u64_add_with_overflow" | "u64_sub_with_overflow"  | "u64_mul_with_overflow" =>
                (0, vec!(ty::mk_u64(), ty::mk_u64()),
                ty::mk_tup(tcx, vec!(ty::mk_u64(), ty::mk_bool()))),

            "return_address" => (0, vec![], ty::mk_imm_ptr(tcx, ty::mk_u8())),

            "assume" => (0, vec![ty::mk_bool()], ty::mk_nil()),

            ref other => {
                span_err!(tcx.sess, it.span, E0093,
                    "unrecognized intrinsic function: `{}`", *other);
                return;
            }
        };
        (n_tps, inputs, ty::FnConverging(output))
    };
    let fty = ty::mk_bare_fn(tcx, ty::BareFnTy {
        fn_style: ast::UnsafeFn,
        abi: abi::RustIntrinsic,
        sig: FnSig {
            binder_id: it.id,
            inputs: inputs,
            output: output,
            variadic: false,
        }
    });
    let i_ty = ty::lookup_item_type(ccx.tcx, local_def(it.id));
    let i_n_tps = i_ty.generics.types.len(subst::FnSpace);
    if i_n_tps != n_tps {
        span_err!(tcx.sess, it.span, E0094,
            "intrinsic has wrong number of type \
             parameters: found {}, expected {}",
             i_n_tps, n_tps);
    } else {
        require_same_types(tcx,
                           None,
                           false,
                           it.span,
                           i_ty.ty,
                           fty,
                           || {
                format!("intrinsic has wrong type: expected `{}`",
                        ppaux::ty_to_string(ccx.tcx, fty))
            });
    }
}

impl Repr for RegionObligation {
    fn repr(&self, tcx: &ty::ctxt) -> String {
        format!("RegionObligation(sub_region={}, sup_type={}, origin={})",
                self.sub_region.repr(tcx),
                self.sup_type.repr(tcx),
                self.origin.repr(tcx))
    }
}<|MERGE_RESOLUTION|>--- conflicted
+++ resolved
@@ -2156,18 +2156,6 @@
             None => continue,
             Some(function_trait) => function_trait,
         };
-<<<<<<< HEAD
-        let method_callee = match method::lookup_in_trait(
-                fcx,
-                call_expression.span,
-                Some(&*callee),
-                method_name,
-                function_trait,
-                callee_type) {
-            None => continue,
-            Some(method_callee) => method_callee,
-        };
-=======
         let method_callee =
             match method::lookup_in_trait(fcx,
                                           call_expression.span,
@@ -2179,7 +2167,6 @@
                 None => continue,
                 Some(method_callee) => method_callee,
             };
->>>>>>> 63c4f22f
         let method_call = MethodCall::expr(call_expression.id);
         let output_type = check_method_argument_types(fcx,
                                                       call_expression.span,
@@ -2218,11 +2205,7 @@
         (PreferMutLvalue, Some(trait_did)) => {
             method::lookup_in_trait(fcx, span, base_expr.map(|x| &*x),
                                     token::intern("deref_mut"), trait_did,
-<<<<<<< HEAD
-                                    base_ty)
-=======
                                     base_ty, None)
->>>>>>> 63c4f22f
         }
         _ => None
     };
@@ -2232,11 +2215,7 @@
         (None, Some(trait_did)) => {
             method::lookup_in_trait(fcx, span, base_expr.map(|x| &*x),
                                     token::intern("deref"), trait_did,
-<<<<<<< HEAD
-                                    base_ty)
-=======
                                     base_ty, None)
->>>>>>> 63c4f22f
         }
         (method, _) => method
     };
@@ -2398,14 +2377,6 @@
                     (&None, &None) => "as_mut_slice_",
                 };
 
-<<<<<<< HEAD
-                method::lookup_in_trait(fcx,
-                                        expr.span,
-                                        Some(&*base_expr),
-                                        token::intern(method_name),
-                                        trait_did,
-                                        base_ty)
-=======
                 method::lookup_in_trait_adjusted(fcx,
                                                  expr.span,
                                                  Some(&*base_expr),
@@ -2414,7 +2385,6 @@
                                                  autoderefref,
                                                  base_ty,
                                                  None)
->>>>>>> 63c4f22f
             }
             _ => None,
         }
@@ -2431,14 +2401,6 @@
                     (&None, &None) => "as_slice_",
                 };
 
-<<<<<<< HEAD
-                method::lookup_in_trait(fcx,
-                                        expr.span,
-                                        Some(&*base_expr),
-                                        token::intern(method_name),
-                                        trait_did,
-                                        base_ty)
-=======
                 method::lookup_in_trait_adjusted(fcx,
                                                  expr.span,
                                                  Some(&*base_expr),
@@ -2447,7 +2409,6 @@
                                                  autoderefref,
                                                  base_ty,
                                                  None)
->>>>>>> 63c4f22f
             }
             _ => None,
         }
@@ -2499,14 +2460,6 @@
     // Try `IndexMut` first, if preferred.
     let method = match (lvalue_pref, fcx.tcx().lang_items.index_mut_trait()) {
         (PreferMutLvalue, Some(trait_did)) => {
-<<<<<<< HEAD
-            method::lookup_in_trait(fcx,
-                                    expr.span,
-                                    Some(&*base_expr),
-                                    token::intern("index_mut"),
-                                    trait_did,
-                                    base_ty)
-=======
             method::lookup_in_trait_adjusted(fcx,
                                              expr.span,
                                              Some(&*base_expr),
@@ -2515,7 +2468,6 @@
                                              adjustment.clone(),
                                              adjusted_ty,
                                              Some(vec![input_ty, return_ty]))
->>>>>>> 63c4f22f
         }
         _ => None,
     };
@@ -2523,14 +2475,6 @@
     // Otherwise, fall back to `Index`.
     let method = match (method, fcx.tcx().lang_items.index_trait()) {
         (None, Some(trait_did)) => {
-<<<<<<< HEAD
-            method::lookup_in_trait(fcx,
-                                    expr.span,
-                                    Some(&*base_expr),
-                                    token::intern("index"),
-                                    trait_did,
-                                    base_ty)
-=======
             method::lookup_in_trait_adjusted(fcx,
                                              expr.span,
                                              Some(&*base_expr),
@@ -2539,7 +2483,6 @@
                                              adjustment,
                                              adjusted_ty,
                                              Some(vec![input_ty, return_ty]))
->>>>>>> 63c4f22f
         }
         (method, _) => method,
     };
@@ -2577,12 +2520,8 @@
                                          Some(&*iterator_expr),
                                          token::intern("next"),
                                          trait_did,
-<<<<<<< HEAD
-                                         expr_type);
-=======
                                          expr_type,
                                          None);
->>>>>>> 63c4f22f
 
     // Regardless of whether the lookup succeeds, check the method arguments
     // so that we have *some* type for each argument.
@@ -3261,10 +3200,6 @@
                                   unbound_method: ||) -> ty::t {
         let method = match trait_did {
             Some(trait_did) => {
-<<<<<<< HEAD
-                method::lookup_in_trait(fcx, op_ex.span, Some(lhs), opname,
-                                        trait_did, lhs_ty)
-=======
                 // We do eager coercions to make using operators
                 // more ergonomic:
                 //
@@ -3295,7 +3230,6 @@
 
                 method::lookup_in_trait_adjusted(fcx, op_ex.span, Some(lhs), opname,
                                                  trait_did, adjustment, adj_ty, None)
->>>>>>> 63c4f22f
             }
             None => None
         };

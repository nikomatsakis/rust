--- conflicted
+++ resolved
@@ -533,29 +533,6 @@
     }
 }
 
-<<<<<<< HEAD
-=======
-pub fn check_method(ccx: @mut CrateCtxt,
-                    method: @ast::method)
-{
-    let method_def_id = local_def(method.id);
-    let method_ty = ty::method(ccx.tcx, method_def_id);
-    let opt_self_info = method_ty.transformed_self_ty.map(|ty| {
-        SelfInfo {self_ty: ty,
-                  self_id: method.self_id,
-                  span: method.explicit_self.span}
-    });
-
-    check_bare_fn(
-        ccx,
-        &method.decl,
-        &method.body,
-        method.id,
-        opt_self_info
-    );
-}
-
->>>>>>> 560d9999
 pub fn check_no_duplicate_fields(tcx: ty::ctxt,
                                  fields: ~[(ast::Ident, Span)]) {
     let mut field_names = HashMap::new();
@@ -618,17 +595,10 @@
 
         check_bare_fn(ccx, decl, body, it.id, None, fn_tpt.ty, param_env);
       }
-<<<<<<< HEAD
       ast::item_impl(_, ref opt_trait_ref, _, ref ms) => {
-        debug2!("item_impl {} with id {}", ccx.tcx.sess.str_of(it.ident), it.id);
+        debug!("item_impl {} with id {}", ccx.tcx.sess.str_of(it.ident), it.id);
 
         let impl_tpt = ty::lookup_item_type(ccx.tcx, ast_util::local_def(it.id));
-=======
-      ast::item_impl(_, _, _, ref ms) => {
-        let rp = ccx.tcx.region_paramd_items.find(&it.id).map(|x| *x);
-        debug!("item_impl {} with id {} rp {:?}",
-               ccx.tcx.sess.str_of(it.ident), it.id, rp);
->>>>>>> 560d9999
         for m in ms.iter() {
             check_method_body(ccx, &impl_tpt.generics, None, *m);
         }
@@ -706,7 +676,7 @@
      * - `method`: the method definition
      */
 
-    debug2!("check_method_body(item_generics={}, \
+    debug!("check_method_body(item_generics={}, \
             self_bound={}, \
             method.id={})",
             item_generics.repr(ccx.tcx),
@@ -726,7 +696,7 @@
             method.body.id);
 
     // Compute the self type and fty from point of view of inside fn
-    let opt_self_info = method_ty.transformed_self_ty.map_move(|ty| {
+    let opt_self_info = method_ty.transformed_self_ty.map(|ty| {
         SelfInfo {self_ty: ty.subst(ccx.tcx, &param_env.free_substs),
                   self_id: method.self_id,
                   span: method.explicit_self.span}
@@ -832,7 +802,7 @@
                            impl_m_body_id: ast::NodeId,
                            trait_m: &ty::Method,
                            trait_substs: &ty::substs) {
-    debug2!("compare_impl_method()");
+    debug!("compare_impl_method()");
     let infcx = infer::new_infer_ctxt(tcx);
 
     let impl_tps = impl_generics.type_param_defs.len();
@@ -1014,10 +984,10 @@
     //   that correspond to the parameters we will find on the impl
     // - replace self region with a fresh, dummy region
     let impl_fty = {
-        debug2!("impl_fty (pre-subst): {}", ppaux::ty_to_str(tcx, impl_fty));
+        debug!("impl_fty (pre-subst): {}", ppaux::ty_to_str(tcx, impl_fty));
         impl_fty.subst(tcx, &dummy_substs)
     };
-    debug2!("impl_fty (post-subst): {}", ppaux::ty_to_str(tcx, impl_fty));
+    debug!("impl_fty (post-subst): {}", ppaux::ty_to_str(tcx, impl_fty));
     let trait_fty = {
         let substs { regions: trait_regions,
                      tps: trait_tps,
@@ -1027,11 +997,11 @@
             tps: vec::append(trait_tps, dummy_method_tps),
             self_ty: self_ty,
         };
-        debug2!("trait_fty (pre-subst): {} substs={}",
+        debug!("trait_fty (pre-subst): {} substs={}",
                trait_fty.repr(tcx), substs.repr(tcx));
         trait_fty.subst(tcx, &substs)
     };
-    debug2!("trait_fty (post-subst): {}", trait_fty.repr(tcx));
+    debug!("trait_fty (post-subst): {}", trait_fty.repr(tcx));
 
     match infer::mk_subty(infcx, false, infer::MethodCompatCheck(impl_m_span),
                           impl_fty, trait_fty) {
@@ -2450,50 +2420,10 @@
 
         // Look up the number of type parameters and the raw type, and
         // determine whether the class is region-parameterized.
-<<<<<<< HEAD
         let item_type = ty::lookup_item_type(tcx, class_id);
         let type_parameter_count = item_type.generics.type_param_defs.len();
         let region_parameter_count = item_type.generics.region_param_defs.len();
         let raw_type = item_type.ty;
-=======
-        let type_parameter_count;
-        let region_parameterized;
-        let raw_type;
-        if class_id.crate == ast::LOCAL_CRATE {
-            region_parameterized =
-                tcx.region_paramd_items.find(&class_id.node).
-                    map(|x| *x);
-            match tcx.items.find(&class_id.node) {
-                Some(&ast_map::node_item(@ast::item {
-                        node: ast::item_struct(_, ref generics),
-                        _
-                    }, _)) => {
-
-                    type_parameter_count = generics.ty_params.len();
-
-                    let self_region =
-                        bound_self_region(region_parameterized);
-
-                    raw_type = ty::mk_struct(tcx, class_id, substs {
-                        regions: ty::NonerasedRegions(self_region),
-                        self_ty: None,
-                        tps: ty::ty_params_to_tys(
-                            tcx,
-                            generics)
-                    });
-                }
-                _ => {
-                    tcx.sess.span_bug(span,
-                                      "resolve didn't map this to a class");
-                }
-            }
-        } else {
-            let item_type = ty::lookup_item_type(tcx, class_id);
-            type_parameter_count = item_type.generics.type_param_defs.len();
-            region_parameterized = item_type.generics.region_param;
-            raw_type = item_type.ty;
-        }
->>>>>>> 560d9999
 
         // Generate the struct type.
         let regions = fcx.infcx().next_region_vars(
@@ -2547,48 +2477,10 @@
 
         // Look up the number of type parameters and the raw type, and
         // determine whether the enum is region-parameterized.
-<<<<<<< HEAD
         let item_type = ty::lookup_item_type(tcx, enum_id);
         let type_parameter_count = item_type.generics.type_param_defs.len();
         let region_parameter_count = item_type.generics.region_param_defs.len();
         let raw_type = item_type.ty;
-=======
-        let type_parameter_count;
-        let region_parameterized;
-        let raw_type;
-        if enum_id.crate == ast::LOCAL_CRATE {
-            region_parameterized =
-                tcx.region_paramd_items.find(&enum_id.node).map(|x| *x);
-            match tcx.items.find(&enum_id.node) {
-                Some(&ast_map::node_item(@ast::item {
-                        node: ast::item_enum(_, ref generics),
-                        _
-                    }, _)) => {
-
-                    type_parameter_count = generics.ty_params.len();
-
-                    let regions = bound_self_region(region_parameterized);
-
-                    raw_type = ty::mk_enum(tcx, enum_id, substs {
-                        regions: ty::NonerasedRegions(regions),
-                        self_ty: None,
-                        tps: ty::ty_params_to_tys(
-                            tcx,
-                            generics)
-                    });
-                }
-                _ => {
-                    tcx.sess.span_bug(span,
-                                      "resolve didn't map this to an enum");
-                }
-            }
-        } else {
-            let item_type = ty::lookup_item_type(tcx, enum_id);
-            type_parameter_count = item_type.generics.type_param_defs.len();
-            region_parameterized = item_type.generics.region_param;
-            raw_type = item_type.ty;
-        }
->>>>>>> 560d9999
 
         // Generate the enum type.
         let regions = fcx.infcx().next_region_vars(
@@ -3872,19 +3764,11 @@
 
     ty::walk_ty(ty, |t| {
             match ty::get(t).sty {
-<<<<<<< HEAD
                 ty::ty_param(param_ty {idx, _}) => {
-                    debug2!("Found use of ty param \\#{}", idx);
+                    debug!("Found use of ty param \\#{}", idx);
                     tps_used[idx] = true;
                 }
                 _ => ()
-=======
-              ty::ty_param(param_ty {idx, _}) => {
-                  debug!("Found use of ty param \\#{}", idx);
-                  tps_used[idx] = true;
-              }
-              _ => ()
->>>>>>> 560d9999
             }
         });
 
@@ -4004,26 +3888,6 @@
               });
               (0, ~[ td_ptr, visitor_object_ty ], ty::mk_nil())
             }
-<<<<<<< HEAD
-            "frame_address" => {
-              let fty = ty::mk_closure(ccx.tcx, ty::ClosureTy {
-                  purity: ast::impure_fn,
-                  sigil: ast::BorrowedSigil,
-                  onceness: ast::Once,
-                  region: ty::re_fn_bound(it.id, ty::br_anon(0)),
-                  bounds: ty::EmptyBuiltinBounds(),
-                  sig: ty::FnSig {
-                            // Not imp't what scope is here, because it does
-                            // not take any region pointers itself
-                      binder_id: ast::CRATE_NODE_ID,
-                      inputs: ~[ty::mk_imm_ptr(ccx.tcx, ty::mk_mach_uint(ast::ty_u8))],
-                      output: ty::mk_nil()
-                  }
-              });
-              (0u, ~[fty], ty::mk_nil())
-            }
-=======
->>>>>>> 560d9999
             "morestack_addr" => {
               (0u, ~[], ty::mk_nil_ptr(ccx.tcx))
             }

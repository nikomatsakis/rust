// Copyright 2012-2014 The Rust Project Developers. See the COPYRIGHT
// file at the top-level directory of this distribution and at
// http://rust-lang.org/COPYRIGHT.
//
// Licensed under the Apache License, Version 2.0 <LICENSE-APACHE or
// http://www.apache.org/licenses/LICENSE-2.0> or the MIT license
// <LICENSE-MIT or http://opensource.org/licenses/MIT>, at your
// option. This file may not be copied, modified, or distributed
// except according to those terms.

/*

# check.rs

Within the check phase of type check, we check each item one at a time
(bodies of function expressions are checked as part of the containing
function).  Inference is used to supply types wherever they are
unknown.

By far the most complex case is checking the body of a function. This
can be broken down into several distinct phases:

- gather: creates type variables to represent the type of each local
  variable and pattern binding.

- main: the main pass does the lion's share of the work: it
  determines the types of all expressions, resolves
  methods, checks for most invalid conditions, and so forth.  In
  some cases, where a type is unknown, it may create a type or region
  variable and use that as the type of an expression.

  In the process of checking, various constraints will be placed on
  these type variables through the subtyping relationships requested
  through the `demand` module.  The `typeck::infer` module is in charge
  of resolving those constraints.

- regionck: after main is complete, the regionck pass goes over all
  types looking for regions and making sure that they did not escape
  into places they are not in scope.  This may also influence the
  final assignments of the various region variables if there is some
  flexibility.

- vtable: find and records the impls to use for each trait bound that
  appears on a type parameter.

- writeback: writes the final types within a function body, replacing
  type variables with their final inferred types.  These final types
  are written into the `tcx.node_types` table, which should *never* contain
  any reference to a type variable.

## Intermediate types

While type checking a function, the intermediate types for the
expressions, blocks, and so forth contained within the function are
stored in `fcx.node_types` and `fcx.item_substs`.  These types
may contain unresolved type variables.  After type checking is
complete, the functions in the writeback module are used to take the
types from this table, resolve them, and then write them into their
permanent home in the type context `ccx.tcx`.

This means that during inferencing you should use `fcx.write_ty()`
and `fcx.expr_ty()` / `fcx.node_ty()` to write/obtain the types of
nodes within the function.

The types of top-level items, which never contain unbound type
variables, are stored directly into the `tcx` tables.

n.b.: A type variable is not the same thing as a type parameter.  A
type variable is rather an "instance" of a type parameter: that is,
given a generic function `fn foo<T>(t: T)`: while checking the
function `foo`, the type `ty_param(0)` refers to the type `T`, which
is treated in abstract.  When `foo()` is called, however, `T` will be
substituted for a fresh type variable `N`.  This variable will
eventually be resolved to some concrete type (which might itself be
type parameter).

*/

pub use self::LvaluePreference::*;
pub use self::DerefArgs::*;
pub use self::Expectation::*;
use self::IsBinopAssignment::*;
use self::TupleArgumentsFlag::*;

use session::Session;
use middle::{const_eval, def, traits};
use middle::lang_items::IteratorItem;
use middle::mem_categorization::{mod, McResult};
use middle::pat_util::{mod, pat_id_map};
use middle::region::CodeExtent;
use middle::subst::{mod, Subst, Substs, VecPerParamSpace, ParamSpace};
use middle::ty::{FnSig, VariantInfo, Polytype};
use middle::ty::{Disr, ParamTy, ParameterEnvironment};
use middle::ty::{mod, Ty};
use middle::ty::liberate_late_bound_regions;
use middle::ty_fold::TypeFolder;
use middle::typeck::astconv::{mod, ast_region_to_region, ast_ty_to_ty, AstConv};
use middle::typeck::check::_match::pat_ctxt;
use middle::typeck::rscope::RegionScope;
use middle::typeck::{mod, CrateCtxt, infer, lookup_def_ccx, no_params, require_same_types};
use middle::typeck::{MethodCall, MethodCallee, MethodMap, ObjectCastMap, TypeAndSubsts};
use middle::lang_items::TypeIdLangItem;
use lint;
use util::common::{block_query, indenter, loop_query};
use util::ppaux::{mod, UserString, Repr};
use util::nodemap::{DefIdMap, FnvHashMap, NodeMap};

use std::cell::{Cell, Ref, RefCell};
use std::collections::hash_map::{Occupied, Vacant};
use std::mem::replace;
use std::rc::Rc;
use syntax::{mod, abi, attr};
use syntax::ast::{mod, ProvidedMethod, RequiredMethod, TypeTraitItem};
use syntax::ast_util::{mod, local_def, PostExpansionMethod};
use syntax::codemap::{mod, Span};
use syntax::owned_slice::OwnedSlice;
use syntax::parse::token;
use syntax::print::pprust;
use syntax::ptr::P;
use syntax::visit::{mod, Visitor};

pub mod _match;
pub mod vtable;
pub mod writeback;
pub mod regionmanip;
pub mod regionck;
pub mod demand;
pub mod method;
pub mod wf;
mod closure;

/// Fields that are part of a `FnCtxt` which are inherited by
/// closures defined within the function.  For example:
///
///     fn foo() {
///         bar(proc() { ... })
///     }
///
/// Here, the function `foo()` and the closure passed to
/// `bar()` will each have their own `FnCtxt`, but they will
/// share the inherited fields.
pub struct Inherited<'a, 'tcx: 'a> {
    infcx: infer::InferCtxt<'a, 'tcx>,
    locals: RefCell<NodeMap<Ty<'tcx>>>,
    param_env: ty::ParameterEnvironment<'tcx>,

    // Temporary tables:
    node_types: RefCell<NodeMap<Ty<'tcx>>>,
    item_substs: RefCell<NodeMap<ty::ItemSubsts<'tcx>>>,
    adjustments: RefCell<NodeMap<ty::AutoAdjustment<'tcx>>>,
    method_map: MethodMap<'tcx>,
    upvar_borrow_map: RefCell<ty::UpvarBorrowMap>,
    unboxed_closures: RefCell<DefIdMap<ty::UnboxedClosure<'tcx>>>,
    object_cast_map: ObjectCastMap<'tcx>,

    // A mapping from each fn's id to its signature, with all bound
    // regions replaced with free ones. Unlike the other tables, this
    // one is never copied into the tcx: it is only used by regionck.
    fn_sig_map: RefCell<NodeMap<Vec<Ty<'tcx>>>>,

    // A set of constraints that regionck must validate. Each
    // constraint has the form `T:'a`, meaning "some type `T` must
    // outlive the lifetime 'a". These constraints derive from
    // instantiated type parameters. So if you had a struct defined
    // like
    //
    //     struct Foo<T:'static> { ... }
    //
    // then in some expression `let x = Foo { ... }` it will
    // instantiate the type parameter `T` with a fresh type `$0`. At
    // the same time, it will record a region obligation of
    // `$0:'static`. This will get checked later by regionck. (We
    // can't generally check these things right away because we have
    // to wait until types are resolved.)
    //
    // These are stored in a map keyed to the id of the innermost
    // enclosing fn body / static initializer expression. This is
    // because the location where the obligation was incurred can be
    // relevant with respect to which sublifetime assumptions are in
    // place. The reason that we store under the fn-id, and not
    // something more fine-grained, is so that it is easier for
    // regionck to be sure that it has found *all* the region
    // obligations (otherwise, it's easy to fail to walk to a
    // particular node-id).
    region_obligations: RefCell<NodeMap<Vec<RegionObligation<'tcx>>>>,

    // Tracks trait obligations incurred during this function body.
    fulfillment_cx: RefCell<traits::FulfillmentContext<'tcx>>,
}

struct RegionObligation<'tcx> {
    sub_region: ty::Region,
    sup_type: Ty<'tcx>,
    origin: infer::SubregionOrigin<'tcx>,
}

/// When type-checking an expression, we propagate downward
/// whatever type hint we are able in the form of an `Expectation`.
enum Expectation<'tcx> {
    /// We know nothing about what type this expression should have.
    NoExpectation,

    /// This expression should have the type given (or some subtype)
    ExpectHasType(Ty<'tcx>),

    /// This expression will be cast to the `Ty`
    ExpectCastableToType(Ty<'tcx>),
}

#[deriving(Clone)]
pub struct FnStyleState {
    pub def: ast::NodeId,
    pub fn_style: ast::FnStyle,
    from_fn: bool
}

impl FnStyleState {
    pub fn function(fn_style: ast::FnStyle, def: ast::NodeId) -> FnStyleState {
        FnStyleState { def: def, fn_style: fn_style, from_fn: true }
    }

    pub fn recurse(&mut self, blk: &ast::Block) -> FnStyleState {
        match self.fn_style {
            // If this unsafe, then if the outer function was already marked as
            // unsafe we shouldn't attribute the unsafe'ness to the block. This
            // way the block can be warned about instead of ignoring this
            // extraneous block (functions are never warned about).
            ast::UnsafeFn if self.from_fn => *self,

            fn_style => {
                let (fn_style, def) = match blk.rules {
                    ast::UnsafeBlock(..) => (ast::UnsafeFn, blk.id),
                    ast::DefaultBlock => (fn_style, self.def),
                };
                FnStyleState{ def: def,
                             fn_style: fn_style,
                             from_fn: false }
            }
        }
    }
}

/// Whether `check_binop` is part of an assignment or not.
/// Used to know whether we allow user overloads and to print
/// better messages on error.
#[deriving(PartialEq)]
enum IsBinopAssignment{
    SimpleBinop,
    BinopAssignment,
}

#[deriving(Clone)]
pub struct FnCtxt<'a, 'tcx: 'a> {
    body_id: ast::NodeId,

    // This flag is set to true if, during the writeback phase, we encounter
    // a type error in this function.
    writeback_errors: Cell<bool>,

    // Number of errors that had been reported when we started
    // checking this function. On exit, if we find that *more* errors
    // have been reported, we will skip regionck and other work that
    // expects the types within the function to be consistent.
    err_count_on_creation: uint,

    ret_ty: ty::FnOutput<'tcx>,

    ps: RefCell<FnStyleState>,

    inh: &'a Inherited<'a, 'tcx>,

    ccx: &'a CrateCtxt<'a, 'tcx>,
}

impl<'a, 'tcx> mem_categorization::Typer<'tcx> for FnCtxt<'a, 'tcx> {
    fn tcx<'a>(&'a self) -> &'a ty::ctxt<'tcx> {
        self.ccx.tcx
    }
    fn node_ty(&self, id: ast::NodeId) -> McResult<Ty<'tcx>> {
        Ok(self.node_ty(id))
    }
    fn node_method_ty(&self, method_call: typeck::MethodCall)
                      -> Option<Ty<'tcx>> {
        self.inh.method_map.borrow().get(&method_call).map(|m| m.ty)
    }
    fn adjustments<'a>(&'a self) -> &'a RefCell<NodeMap<ty::AutoAdjustment<'tcx>>> {
        &self.inh.adjustments
    }
    fn is_method_call(&self, id: ast::NodeId) -> bool {
        self.inh.method_map.borrow().contains_key(&typeck::MethodCall::expr(id))
    }
    fn temporary_scope(&self, rvalue_id: ast::NodeId) -> Option<CodeExtent> {
        self.tcx().temporary_scope(rvalue_id)
    }
    fn upvar_borrow(&self, upvar_id: ty::UpvarId) -> ty::UpvarBorrow {
        self.inh.upvar_borrow_map.borrow()[upvar_id].clone()
    }
    fn capture_mode(&self, closure_expr_id: ast::NodeId)
                    -> ast::CaptureClause {
        self.ccx.tcx.capture_mode(closure_expr_id)
    }
    fn unboxed_closures<'a>(&'a self)
                        -> &'a RefCell<DefIdMap<ty::UnboxedClosure<'tcx>>> {
        &self.inh.unboxed_closures
    }
}

impl<'a, 'tcx> Inherited<'a, 'tcx> {
    fn new(tcx: &'a ty::ctxt<'tcx>,
           param_env: ty::ParameterEnvironment<'tcx>)
           -> Inherited<'a, 'tcx> {
        Inherited {
            infcx: infer::new_infer_ctxt(tcx),
            locals: RefCell::new(NodeMap::new()),
            param_env: param_env,
            node_types: RefCell::new(NodeMap::new()),
            item_substs: RefCell::new(NodeMap::new()),
            adjustments: RefCell::new(NodeMap::new()),
            method_map: RefCell::new(FnvHashMap::new()),
            object_cast_map: RefCell::new(NodeMap::new()),
            upvar_borrow_map: RefCell::new(FnvHashMap::new()),
            unboxed_closures: RefCell::new(DefIdMap::new()),
            fn_sig_map: RefCell::new(NodeMap::new()),
            region_obligations: RefCell::new(NodeMap::new()),
            fulfillment_cx: RefCell::new(traits::FulfillmentContext::new()),
        }
    }
}

// Used by check_const and check_enum_variants
pub fn blank_fn_ctxt<'a, 'tcx>(ccx: &'a CrateCtxt<'a, 'tcx>,
                               inh: &'a Inherited<'a, 'tcx>,
                               rty: ty::FnOutput<'tcx>,
                               body_id: ast::NodeId)
                               -> FnCtxt<'a, 'tcx> {
    FnCtxt {
        body_id: body_id,
        writeback_errors: Cell::new(false),
        err_count_on_creation: ccx.tcx.sess.err_count(),
        ret_ty: rty,
        ps: RefCell::new(FnStyleState::function(ast::NormalFn, 0)),
        inh: inh,
        ccx: ccx
    }
}

fn static_inherited_fields<'a, 'tcx>(ccx: &'a CrateCtxt<'a, 'tcx>)
                                    -> Inherited<'a, 'tcx> {
    // It's kind of a kludge to manufacture a fake function context
    // and statement context, but we might as well do write the code only once
    let param_env = ty::empty_parameter_environment();
    Inherited::new(ccx.tcx, param_env)
}

struct CheckItemTypesVisitor<'a, 'tcx: 'a> { ccx: &'a CrateCtxt<'a, 'tcx> }

impl<'a, 'tcx, 'v> Visitor<'v> for CheckItemTypesVisitor<'a, 'tcx> {
    fn visit_item(&mut self, i: &ast::Item) {
        check_item(self.ccx, i);
        visit::walk_item(self, i);
    }
}

pub fn check_item_types(ccx: &CrateCtxt) {
    let krate = ccx.tcx.map.krate();
    let mut visit = wf::CheckTypeWellFormedVisitor::new(ccx);
    visit::walk_crate(&mut visit, krate);

    // If types are not well-formed, it leads to all manner of errors
    // downstream, so stop reporting errors at this point.
    ccx.tcx.sess.abort_if_errors();

    let mut visit = CheckItemTypesVisitor { ccx: ccx };
    visit::walk_crate(&mut visit, krate);

    ccx.tcx.sess.abort_if_errors();
}

fn check_bare_fn<'a, 'tcx>(ccx: &CrateCtxt<'a, 'tcx>,
                           decl: &ast::FnDecl,
                           body: &ast::Block,
                           id: ast::NodeId,
                           fty: Ty<'tcx>,
                           param_env: ty::ParameterEnvironment<'tcx>) {
    // Compute the fty from point of view of inside fn
    // (replace any type-scheme with a type)
    let fty = fty.subst(ccx.tcx, &param_env.free_substs);

    match fty.sty {
        ty::ty_bare_fn(ref fn_ty) => {
            let inh = Inherited::new(ccx.tcx, param_env);
            let fcx = check_fn(ccx, fn_ty.fn_style, id, &fn_ty.sig,
                               decl, id, body, &inh);

            vtable::select_all_fcx_obligations_or_error(&fcx);
            regionck::regionck_fn(&fcx, id, body);
            fcx.default_diverging_type_variables_to_nil();
            writeback::resolve_type_vars_in_fn(&fcx, decl, body);
        }
        _ => ccx.tcx.sess.impossible_case(body.span,
                                 "check_bare_fn: function type expected")
    }
}

struct GatherLocalsVisitor<'a, 'tcx: 'a> {
    fcx: &'a FnCtxt<'a, 'tcx>
}

impl<'a, 'tcx> GatherLocalsVisitor<'a, 'tcx> {
    fn assign(&mut self, _span: Span, nid: ast::NodeId, ty_opt: Option<Ty<'tcx>>) -> Ty<'tcx> {
        match ty_opt {
            None => {
                // infer the variable's type
                let var_ty = self.fcx.infcx().next_ty_var();
                self.fcx.inh.locals.borrow_mut().insert(nid, var_ty);
                var_ty
            }
            Some(typ) => {
                // take type that the user specified
                self.fcx.inh.locals.borrow_mut().insert(nid, typ);
                typ
            }
        }
    }
}

impl<'a, 'tcx, 'v> Visitor<'v> for GatherLocalsVisitor<'a, 'tcx> {
    // Add explicitly-declared locals.
    fn visit_local(&mut self, local: &ast::Local) {
        let o_ty = match local.ty.node {
            ast::TyInfer => None,
            _ => Some(self.fcx.to_ty(&*local.ty))
        };
        self.assign(local.span, local.id, o_ty);
        debug!("Local variable {} is assigned type {}",
               self.fcx.pat_to_string(&*local.pat),
               self.fcx.infcx().ty_to_string(
                   self.fcx.inh.locals.borrow()[local.id].clone()));
        visit::walk_local(self, local);
    }

    // Add pattern bindings.
    fn visit_pat(&mut self, p: &ast::Pat) {
        if let ast::PatIdent(_, ref path1, _) = p.node {
            if pat_util::pat_is_binding(&self.fcx.ccx.tcx.def_map, p) {
                let var_ty = self.assign(p.span, p.id, None);

                self.fcx.require_type_is_sized(var_ty, p.span,
                                               traits::VariableType(p.id));

                debug!("Pattern binding {} is assigned to {} with type {}",
                       token::get_ident(path1.node),
                       self.fcx.infcx().ty_to_string(
                           self.fcx.inh.locals.borrow()[p.id].clone()),
                       var_ty.repr(self.fcx.tcx()));
            }
        }
        visit::walk_pat(self, p);
    }

    fn visit_block(&mut self, b: &ast::Block) {
        // non-obvious: the `blk` variable maps to region lb, so
        // we have to keep this up-to-date.  This
        // is... unfortunate.  It'd be nice to not need this.
        visit::walk_block(self, b);
    }

    // Since an expr occurs as part of the type fixed size arrays we
    // need to record the type for that node
    fn visit_ty(&mut self, t: &ast::Ty) {
        match t.node {
            ast::TyFixedLengthVec(ref ty, ref count_expr) => {
                self.visit_ty(&**ty);
                check_expr_with_hint(self.fcx, &**count_expr, ty::mk_uint());
            }
            _ => visit::walk_ty(self, t)
        }
    }

    // Don't descend into fns and items
    fn visit_fn(&mut self, _: visit::FnKind<'v>, _: &'v ast::FnDecl,
                _: &'v ast::Block, _: Span, _: ast::NodeId) { }
    fn visit_item(&mut self, _: &ast::Item) { }

}

/// Helper used by check_bare_fn and check_expr_fn. Does the grungy work of checking a function
/// body and returns the function context used for that purpose, since in the case of a fn item
/// there is still a bit more to do.
///
/// * ...
/// * inherited: other fields inherited from the enclosing fn (if any)
fn check_fn<'a, 'tcx>(ccx: &'a CrateCtxt<'a, 'tcx>,
                      fn_style: ast::FnStyle,
                      fn_style_id: ast::NodeId,
                      fn_sig: &ty::FnSig<'tcx>,
                      decl: &ast::FnDecl,
                      fn_id: ast::NodeId,
                      body: &ast::Block,
                      inherited: &'a Inherited<'a, 'tcx>)
                      -> FnCtxt<'a, 'tcx> {
    let tcx = ccx.tcx;
    let err_count_on_creation = tcx.sess.err_count();

    // First, we have to replace any bound regions in the fn type with free ones.
    // The free region references will be bound the node_id of the body block.
    let fn_sig = liberate_late_bound_regions(tcx, CodeExtent::from_node_id(body.id), fn_sig);

    let arg_tys = fn_sig.inputs.as_slice();
    let ret_ty = fn_sig.output;

    debug!("check_fn(arg_tys={}, ret_ty={}, fn_id={})",
           arg_tys.repr(tcx),
           ret_ty.repr(tcx),
           fn_id);

    // Create the function context.  This is either derived from scratch or,
    // in the case of function expressions, based on the outer context.
    let fcx = FnCtxt {
        body_id: body.id,
        writeback_errors: Cell::new(false),
        err_count_on_creation: err_count_on_creation,
        ret_ty: ret_ty,
        ps: RefCell::new(FnStyleState::function(fn_style, fn_style_id)),
        inh: inherited,
        ccx: ccx
    };

    // Remember return type so that regionck can access it later.
    let mut fn_sig_tys: Vec<Ty> =
        arg_tys.iter()
        .map(|&ty| ty)
        .collect();

    if let ty::FnConverging(ret_ty) = ret_ty {
        fcx.require_type_is_sized(ret_ty, decl.output.span(), traits::ReturnType);
        fn_sig_tys.push(ret_ty);
    }

    debug!("fn-sig-map: fn_id={} fn_sig_tys={}",
           fn_id,
           fn_sig_tys.repr(tcx));

    inherited.fn_sig_map.borrow_mut().insert(fn_id, fn_sig_tys);

    {
        let mut visit = GatherLocalsVisitor { fcx: &fcx, };

        // Add formal parameters.
        for (arg_ty, input) in arg_tys.iter().zip(decl.inputs.iter()) {
            // Create type variables for each argument.
            pat_util::pat_bindings(
                &tcx.def_map,
                &*input.pat,
                |_bm, pat_id, sp, _path| {
                    let var_ty = visit.assign(sp, pat_id, None);
                    fcx.require_type_is_sized(var_ty, sp,
                                              traits::VariableType(pat_id));
                });

            // Check the pattern.
            let pcx = pat_ctxt {
                fcx: &fcx,
                map: pat_id_map(&tcx.def_map, &*input.pat),
            };
            _match::check_pat(&pcx, &*input.pat, *arg_ty);
        }

        visit.visit_block(body);
    }

    check_block_with_expected(&fcx, body, match ret_ty {
        ty::FnConverging(result_type) => ExpectHasType(result_type),
        ty::FnDiverging => NoExpectation
    });

    for (input, arg) in decl.inputs.iter().zip(arg_tys.iter()) {
        fcx.write_ty(input.id, *arg);
    }

    fcx
}

pub fn check_struct(ccx: &CrateCtxt, id: ast::NodeId, span: Span) {
    let tcx = ccx.tcx;

    check_representable(tcx, span, id, "struct");
    check_instantiable(tcx, span, id);

    if ty::lookup_simd(tcx, local_def(id)) {
        check_simd(tcx, span, id);
    }
}

pub fn check_item(ccx: &CrateCtxt, it: &ast::Item) {
    debug!("check_item(it.id={}, it.ident={})",
           it.id,
           ty::item_path_str(ccx.tcx, local_def(it.id)));
    let _indenter = indenter();

    match it.node {
      ast::ItemStatic(_, _, ref e) |
      ast::ItemConst(_, ref e) => check_const(ccx, it.span, &**e, it.id),
      ast::ItemEnum(ref enum_definition, _) => {
        check_enum_variants(ccx,
                            it.span,
                            enum_definition.variants.as_slice(),
                            it.id);
      }
      ast::ItemFn(ref decl, _, _, _, ref body) => {
        let fn_pty = ty::lookup_item_type(ccx.tcx, ast_util::local_def(it.id));
        let param_env = ParameterEnvironment::for_item(ccx.tcx, it.id);
        check_bare_fn(ccx, &**decl, &**body, it.id, fn_pty.ty, param_env);
      }
      ast::ItemImpl(_, ref opt_trait_ref, _, ref impl_items) => {
        debug!("ItemImpl {} with id {}", token::get_ident(it.ident), it.id);

        let impl_pty = ty::lookup_item_type(ccx.tcx, ast_util::local_def(it.id));

        match *opt_trait_ref {
            Some(ref ast_trait_ref) => {
                let impl_trait_ref =
                    ty::node_id_to_trait_ref(ccx.tcx, ast_trait_ref.ref_id);
                check_impl_items_against_trait(ccx,
                                               it.span,
                                               ast_trait_ref,
                                               &*impl_trait_ref,
                                               impl_items.as_slice());
            }
            None => { }
        }

        for impl_item in impl_items.iter() {
            match *impl_item {
                ast::MethodImplItem(ref m) => {
                    check_method_body(ccx, &impl_pty.generics, &**m);
                }
                ast::TypeImplItem(_) => {
                    // Nothing to do here.
                }
            }
        }

      }
      ast::ItemTrait(_, _, _, ref trait_methods) => {
        let trait_def = ty::lookup_trait_def(ccx.tcx, local_def(it.id));
        for trait_method in trait_methods.iter() {
            match *trait_method {
                RequiredMethod(..) => {
                    // Nothing to do, since required methods don't have
                    // bodies to check.
                }
                ProvidedMethod(ref m) => {
                    check_method_body(ccx, &trait_def.generics, &**m);
                }
                TypeTraitItem(_) => {
                    // Nothing to do.
                }
            }
        }
      }
      ast::ItemStruct(..) => {
        check_struct(ccx, it.id, it.span);
      }
      ast::ItemTy(ref t, ref generics) => {
        let pty_ty = ty::node_id_to_type(ccx.tcx, it.id);
        check_bounds_are_used(ccx, t.span, &generics.ty_params, pty_ty);
      }
      ast::ItemForeignMod(ref m) => {
        if m.abi == abi::RustIntrinsic {
            for item in m.items.iter() {
                check_intrinsic_type(ccx, &**item);
            }
        } else {
            for item in m.items.iter() {
                let pty = ty::lookup_item_type(ccx.tcx, local_def(item.id));
                if !pty.generics.types.is_empty() {
                    span_err!(ccx.tcx.sess, item.span, E0044,
                        "foreign items may not have type parameters");
                }

                if let ast::ForeignItemFn(ref fn_decl, _) = item.node {
                    if fn_decl.variadic && m.abi != abi::C {
                        span_err!(ccx.tcx.sess, item.span, E0045,
                                  "variadic function must have C calling convention");
                    }
                }
            }
        }
      }
      _ => {/* nothing to do */ }
    }
}

/// Type checks a method body.
///
/// # Parameters
///
/// * `item_generics`: generics defined on the impl/trait that contains
///   the method
/// * `self_bound`: bound for the `Self` type parameter, if any
/// * `method`: the method definition
fn check_method_body<'a, 'tcx>(ccx: &CrateCtxt<'a, 'tcx>,
                               item_generics: &ty::Generics<'tcx>,
                               method: &ast::Method) {
    debug!("check_method_body(item_generics={}, method.id={})",
            item_generics.repr(ccx.tcx),
            method.id);
    let param_env = ParameterEnvironment::for_item(ccx.tcx, method.id);

    let fty = ty::node_id_to_type(ccx.tcx, method.id);
    debug!("fty (raw): {}", fty.repr(ccx.tcx));

    let body_id = method.pe_body().id;
    let fty = liberate_late_bound_regions(
        ccx.tcx, CodeExtent::from_node_id(body_id), &ty::bind(fty)).value;
    debug!("fty (liberated): {}", fty.repr(ccx.tcx));

    check_bare_fn(ccx,
                  &*method.pe_fn_decl(),
                  &*method.pe_body(),
                  method.id,
                  fty,
                  param_env);
}

fn check_impl_items_against_trait<'a, 'tcx>(ccx: &CrateCtxt<'a, 'tcx>,
                                            impl_span: Span,
                                            ast_trait_ref: &ast::TraitRef,
                                            impl_trait_ref: &ty::TraitRef<'tcx>,
                                            impl_items: &[ast::ImplItem]) {
    // Locate trait methods
    let tcx = ccx.tcx;
    let trait_items = ty::trait_items(tcx, impl_trait_ref.def_id);

    // Check existing impl methods to see if they are both present in trait
    // and compatible with trait signature
    for impl_item in impl_items.iter() {
        match *impl_item {
            ast::MethodImplItem(ref impl_method) => {
                let impl_method_def_id = local_def(impl_method.id);
                let impl_item_ty = ty::impl_or_trait_item(ccx.tcx,
                                                          impl_method_def_id);

                // If this is an impl of a trait method, find the
                // corresponding method definition in the trait.
                let opt_trait_method_ty =
                    trait_items.iter()
                               .find(|ti| {
                                   ti.name() == impl_item_ty.name()
                               });
                match opt_trait_method_ty {
                    Some(trait_method_ty) => {
                        match (trait_method_ty, &impl_item_ty) {
                            (&ty::MethodTraitItem(ref trait_method_ty),
                             &ty::MethodTraitItem(ref impl_method_ty)) => {
                                compare_impl_method(ccx.tcx,
                                                    &**impl_method_ty,
                                                    impl_method.span,
                                                    impl_method.pe_body().id,
                                                    &**trait_method_ty,
                                                    impl_trait_ref);
                            }
                            _ => {
                                // This is span_bug as it should have already been
                                // caught in resolve.
                                tcx.sess
                                   .span_bug(impl_method.span,
                                             format!("item `{}` is of a \
                                                      different kind from \
                                                      its trait `{}`",
                                                     token::get_name(
                                                        impl_item_ty.name()),
                                                     pprust::path_to_string(
                                                        &ast_trait_ref.path))
                                             .as_slice());
                            }
                        }
                    }
                    None => {
                        // This is span_bug as it should have already been
                        // caught in resolve.
                        tcx.sess.span_bug(
                            impl_method.span,
                            format!(
                                "method `{}` is not a member of trait `{}`",
                                token::get_name(impl_item_ty.name()),
                                pprust::path_to_string(
                                    &ast_trait_ref.path)).as_slice());
                    }
                }
            }
            ast::TypeImplItem(ref typedef) => {
                let typedef_def_id = local_def(typedef.id);
                let typedef_ty = ty::impl_or_trait_item(ccx.tcx,
                                                        typedef_def_id);

                // If this is an impl of an associated type, find the
                // corresponding type definition in the trait.
                let opt_associated_type =
                    trait_items.iter()
                               .find(|ti| {
                                   ti.name() == typedef_ty.name()
                               });
                match opt_associated_type {
                    Some(associated_type) => {
                        match (associated_type, &typedef_ty) {
                            (&ty::TypeTraitItem(_),
                             &ty::TypeTraitItem(_)) => {}
                            _ => {
                                // This is `span_bug` as it should have
                                // already been caught in resolve.
                                tcx.sess
                                   .span_bug(typedef.span,
                                             format!("item `{}` is of a \
                                                      different kind from \
                                                      its trait `{}`",
                                                     token::get_name(
                                                        typedef_ty.name()),
                                                     pprust::path_to_string(
                                                        &ast_trait_ref.path))
                                             .as_slice());
                            }
                        }
                    }
                    None => {
                        // This is `span_bug` as it should have already been
                        // caught in resolve.
                        tcx.sess.span_bug(
                            typedef.span,
                            format!(
                                "associated type `{}` is not a member of \
                                 trait `{}`",
                                token::get_name(typedef_ty.name()),
                                pprust::path_to_string(
                                    &ast_trait_ref.path)).as_slice());
                    }
                }
            }
        }
    }

    // Check for missing items from trait
    let provided_methods = ty::provided_trait_methods(tcx,
                                                      impl_trait_ref.def_id);
    let mut missing_methods = Vec::new();
    for trait_item in trait_items.iter() {
        match *trait_item {
            ty::MethodTraitItem(ref trait_method) => {
                let is_implemented =
                    impl_items.iter().any(|ii| {
                        match *ii {
                            ast::MethodImplItem(ref m) => {
                                m.pe_ident().name == trait_method.name
                            }
                            ast::TypeImplItem(_) => false,
                        }
                    });
                let is_provided =
                    provided_methods.iter().any(
                        |m| m.name == trait_method.name);
                if !is_implemented && !is_provided {
                    missing_methods.push(format!("`{}`", token::get_name(trait_method.name)));
                }
            }
            ty::TypeTraitItem(ref associated_type) => {
                let is_implemented = impl_items.iter().any(|ii| {
                    match *ii {
                        ast::TypeImplItem(ref typedef) => {
                            typedef.ident.name == associated_type.name
                        }
                        ast::MethodImplItem(_) => false,
                    }
                });
                if !is_implemented {
                    missing_methods.push(format!("`{}`", token::get_name(associated_type.name)));
                }
            }
        }
    }

    if !missing_methods.is_empty() {
        span_err!(tcx.sess, impl_span, E0046,
            "not all trait items implemented, missing: {}",
            missing_methods.connect(", "));
    }
}

/// Checks that a method from an impl conforms to the signature of
/// the same method as declared in the trait.
///
/// # Parameters
///
/// - impl_generics: the generics declared on the impl itself (not the method!)
/// - impl_m: type of the method we are checking
/// - impl_m_span: span to use for reporting errors
/// - impl_m_body_id: id of the method body
/// - trait_m: the method in the trait
/// - trait_to_impl_substs: the substitutions used on the type of the trait
fn compare_impl_method<'tcx>(tcx: &ty::ctxt<'tcx>,
                             impl_m: &ty::Method<'tcx>,
                             impl_m_span: Span,
                             impl_m_body_id: ast::NodeId,
                             trait_m: &ty::Method<'tcx>,
                             impl_trait_ref: &ty::TraitRef<'tcx>) {
    debug!("compare_impl_method(impl_trait_ref={})",
           impl_trait_ref.repr(tcx));

    let impl_m_body_scope = CodeExtent::from_node_id(impl_m_body_id);

    // The impl's trait ref may bind late-bound regions from the impl.
    // Liberate them and assign them the scope of the method body.
    //
    // An example would be:
    //
    //     impl<'a> Foo<&'a T> for &'a U { ... }
    //
    // Here, the region parameter `'a` is late-bound, so the
    // trait reference associated with the impl will be
    //
    //     for<'a> Foo<&'a T>
    //
    // liberating will convert this into:
    //
    //     Foo<&'A T>
    //
    // where `'A` is the `ReFree` version of `'a`.
    let impl_trait_ref = liberate_late_bound_regions(tcx, impl_m_body_scope, impl_trait_ref);

    debug!("impl_trait_ref (liberated) = {}",
           impl_trait_ref.repr(tcx));

    let infcx = infer::new_infer_ctxt(tcx);

    let trait_to_impl_substs = &impl_trait_ref.substs;

    // Try to give more informative error messages about self typing
    // mismatches.  Note that any mismatch will also be detected
    // below, where we construct a canonical function type that
    // includes the self parameter as a normal parameter.  It's just
    // that the error messages you get out of this code are a bit more
    // inscrutable, particularly for cases where one method has no
    // self.
    match (&trait_m.explicit_self, &impl_m.explicit_self) {
        (&ty::StaticExplicitSelfCategory,
         &ty::StaticExplicitSelfCategory) => {}
        (&ty::StaticExplicitSelfCategory, _) => {
            tcx.sess.span_err(
                impl_m_span,
                format!("method `{}` has a `{}` declaration in the impl, \
                        but not in the trait",
                        token::get_name(trait_m.name),
                        ppaux::explicit_self_category_to_str(
                            &impl_m.explicit_self)).as_slice());
            return;
        }
        (_, &ty::StaticExplicitSelfCategory) => {
            tcx.sess.span_err(
                impl_m_span,
                format!("method `{}` has a `{}` declaration in the trait, \
                        but not in the impl",
                        token::get_name(trait_m.name),
                        ppaux::explicit_self_category_to_str(
                            &trait_m.explicit_self)).as_slice());
            return;
        }
        _ => {
            // Let the type checker catch other errors below
        }
    }

    let num_impl_m_type_params = impl_m.generics.types.len(subst::FnSpace);
    let num_trait_m_type_params = trait_m.generics.types.len(subst::FnSpace);
    if num_impl_m_type_params != num_trait_m_type_params {
        span_err!(tcx.sess, impl_m_span, E0049,
            "method `{}` has {} type parameter{} \
             but its trait declaration has {} type parameter{}",
            token::get_name(trait_m.name),
            num_impl_m_type_params,
            if num_impl_m_type_params == 1 {""} else {"s"},
            num_trait_m_type_params,
            if num_trait_m_type_params == 1 {""} else {"s"});
        return;
    }

    if impl_m.fty.sig.inputs.len() != trait_m.fty.sig.inputs.len() {
        span_err!(tcx.sess, impl_m_span, E0050,
            "method `{}` has {} parameter{} \
             but the declaration in trait `{}` has {}",
            token::get_name(trait_m.name),
            impl_m.fty.sig.inputs.len(),
            if impl_m.fty.sig.inputs.len() == 1 {""} else {"s"},
            ty::item_path_str(tcx, trait_m.def_id),
            trait_m.fty.sig.inputs.len());
        return;
    }

    // This code is best explained by example. Consider a trait:
    //
    //     trait Trait<'t,T> {
    //          fn method<'a,M>(t: &'t T, m: &'a M) -> Self;
    //     }
    //
    // And an impl:
    //
    //     impl<'i, 'j, U> Trait<'j, &'i U> for Foo {
    //          fn method<'b,N>(t: &'j &'i U, m: &'b N) -> Foo;
    //     }
    //
    // We wish to decide if those two method types are compatible.
    //
    // We start out with trait_to_impl_substs, that maps the trait
    // type parameters to impl type parameters. This is taken from the
    // impl trait reference:
    //
    //     trait_to_impl_substs = {'t => 'j, T => &'i U, Self => Foo}
    //
    // We create a mapping `dummy_substs` that maps from the impl type
    // parameters to fresh types and regions. For type parameters,
    // this is the identity transform, but we could as well use any
    // skolemized types. For regions, we convert from bound to free
    // regions (Note: but only early-bound regions, i.e., those
    // declared on the impl or used in type parameter bounds).
    //
    //     impl_to_skol_substs = {'i => 'i0, U => U0, N => N0 }
    //
    // Now we can apply skol_substs to the type of the impl method
    // to yield a new function type in terms of our fresh, skolemized
    // types:
    //
    //     <'b> fn(t: &'i0 U0, m: &'b) -> Foo
    //
    // We now want to extract and substitute the type of the *trait*
    // method and compare it. To do so, we must create a compound
    // substitution by combining trait_to_impl_substs and
    // impl_to_skol_substs, and also adding a mapping for the method
    // type parameters. We extend the mapping to also include
    // the method parameters.
    //
    //     trait_to_skol_substs = { T => &'i0 U0, Self => Foo, M => N0 }
    //
    // Applying this to the trait method type yields:
    //
    //     <'a> fn(t: &'i0 U0, m: &'a) -> Foo
    //
    // This type is also the same but the name of the bound region ('a
    // vs 'b).  However, the normal subtyping rules on fn types handle
    // this kind of equivalency just fine.

    // Create mapping from impl to skolemized.
    let skol_tps =
        impl_m.generics.types.map(
            |d| ty::mk_param_from_def(tcx, d));
    let skol_regions =
        impl_m.generics.regions.map(
            |l| ty::free_region_from_def(impl_m_body_id, l));
    let impl_to_skol_substs =
        subst::Substs::new(skol_tps.clone(), skol_regions.clone());

    // Create mapping from trait to skolemized.
    let trait_to_skol_substs =
        trait_to_impl_substs
        .subst(tcx, &impl_to_skol_substs)
        .with_method(skol_tps.get_slice(subst::FnSpace).to_vec(),
                     skol_regions.get_slice(subst::FnSpace).to_vec());

    // Check region bounds.
    if !check_region_bounds_on_impl_method(tcx,
                                           impl_m_span,
                                           impl_m,
                                           impl_m_body_scope,
                                           &trait_m.generics,
                                           &impl_m.generics,
                                           &trait_to_skol_substs,
                                           &impl_to_skol_substs) {
        return;
    }

    // Check bounds. Note that the bounds from the impl may reference
    // late-bound regions declared on the impl, so liberate those.
    // This requires two artificial binding scopes -- one for the impl,
    // and one for the method.
    //
    // An example would be:
    //
    //     trait Foo<T> { fn method<U:Bound<T>>() { ... } }
    //
    //     impl<'a> Foo<&'a T> for &'a U {
    //         fn method<U:Bound<&'a T>>() { ... }
    //     }
    //
    // Here, the region parameter `'a` is late-bound, so in the bound
    // `Bound<&'a T>`, the lifetime `'a` will be late-bound with a
    // depth of 3 (it is nested within 3 binders: the impl, method,
    // and trait-ref itself). So when we do the liberation, we have
    // two introduce two `ty::bind` scopes, one for the impl and one
    // the method.
    //
    // The only late-bounded regions that can possibly appear here are
    // from the impl, not the method. This is because region
    // parameters declared on the method which appear in a type bound
    // would be early bound. On the trait side, there can be no
    // late-bound lifetimes because trait definitions do not introduce
    // a late region binder.
    let trait_bounds =
        trait_m.generics.types.get_slice(subst::FnSpace).iter()
        .map(|trait_param_def| &trait_param_def.bounds);
    let impl_bounds =
        impl_m.generics.types.get_slice(subst::FnSpace).iter()
        .map(|impl_param_def|
             liberate_late_bound_regions(
                 tcx,
                 impl_m_body_scope,
                 &ty::bind(ty::bind(impl_param_def.bounds.clone()))).value.value);
    for (i, (trait_param_bounds, impl_param_bounds)) in
        trait_bounds.zip(impl_bounds).enumerate()
    {
        // Check that the impl does not require any builtin-bounds
        // that the trait does not guarantee:
        let extra_bounds =
            impl_param_bounds.builtin_bounds -
            trait_param_bounds.builtin_bounds;
        if !extra_bounds.is_empty() {
            span_err!(tcx.sess, impl_m_span, E0051,
                "in method `{}`, type parameter {} requires `{}`, \
                 which is not required by the corresponding type parameter \
                 in the trait declaration",
                token::get_name(trait_m.name),
                i,
                extra_bounds.user_string(tcx));
           return;
        }

        // Check that the trait bounds of the trait imply the bounds of its
        // implementation.
        //
        // FIXME(pcwalton): We could be laxer here regarding sub- and super-
        // traits, but I doubt that'll be wanted often, so meh.
        for impl_trait_bound in impl_param_bounds.trait_bounds.iter() {
            debug!("compare_impl_method(): impl-trait-bound subst");
            let impl_trait_bound =
                impl_trait_bound.subst(tcx, &impl_to_skol_substs);

            // There may be late-bound regions from the impl in the
            // impl's bound, so "liberate" those. Note that the
            // trait_to_skol_substs is derived from the impl's
            // trait-ref, and the late-bound regions appearing there
            // have already been liberated, so the result should match
            // up.

            let found_match_in_trait =
                trait_param_bounds.trait_bounds.iter().any(|trait_bound| {
                    debug!("compare_impl_method(): trait-bound subst");
                    let trait_bound =
                        trait_bound.subst(tcx, &trait_to_skol_substs);
                    let infcx = infer::new_infer_ctxt(tcx);
                    infer::mk_sub_trait_refs(&infcx,
                                             true,
                                             infer::Misc(impl_m_span),
                                             trait_bound,
                                             impl_trait_bound.clone()).is_ok()
                });

            if !found_match_in_trait {
                span_err!(tcx.sess, impl_m_span, E0052,
                    "in method `{}`, type parameter {} requires bound `{}`, which is not \
                     required by the corresponding type parameter in the trait declaration",
                    token::get_name(trait_m.name),
                    i,
                    ppaux::trait_ref_to_string(tcx, &*impl_trait_bound));
            }
        }
    }

    // Compute skolemized form of impl and trait method tys. Note
    // that we must liberate the late-bound regions from the impl.
    let impl_fty = ty::mk_bare_fn(tcx, impl_m.fty.clone());
    let impl_fty = impl_fty.subst(tcx, &impl_to_skol_substs);
    let impl_fty = liberate_late_bound_regions(
        tcx, impl_m_body_scope, &ty::bind(impl_fty)).value;
    let trait_fty = ty::mk_bare_fn(tcx, trait_m.fty.clone());
    let trait_fty = trait_fty.subst(tcx, &trait_to_skol_substs);

    // Check the impl method type IM is a subtype of the trait method
    // type TM. To see why this makes sense, think of a vtable. The
    // expected type of the function pointers in the vtable is the
    // type TM of the trait method.  The actual type will be the type
    // IM of the impl method. Because we know that IM <: TM, that
    // means that anywhere a TM is expected, a IM will do instead. In
    // other words, anyone expecting to call a method with the type
    // from the trait, can safely call a method with the type from the
    // impl instead.
    debug!("checking trait method for compatibility: impl ty {}, trait ty {}",
           impl_fty.repr(tcx),
           trait_fty.repr(tcx));
    match infer::mk_subty(&infcx, false, infer::MethodCompatCheck(impl_m_span),
                          impl_fty, trait_fty) {
        Ok(()) => {}
        Err(ref terr) => {
            span_err!(tcx.sess, impl_m_span, E0053,
                "method `{}` has an incompatible type for trait: {}",
                token::get_name(trait_m.name),
                ty::type_err_to_str(tcx, terr));
            ty::note_and_explain_type_err(tcx, terr);
        }
    }

    // Finally, resolve all regions. This catches wily misuses of lifetime
    // parameters.
    infcx.resolve_regions_and_report_errors();

    /// Check that region bounds on impl method are the same as those on the trait. In principle,
    /// it could be ok for there to be fewer region bounds on the impl method, but this leads to an
    /// annoying corner case that is painful to handle (described below), so for now we can just
    /// forbid it.
    ///
    /// Example (see `src/test/compile-fail/regions-bound-missing-bound-in-impl.rs`):
    ///
    /// ```
    /// trait Foo<'a> {
    ///     fn method1<'b>();
    ///     fn method2<'b:'a>();
    /// }
    ///
    /// impl<'a> Foo<'a> for ... {
    ///     fn method1<'b:'a>() { .. case 1, definitely bad .. }
    ///     fn method2<'b>() { .. case 2, could be ok .. }
    /// }
    /// ```
    ///
    /// The "definitely bad" case is case #1. Here, the impl adds an extra constraint not present
    /// in the trait.
    ///
    /// The "maybe bad" case is case #2. Here, the impl adds an extra constraint not present in the
    /// trait. We could in principle allow this, but it interacts in a complex way with early/late
    /// bound resolution of lifetimes. Basically the presence or absence of a lifetime bound
    /// affects whether the lifetime is early/late bound, and right now the code breaks if the
    /// trait has an early bound lifetime parameter and the method does not.
    fn check_region_bounds_on_impl_method<'tcx>(tcx: &ty::ctxt<'tcx>,
                                                span: Span,
                                                impl_m: &ty::Method<'tcx>,
                                                impl_m_body_scope: CodeExtent,
                                                trait_generics: &ty::Generics<'tcx>,
                                                impl_generics: &ty::Generics<'tcx>,
                                                trait_to_skol_substs: &Substs<'tcx>,
                                                impl_to_skol_substs: &Substs<'tcx>)
                                                -> bool
    {

        let trait_params = trait_generics.regions.get_slice(subst::FnSpace);
        let impl_params = impl_generics.regions.get_slice(subst::FnSpace);

        debug!("check_region_bounds_on_impl_method: \
               trait_generics={} \
               impl_generics={} \
               trait_to_skol_substs={} \
               impl_to_skol_substs={}",
               trait_generics.repr(tcx),
               impl_generics.repr(tcx),
               trait_to_skol_substs.repr(tcx),
               impl_to_skol_substs.repr(tcx));

        // Must have same number of early-bound lifetime parameters.
        // Unfortunately, if the user screws up the bounds, then this
        // will change classification between early and late.  E.g.,
        // if in trait we have `<'a,'b:'a>`, and in impl we just have
        // `<'a,'b>`, then we have 2 early-bound lifetime parameters
        // in trait but 0 in the impl. But if we report "expected 2
        // but found 0" it's confusing, because it looks like there
        // are zero. Since I don't quite know how to phrase things at
        // the moment, give a kind of vague error message.
        if trait_params.len() != impl_params.len() {
            tcx.sess.span_err(
                span,
                format!("lifetime parameters or bounds on method `{}` do \
                         not match the trait declaration",
                        token::get_name(impl_m.name)).as_slice());
            return false;
        }

        // Each parameter `'a:'b+'c+'d` in trait should have the same
        // set of bounds in the impl, after subst.
        for (trait_param, impl_param) in
            trait_params.iter().zip(
                impl_params.iter())
        {
            let trait_bounds =
                trait_param.bounds.subst(tcx, trait_to_skol_substs);
            let impl_bounds =
                impl_param.bounds.subst(tcx, impl_to_skol_substs);

            // The bounds may reference late-bound regions from the
            // impl declaration. In that case, we want to replace
            // those with the liberated variety so as to match the
            // versions appearing in the `trait_to_skol_substs`.
            // There are two-levels of binder to be aware of: the
            // impl, and the method.
            let impl_bounds =
                ty::liberate_late_bound_regions(
                    tcx, impl_m_body_scope, &ty::bind(ty::bind(impl_bounds))).value.value;

            debug!("check_region_bounds_on_impl_method: \
                   trait_param={} \
                   impl_param={} \
                   trait_bounds={} \
                   impl_bounds={}",
                   trait_param.repr(tcx),
                   impl_param.repr(tcx),
                   trait_bounds.repr(tcx),
                   impl_bounds.repr(tcx));

            // Collect the set of bounds present in trait but not in
            // impl.
            let missing: Vec<ty::Region> =
                trait_bounds.iter()
                .filter(|&b| !impl_bounds.contains(b))
                .map(|&b| b)
                .collect();

            // Collect set present in impl but not in trait.
            let extra: Vec<ty::Region> =
                impl_bounds.iter()
                .filter(|&b| !trait_bounds.contains(b))
                .map(|&b| b)
                .collect();

            debug!("missing={} extra={}",
                   missing.repr(tcx), extra.repr(tcx));

            let err = if missing.len() != 0 || extra.len() != 0 {
                tcx.sess.span_err(
                    span,
                    format!(
                        "the lifetime parameter `{}` declared in the impl \
                         has a distinct set of bounds \
                         from its counterpart `{}` \
                         declared in the trait",
                        impl_param.name.user_string(tcx),
                        trait_param.name.user_string(tcx)).as_slice());
                true
            } else {
                false
            };

            if missing.len() != 0 {
                tcx.sess.span_note(
                    span,
                    format!("the impl is missing the following bounds: `{}`",
                            missing.user_string(tcx)).as_slice());
            }

            if extra.len() != 0 {
                tcx.sess.span_note(
                    span,
                    format!("the impl has the following extra bounds: `{}`",
                            extra.user_string(tcx)).as_slice());
            }

            if err {
                return false;
            }
        }

        return true;
    }
}

fn check_cast(fcx: &FnCtxt,
              cast_expr: &ast::Expr,
              e: &ast::Expr,
              t: &ast::Ty) {
    let id = cast_expr.id;
    let span = cast_expr.span;

    // Find the type of `e`. Supply hints based on the type we are casting to,
    // if appropriate.
    let t_1 = fcx.to_ty(t);
    let t_1 = structurally_resolved_type(fcx, span, t_1);

    if ty::type_is_scalar(t_1) {
        // Supply the type as a hint so as to influence integer
        // literals and other things that might care.
        check_expr_with_expectation(fcx, e, ExpectCastableToType(t_1))
    } else {
        check_expr(fcx, e)
    }

    let t_e = fcx.expr_ty(e);

    debug!("t_1={}", fcx.infcx().ty_to_string(t_1));
    debug!("t_e={}", fcx.infcx().ty_to_string(t_e));

    if ty::type_is_error(t_e) {
        fcx.write_error(id);
        return
    }

    if !ty::type_is_sized(fcx.tcx(), t_1) {
        let tstr = fcx.infcx().ty_to_string(t_1);
        fcx.type_error_message(span, |actual| {
            format!("cast to unsized type: `{}` as `{}`", actual, tstr)
        }, t_e, None);
        match t_e.sty {
            ty::ty_rptr(_, ty::mt { mutbl: mt, .. }) => {
                let mtstr = match mt {
                    ast::MutMutable => "mut ",
                    ast::MutImmutable => ""
                };
                if ty::type_is_trait(t_1) {
                    span_help!(fcx.tcx().sess, t.span, "did you mean `&{}{}`?", mtstr, tstr);
                } else {
                    span_help!(fcx.tcx().sess, span,
                               "consider using an implicit coercion to `&{}{}` instead",
                               mtstr, tstr);
                }
            }
            ty::ty_uniq(..) => {
                span_help!(fcx.tcx().sess, t.span, "did you mean `Box<{}>`?", tstr);
            }
            _ => {
                span_help!(fcx.tcx().sess, e.span,
                           "consider using a box or reference as appropriate");
            }
        }
        fcx.write_error(id);
        return
    }

    if ty::type_is_trait(t_1) {
        // This will be looked up later on.
        vtable::check_object_cast(fcx, cast_expr, e, t_1);
        fcx.write_ty(id, t_1);
        return
    }

    let t_1 = structurally_resolved_type(fcx, span, t_1);
    let t_e = structurally_resolved_type(fcx, span, t_e);

    if ty::type_is_nil(t_e) {
        fcx.type_error_message(span, |actual| {
            format!("cast from nil: `{}` as `{}`",
                    actual,
                    fcx.infcx().ty_to_string(t_1))
        }, t_e, None);
    } else if ty::type_is_nil(t_1) {
        fcx.type_error_message(span, |actual| {
            format!("cast to nil: `{}` as `{}`",
                    actual,
                    fcx.infcx().ty_to_string(t_1))
        }, t_e, None);
    }

    let t_1_is_scalar = ty::type_is_scalar(t_1);
    let t_1_is_char = ty::type_is_char(t_1);
    let t_1_is_bare_fn = ty::type_is_bare_fn(t_1);
    let t_1_is_float = ty::type_is_floating_point(t_1);

    // casts to scalars other than `char` and `bare fn` are trivial
    let t_1_is_trivial = t_1_is_scalar && !t_1_is_char && !t_1_is_bare_fn;
    if ty::type_is_c_like_enum(fcx.tcx(), t_e) && t_1_is_trivial {
        if t_1_is_float || ty::type_is_unsafe_ptr(t_1) {
            fcx.type_error_message(span, |actual| {
                format!("illegal cast; cast through an \
                         integer first: `{}` as `{}`",
                        actual,
                        fcx.infcx().ty_to_string(t_1))
            }, t_e, None);
        }
        // casts from C-like enums are allowed
    } else if t_1_is_char {
        let t_e = fcx.infcx().shallow_resolve(t_e);
        if t_e.sty != ty::ty_uint(ast::TyU8) {
            fcx.type_error_message(span, |actual| {
                format!("only `u8` can be cast as \
                         `char`, not `{}`", actual)
            }, t_e, None);
        }
    } else if t_1.sty == ty::ty_bool {
        span_err!(fcx.tcx().sess, span, E0054,
            "cannot cast as `bool`, compare with zero instead");
    } else if ty::type_is_region_ptr(t_e) && ty::type_is_unsafe_ptr(t_1) {
        fn types_compatible<'a, 'tcx>(fcx: &FnCtxt<'a, 'tcx>, sp: Span,
                                      t1: Ty<'tcx>, t2: Ty<'tcx>) -> bool {
            match t1.sty {
                ty::ty_vec(_, Some(_)) => {}
                _ => return false
            }
            if ty::type_needs_infer(t2) {
                // This prevents this special case from going off when casting
                // to a type that isn't fully specified; e.g. `as *_`. (Issue
                // #14893.)
                return false
            }

            let el = ty::sequence_element_type(fcx.tcx(), t1);
            infer::mk_eqty(fcx.infcx(),
                           false,
                           infer::Misc(sp),
                           el,
                           t2).is_ok()
        }

        // Due to the limitations of LLVM global constants,
        // region pointers end up pointing at copies of
        // vector elements instead of the original values.
        // To allow unsafe pointers to work correctly, we
        // need to special-case obtaining an unsafe pointer
        // from a region pointer to a vector.

        /* this cast is only allowed from &[T, ..n] to *T or
        &T to *T. */
        match (&t_e.sty, &t_1.sty) {
            (&ty::ty_rptr(_, ty::mt { ty: mt1, mutbl: ast::MutImmutable }),
             &ty::ty_ptr(ty::mt { ty: mt2, mutbl: ast::MutImmutable }))
            if types_compatible(fcx, e.span, mt1, mt2) => {
                /* this case is allowed */
            }
            _ => {
                demand::coerce(fcx, e.span, t_1, &*e);
            }
        }
    } else if !(ty::type_is_scalar(t_e) && t_1_is_trivial) {
        /*
        If more type combinations should be supported than are
        supported here, then file an enhancement issue and
        record the issue number in this comment.
        */
        fcx.type_error_message(span, |actual| {
            format!("non-scalar cast: `{}` as `{}`",
                    actual,
                    fcx.infcx().ty_to_string(t_1))
        }, t_e, None);
    } else if ty::type_is_unsafe_ptr(t_e) && t_1_is_float {
        fcx.type_error_message(span, |actual| {
            format!("cannot cast from pointer to float directly: `{}` as `{}`; cast through an \
                     integer first",
                    actual,
                    fcx.infcx().ty_to_string(t_1))
        }, t_e, None);
    }

    fcx.write_ty(id, t_1);
}

impl<'a, 'tcx> AstConv<'tcx> for FnCtxt<'a, 'tcx> {
    fn tcx<'a>(&'a self) -> &'a ty::ctxt<'tcx> { self.ccx.tcx }

    fn get_item_ty(&self, id: ast::DefId) -> ty::Polytype<'tcx> {
        ty::lookup_item_type(self.tcx(), id)
    }

    fn get_trait_def(&self, id: ast::DefId) -> Rc<ty::TraitDef<'tcx>> {
        ty::lookup_trait_def(self.tcx(), id)
    }

    fn ty_infer(&self, _span: Span) -> Ty<'tcx> {
        self.infcx().next_ty_var()
    }

    fn associated_types_of_trait_are_valid(&self, _: Ty, _: ast::DefId)
                                           -> bool {
        false
    }

    fn associated_type_binding(&self,
                               span: Span,
                               _: Option<Ty<'tcx>>,
                               _: ast::DefId,
                               _: ast::DefId)
                               -> Ty<'tcx> {
        self.tcx().sess.span_err(span, "unsupported associated type binding");
        ty::mk_err()
    }
}

impl<'a, 'tcx> FnCtxt<'a, 'tcx> {
    fn tcx<'a>(&'a self) -> &'a ty::ctxt<'tcx> { self.ccx.tcx }

    pub fn infcx<'b>(&'b self) -> &'b infer::InferCtxt<'a, 'tcx> {
        &self.inh.infcx
    }

    pub fn sess(&self) -> &Session {
        &self.tcx().sess
    }

    pub fn err_count_since_creation(&self) -> uint {
        self.ccx.tcx.sess.err_count() - self.err_count_on_creation
    }
}

impl<'a, 'tcx> RegionScope for infer::InferCtxt<'a, 'tcx> {
    fn default_region_bound(&self, span: Span) -> Option<ty::Region> {
        Some(self.next_region_var(infer::MiscVariable(span)))
    }

    fn anon_regions(&self, span: Span, count: uint)
                    -> Result<Vec<ty::Region>, Option<Vec<(String, uint)>>> {
        Ok(Vec::from_fn(count, |_| {
            self.next_region_var(infer::MiscVariable(span))
        }))
    }
}

impl<'a, 'tcx> FnCtxt<'a, 'tcx> {
    pub fn tag(&self) -> String {
        format!("{}", self as *const FnCtxt)
    }

    pub fn local_ty(&self, span: Span, nid: ast::NodeId) -> Ty<'tcx> {
        match self.inh.locals.borrow().get(&nid) {
            Some(&t) => t,
            None => {
                self.tcx().sess.span_bug(
                    span,
                    format!("no type for local variable {}",
                            nid).as_slice());
            }
        }
    }

    pub fn default_diverging_type_variables_to_nil(&self) {
        for (_, &ref ty) in self.inh.node_types.borrow_mut().iter_mut() {
            if self.infcx().type_var_diverges(self.infcx().resolve_type_vars_if_possible(*ty)) {
                demand::eqtype(self, codemap::DUMMY_SP, *ty, ty::mk_nil(self.tcx()));
            }
        }
    }

    #[inline]
    pub fn write_ty(&self, node_id: ast::NodeId, ty: Ty<'tcx>) {
        debug!("write_ty({}, {}) in fcx {}",
               node_id, ppaux::ty_to_string(self.tcx(), ty), self.tag());
        self.inh.node_types.borrow_mut().insert(node_id, ty);
    }

    pub fn write_object_cast(&self,
                             key: ast::NodeId,
                             trait_ref: Rc<ty::TraitRef<'tcx>>) {
        debug!("write_object_cast key={} trait_ref={}",
               key, trait_ref.repr(self.tcx()));
        self.inh.object_cast_map.borrow_mut().insert(key, trait_ref);
    }

    pub fn write_substs(&self, node_id: ast::NodeId, substs: ty::ItemSubsts<'tcx>) {
        if !substs.substs.is_noop() {
            debug!("write_substs({}, {}) in fcx {}",
                   node_id,
                   substs.repr(self.tcx()),
                   self.tag());

            self.inh.item_substs.borrow_mut().insert(node_id, substs);
        }
    }

    pub fn write_autoderef_adjustment(&self,
                                      node_id: ast::NodeId,
                                      span: Span,
                                      derefs: uint) {
        if derefs == 0 { return; }
        self.write_adjustment(
            node_id,
            span,
            ty::AdjustDerefRef(ty::AutoDerefRef {
                autoderefs: derefs,
                autoref: None })
        );
    }

    pub fn write_adjustment(&self,
                            node_id: ast::NodeId,
                            span: Span,
                            adj: ty::AutoAdjustment<'tcx>) {
        debug!("write_adjustment(node_id={}, adj={})", node_id, adj.repr(self.tcx()));

        if adj.is_identity() {
            return;
        }

        // Careful: adjustments can imply trait obligations if we are
        // casting from a concrete type to an object type. I think
        // it'd probably be nicer to move the logic that creates the
        // obligation into the code that creates the adjustment, but
        // that's a bit awkward, so instead we go digging and pull the
        // obligation out here.
        self.register_adjustment_obligations(span, &adj);
        self.inh.adjustments.borrow_mut().insert(node_id, adj);
    }

    fn register_adjustment_obligations(&self,
                                       span: Span,
                                       adj: &ty::AutoAdjustment<'tcx>) {
        match *adj {
            ty::AdjustAddEnv(..) => { }
            ty::AdjustDerefRef(ref d_r) => {
                match d_r.autoref {
                    Some(ref a_r) => {
                        self.register_autoref_obligations(span, a_r);
                    }
                    None => {}
                }
            }
        }
    }

    fn register_autoref_obligations(&self,
                                    span: Span,
                                    autoref: &ty::AutoRef<'tcx>) {
        match *autoref {
            ty::AutoUnsize(ref unsize) => {
                self.register_unsize_obligations(span, unsize);
            }
            ty::AutoPtr(_, _, None) |
            ty::AutoUnsafe(_, None) => {
            }
            ty::AutoPtr(_, _, Some(ref a_r)) |
            ty::AutoUnsafe(_, Some(ref a_r)) => {
                self.register_autoref_obligations(span, &**a_r)
            }
            ty::AutoUnsizeUniq(ref unsize) => {
                self.register_unsize_obligations(span, unsize);
            }
        }
    }

    fn register_unsize_obligations(&self,
                                   span: Span,
                                   unsize: &ty::UnsizeKind<'tcx>) {
        debug!("register_unsize_obligations: unsize={}", unsize);

        match *unsize {
            ty::UnsizeLength(..) => {}
            ty::UnsizeStruct(ref u, _) => {
                self.register_unsize_obligations(span, &**u)
            }
            ty::UnsizeVtable(ref ty_trait, self_ty) => {
                vtable::check_object_safety(self.tcx(), ty_trait, span);

                // If the type is `Foo+'a`, ensures that the type
                // being cast to `Foo+'a` implements `Foo`:
                vtable::register_object_cast_obligations(self,
                                                         span,
                                                         ty_trait,
                                                         self_ty);

                // If the type is `Foo+'a`, ensures that the type
                // being cast to `Foo+'a` outlives `'a`:
                let origin = infer::RelateObjectBound(span);
                self.register_region_obligation(origin, self_ty, ty_trait.bounds.region_bound);
            }
        }
    }

    /// Returns the type of `def_id` with all generics replaced by by fresh type/region variables.
    /// Also returns the substitution from the type parameters on `def_id` to the fresh variables.
    /// Registers any trait obligations specified on `def_id` at the same time.
    ///
    /// Note that function is only intended to be used with types (notably, not impls). This is
    /// because it doesn't do any instantiation of late-bound regions.
    pub fn instantiate_type(&self,
                            span: Span,
                            def_id: ast::DefId)
                            -> TypeAndSubsts<'tcx>
    {
        let polytype =
            ty::lookup_item_type(self.tcx(), def_id);
        let substs =
            self.infcx().fresh_substs_for_generics(
                span,
                &polytype.generics);
        let bounds =
            polytype.generics.to_bounds(self.tcx(), &substs);
        self.add_obligations_for_parameters(
            traits::ObligationCause::new(
                span,
                traits::ItemObligation(def_id)),
            &substs,
            &bounds);
        let monotype =
            polytype.ty.subst(self.tcx(), &substs);

        TypeAndSubsts {
            ty: monotype,
            substs: substs
        }
    }

    pub fn write_nil(&self, node_id: ast::NodeId) {
        self.write_ty(node_id, ty::mk_nil(self.tcx()));
    }
    pub fn write_error(&self, node_id: ast::NodeId) {
        self.write_ty(node_id, ty::mk_err());
    }

    pub fn require_type_meets(&self,
                              ty: Ty<'tcx>,
                              span: Span,
                              code: traits::ObligationCauseCode<'tcx>,
                              bound: ty::BuiltinBound)
    {
        let obligation = traits::obligation_for_builtin_bound(
            self.tcx(),
            traits::ObligationCause::new(span, code),
            ty,
            bound);
        if let Ok(ob) = obligation {
            self.register_obligation(ob);
        }
    }

    pub fn require_type_is_sized(&self,
                                 ty: Ty<'tcx>,
                                 span: Span,
                                 code: traits::ObligationCauseCode<'tcx>)
    {
        self.require_type_meets(ty, span, code, ty::BoundSized);
    }

    pub fn require_expr_have_sized_type(&self,
                                        expr: &ast::Expr,
                                        code: traits::ObligationCauseCode<'tcx>)
    {
        self.require_type_is_sized(self.expr_ty(expr), expr.span, code);
    }

    pub fn register_obligation(&self,
                               obligation: traits::Obligation<'tcx>)
    {
        debug!("register_obligation({})",
               obligation.repr(self.tcx()));

        self.inh.fulfillment_cx
            .borrow_mut()
            .register_obligation(self.tcx(), obligation);
    }

    pub fn to_ty(&self, ast_t: &ast::Ty) -> Ty<'tcx> {
        let t = ast_ty_to_ty(self, self.infcx(), ast_t);

        let mut bounds_checker = wf::BoundsChecker::new(self,
                                                        ast_t.span,
                                                        CodeExtent::from_node_id(self.body_id),
                                                        None);
        bounds_checker.check_ty(t);

        t
    }

    pub fn pat_to_string(&self, pat: &ast::Pat) -> String {
        pat.repr(self.tcx())
    }

    pub fn expr_ty(&self, ex: &ast::Expr) -> Ty<'tcx> {
        match self.inh.node_types.borrow().get(&ex.id) {
            Some(&t) => t,
            None => {
                self.tcx().sess.bug(format!("no type for expr in fcx {}",
                                            self.tag()).as_slice());
            }
        }
    }

    /// Fetch type of `expr` after applying adjustments that have been recorded in the fcx.
    pub fn expr_ty_adjusted(&self, expr: &ast::Expr) -> Ty<'tcx> {
        let adjustments = self.inh.adjustments.borrow();
        let adjustment = adjustments.get(&expr.id);
        self.adjust_expr_ty(expr, adjustment)
    }

    /// Apply `adjustment` to the type of `expr`
    pub fn adjust_expr_ty(&self,
                          expr: &ast::Expr,
                          adjustment: Option<&ty::AutoAdjustment<'tcx>>)
                          -> Ty<'tcx>
    {
        let raw_ty = self.expr_ty(expr);
        let raw_ty = self.infcx().shallow_resolve(raw_ty);
        ty::adjust_ty(self.tcx(),
                      expr.span,
                      expr.id,
                      raw_ty,
                      adjustment,
                      |method_call| self.inh.method_map.borrow()
                                                       .get(&method_call)
                                                       .map(|method| method.ty))
    }

    pub fn node_ty(&self, id: ast::NodeId) -> Ty<'tcx> {
        match self.inh.node_types.borrow().get(&id) {
            Some(&t) => t,
            None => {
                self.tcx().sess.bug(
                    format!("no type for node {}: {} in fcx {}",
                            id, self.tcx().map.node_to_string(id),
                            self.tag()).as_slice());
            }
        }
    }

    pub fn item_substs<'a>(&'a self) -> Ref<'a, NodeMap<ty::ItemSubsts<'tcx>>> {
        self.inh.item_substs.borrow()
    }

    pub fn opt_node_ty_substs(&self,
                              id: ast::NodeId,
                              f: |&ty::ItemSubsts<'tcx>|) {
        match self.inh.item_substs.borrow().get(&id) {
            Some(s) => { f(s) }
            None => { }
        }
    }

    pub fn mk_subty(&self,
                    a_is_expected: bool,
                    origin: infer::TypeOrigin,
                    sub: Ty<'tcx>,
                    sup: Ty<'tcx>)
                    -> Result<(), ty::type_err<'tcx>> {
        infer::mk_subty(self.infcx(), a_is_expected, origin, sub, sup)
    }

    pub fn can_mk_subty(&self, sub: Ty<'tcx>, sup: Ty<'tcx>)
                        -> Result<(), ty::type_err<'tcx>> {
        infer::can_mk_subty(self.infcx(), sub, sup)
    }

    pub fn can_mk_eqty(&self, sub: Ty<'tcx>, sup: Ty<'tcx>)
                       -> Result<(), ty::type_err<'tcx>> {
        infer::can_mk_eqty(self.infcx(), sub, sup)
    }

    pub fn mk_assignty(&self,
                       expr: &ast::Expr,
                       sub: Ty<'tcx>,
                       sup: Ty<'tcx>)
                       -> Result<(), ty::type_err<'tcx>> {
        match infer::mk_coercety(self.infcx(),
                                 false,
                                 infer::ExprAssignable(expr.span),
                                 sub,
                                 sup) {
            Ok(None) => Ok(()),
            Err(ref e) => Err((*e)),
            Ok(Some(adjustment)) => {
                self.write_adjustment(expr.id, expr.span, adjustment);
                Ok(())
            }
        }
    }

    pub fn mk_eqty(&self,
                   a_is_expected: bool,
                   origin: infer::TypeOrigin,
                   sub: Ty<'tcx>,
                   sup: Ty<'tcx>)
                   -> Result<(), ty::type_err<'tcx>> {
        infer::mk_eqty(self.infcx(), a_is_expected, origin, sub, sup)
    }

    pub fn mk_subr(&self,
                   origin: infer::SubregionOrigin<'tcx>,
                   sub: ty::Region,
                   sup: ty::Region) {
        infer::mk_subr(self.infcx(), origin, sub, sup)
    }

    pub fn type_error_message(&self,
                              sp: Span,
                              mk_msg: |String| -> String,
                              actual_ty: Ty<'tcx>,
                              err: Option<&ty::type_err<'tcx>>) {
        self.infcx().type_error_message(sp, mk_msg, actual_ty, err);
    }

    pub fn report_mismatched_types(&self,
                                   sp: Span,
                                   e: Ty<'tcx>,
                                   a: Ty<'tcx>,
                                   err: &ty::type_err<'tcx>) {
        self.infcx().report_mismatched_types(sp, e, a, err)
    }

    /// Registers an obligation for checking later, during regionck, that the type `ty` must
    /// outlive the region `r`.
    pub fn register_region_obligation(&self,
                                      origin: infer::SubregionOrigin<'tcx>,
                                      ty: Ty<'tcx>,
                                      r: ty::Region)
    {
<<<<<<< HEAD
        /*!
         * Registers an obligation for checking later, during
         * regionck, that the type `ty` must outlive the region `r`.
         */

        debug!("register_region_obligation(origin={}, ty={}, r={})",
               origin.repr(self.tcx()),
               ty.repr(self.tcx()),
               r.repr(self.tcx()));

=======
>>>>>>> 21ba1d5e
        let mut region_obligations = self.inh.region_obligations.borrow_mut();
        let region_obligation = RegionObligation { sub_region: r,
                                                   sup_type: ty,
                                                   origin: origin };

        match region_obligations.entry(self.body_id) {
            Vacant(entry) => { entry.set(vec![region_obligation]); },
            Occupied(mut entry) => { entry.get_mut().push(region_obligation); },
        }
    }

    pub fn add_default_region_param_bounds(&self,
                                           substs: &Substs<'tcx>,
                                           expr: &ast::Expr)
    {
        for &ty in substs.types.iter() {
            let default_bound = ty::ReScope(CodeExtent::from_node_id(expr.id));
            let origin = infer::RelateDefaultParamBound(expr.span, ty);
            self.register_region_obligation(origin, ty, default_bound);
        }
    }

    /// Given a fully substituted set of bounds (`generic_bounds`), and the values with which each
    /// type/region parameter was instantiated (`substs`), creates and registers suitable
    /// trait/region obligations.
    ///
    /// For example, if there is a function:
    ///
    /// ```
    /// fn foo<'a,T:'a>(...)
    /// ```
    ///
    /// and a reference:
    ///
    /// ```
    /// let f = foo;
    /// ```
    ///
    /// Then we will create a fresh region variable `'$0` and a fresh type variable `$1` for `'a`
    /// and `T`. This routine will add a region obligation `$1:'$0` and register it locally.
    pub fn add_obligations_for_parameters(&self,
                                          cause: traits::ObligationCause<'tcx>,
                                          substs: &Substs<'tcx>,
                                          generic_bounds: &ty::GenericBounds<'tcx>)
    {
        assert!(!generic_bounds.has_escaping_regions());

        debug!("add_obligations_for_parameters(substs={}, generic_bounds={})",
               substs.repr(self.tcx()),
               generic_bounds.repr(self.tcx()));

        self.add_trait_obligations_for_generics(cause, substs, generic_bounds);
        self.add_region_obligations_for_generics(cause, substs, generic_bounds);
    }

    fn add_trait_obligations_for_generics(&self,
                                          cause: traits::ObligationCause<'tcx>,
                                          substs: &Substs<'tcx>,
                                          generic_bounds: &ty::GenericBounds<'tcx>) {
        assert!(!generic_bounds.has_escaping_regions());
        assert!(!substs.has_regions_escaping_depth(0));

        let obligations =
            traits::obligations_for_generics(self.tcx(),
                                             cause,
                                             generic_bounds,
                                             &substs.types);
        obligations.map_move(|o| self.register_obligation(o));
    }

    fn add_region_obligations_for_generics(&self,
                                           cause: traits::ObligationCause<'tcx>,
                                           substs: &Substs<'tcx>,
                                           generic_bounds: &ty::GenericBounds<'tcx>)
    {
        assert!(!generic_bounds.has_escaping_regions());
        assert_eq!(generic_bounds.types.iter().len(), substs.types.iter().len());

        for (type_bounds, &type_param) in
            generic_bounds.types.iter().zip(
                substs.types.iter())
        {
            self.add_region_obligations_for_type_parameter(
                cause.span, type_bounds, type_param);
        }

        assert_eq!(generic_bounds.regions.iter().len(),
                   substs.regions().iter().len());
        for (region_bounds, &region_param) in
            generic_bounds.regions.iter().zip(
                substs.regions().iter())
        {
            self.add_region_obligations_for_region_parameter(
                cause.span, region_bounds.as_slice(), region_param);
        }
    }

    fn add_region_obligations_for_type_parameter(&self,
                                                 span: Span,
                                                 param_bound: &ty::ParamBounds<'tcx>,
                                                 ty: Ty<'tcx>)
    {
        // For each declared region bound `T:r`, `T` must outlive `r`.
        let region_bounds =
            ty::required_region_bounds(
                self.tcx(),
                param_bound.region_bounds.as_slice(),
                param_bound.builtin_bounds,
                param_bound.trait_bounds.as_slice());
        for &r in region_bounds.iter() {
            let origin = infer::RelateParamBound(span, ty);
            self.register_region_obligation(origin, ty, r);
        }
    }

    fn add_region_obligations_for_region_parameter(&self,
                                                   span: Span,
                                                   region_bounds: &[ty::Region],
                                                   region_param: ty::Region)
    {
        for &b in region_bounds.iter() {
            // For each bound `region:b`, `b <= region` must hold
            // (i.e., `region` must outlive `b`).
            let origin = infer::RelateRegionParamBound(span);
            self.mk_subr(origin, b, region_param);
        }
    }
}

#[deriving(Show)]
pub enum LvaluePreference {
    PreferMutLvalue,
    NoPreference
}

/// Executes an autoderef loop for the type `t`. At each step, invokes `should_stop` to decide
/// whether to terminate the loop. Returns the final type and number of derefs that it performed.
///
/// Note: this method does not modify the adjustments table. The caller is responsible for
/// inserting an AutoAdjustment record into the `fcx` using one of the suitable methods.
pub fn autoderef<'a, 'tcx, T>(fcx: &FnCtxt<'a, 'tcx>, sp: Span,
                              base_ty: Ty<'tcx>,
                              expr_id: Option<ast::NodeId>,
                              mut lvalue_pref: LvaluePreference,
                              should_stop: |Ty<'tcx>, uint| -> Option<T>)
                              -> (Ty<'tcx>, uint, Option<T>) {
    let mut t = base_ty;
    for autoderefs in range(0, fcx.tcx().sess.recursion_limit.get()) {
        let resolved_t = structurally_resolved_type(fcx, sp, t);

        if ty::type_is_error(resolved_t) {
            return (resolved_t, autoderefs, None);
        }

        match should_stop(resolved_t, autoderefs) {
            Some(x) => return (resolved_t, autoderefs, Some(x)),
            None => {}
        }

        // Otherwise, deref if type is derefable:
        let mt = match ty::deref(resolved_t, false) {
            Some(mt) => Some(mt),
            None => {
                let method_call = expr_id.map(|id| MethodCall::autoderef(id, autoderefs));
                try_overloaded_deref(fcx, sp, method_call, None, resolved_t, lvalue_pref)
            }
        };
        match mt {
            Some(mt) => {
                t = mt.ty;
                if mt.mutbl == ast::MutImmutable {
                    lvalue_pref = NoPreference;
                }
            }
            None => return (resolved_t, autoderefs, None)
        }
    }

    // We've reached the recursion limit, error gracefully.
    span_err!(fcx.tcx().sess, sp, E0055,
        "reached the recursion limit while auto-dereferencing {}",
        base_ty.repr(fcx.tcx()));
    (ty::mk_err(), 0, None)
}

/// Attempts to resolve a call expression as an overloaded call.
fn try_overloaded_call<'a, 'tcx>(fcx: &FnCtxt<'a, 'tcx>,
                                 call_expression: &ast::Expr,
                                 callee: &ast::Expr,
                                 callee_type: Ty<'tcx>,
                                 args: &[&P<ast::Expr>])
                                 -> bool {
    // Bail out if the callee is a bare function or a closure. We check those
    // manually.
    match *structure_of(fcx, callee.span, callee_type) {
        ty::ty_bare_fn(_) | ty::ty_closure(_) => return false,
        _ => {}
    }

    // Try the options that are least restrictive on the caller first.
    for &(maybe_function_trait, method_name) in [
        (fcx.tcx().lang_items.fn_trait(), token::intern("call")),
        (fcx.tcx().lang_items.fn_mut_trait(), token::intern("call_mut")),
        (fcx.tcx().lang_items.fn_once_trait(), token::intern("call_once")),
    ].iter() {
        let function_trait = match maybe_function_trait {
            None => continue,
            Some(function_trait) => function_trait,
        };
        let method_callee =
            match method::lookup_in_trait(fcx,
                                          call_expression.span,
                                          Some(&*callee),
                                          method_name,
                                          function_trait,
                                          callee_type,
                                          None) {
                None => continue,
                Some(method_callee) => method_callee,
            };
        let method_call = MethodCall::expr(call_expression.id);
        let output_type = check_method_argument_types(fcx,
                                                      call_expression.span,
                                                      method_callee.ty,
                                                      call_expression,
                                                      args,
                                                      DontDerefArgs,
                                                      TupleArguments);
        fcx.inh.method_map.borrow_mut().insert(method_call, method_callee);
        write_call(fcx, call_expression, output_type);

        if !fcx.tcx().sess.features.borrow().unboxed_closures {
            span_err!(fcx.tcx().sess, call_expression.span, E0056,
                "overloaded calls are experimental");
            span_help!(fcx.tcx().sess, call_expression.span,
                "add `#![feature(unboxed_closures)]` to \
                the crate attributes to enable");
        }

        return true
    }

    false
}

fn try_overloaded_deref<'a, 'tcx>(fcx: &FnCtxt<'a, 'tcx>,
                                  span: Span,
                                  method_call: Option<MethodCall>,
                                  base_expr: Option<&ast::Expr>,
                                  base_ty: Ty<'tcx>,
                                  lvalue_pref: LvaluePreference)
                                  -> Option<ty::mt<'tcx>>
{
    // Try DerefMut first, if preferred.
    let method = match (lvalue_pref, fcx.tcx().lang_items.deref_mut_trait()) {
        (PreferMutLvalue, Some(trait_did)) => {
            method::lookup_in_trait(fcx, span, base_expr.map(|x| &*x),
                                    token::intern("deref_mut"), trait_did,
                                    base_ty, None)
        }
        _ => None
    };

    // Otherwise, fall back to Deref.
    let method = match (method, fcx.tcx().lang_items.deref_trait()) {
        (None, Some(trait_did)) => {
            method::lookup_in_trait(fcx, span, base_expr.map(|x| &*x),
                                    token::intern("deref"), trait_did,
                                    base_ty, None)
        }
        (method, _) => method
    };

    make_overloaded_lvalue_return_type(fcx, method_call, method)
}

/// For the overloaded lvalue expressions (`*x`, `x[3]`), the trait returns a type of `&T`, but the
/// actual type we assign to the *expression* is `T`. So this function just peels off the return
/// type by one layer to yield `T`. It also inserts the `method-callee` into the method map.
fn make_overloaded_lvalue_return_type<'a, 'tcx>(fcx: &FnCtxt<'a, 'tcx>,
                                                method_call: Option<MethodCall>,
                                                method: Option<MethodCallee<'tcx>>)
                                                -> Option<ty::mt<'tcx>>
{
    match method {
        Some(method) => {
            let ref_ty = ty::ty_fn_ret(method.ty);
            match method_call {
                Some(method_call) => {
                    fcx.inh.method_map.borrow_mut().insert(method_call,
                                                           method);
                }
                None => {}
            }
            match ref_ty {
                ty::FnConverging(ref_ty) => {
                    ty::deref(ref_ty, true)
                }
                ty::FnDiverging => {
                    fcx.tcx().sess.bug("index/deref traits do not define a `!` return")
                }
            }
        }
        None => None,
    }
}

fn autoderef_for_index<'a, 'tcx, T>(fcx: &FnCtxt<'a, 'tcx>,
                                    base_expr: &ast::Expr,
                                    base_ty: Ty<'tcx>,
                                    lvalue_pref: LvaluePreference,
                                    step: |Ty<'tcx>, ty::AutoDerefRef<'tcx>| -> Option<T>)
                                    -> Option<T>
{
    // FIXME(#18741) -- this is almost but not quite the same as the
    // autoderef that normal method probing does. They could likely be
    // consolidated.

    let (ty, autoderefs, final_mt) =
        autoderef(fcx, base_expr.span, base_ty, Some(base_expr.id), lvalue_pref, |adj_ty, idx| {
            let autoderefref = ty::AutoDerefRef { autoderefs: idx, autoref: None };
            step(adj_ty, autoderefref)
        });

    if final_mt.is_some() {
        return final_mt;
    }

    // After we have fully autoderef'd, if the resulting type is [T, ..n], then
    // do a final unsized coercion to yield [T].
    match ty.sty {
        ty::ty_vec(element_ty, Some(n)) => {
            let adjusted_ty = ty::mk_vec(fcx.tcx(), element_ty, None);
            let autoderefref = ty::AutoDerefRef {
                autoderefs: autoderefs,
                autoref: Some(ty::AutoUnsize(ty::UnsizeLength(n)))
            };
            step(adjusted_ty, autoderefref)
        }
        _ => {
            None
        }
    }
}

/// Autoderefs `base_expr`, looking for a `Slice` impl. If it finds one, installs the relevant
/// method info and returns the result type (else None).
fn try_overloaded_slice<'a, 'tcx>(fcx: &FnCtxt<'a, 'tcx>,
                                  method_call: MethodCall,
                                  expr: &ast::Expr,
                                  base_expr: &ast::Expr,
                                  base_ty: Ty<'tcx>,
                                  start_expr: &Option<P<ast::Expr>>,
                                  end_expr: &Option<P<ast::Expr>>,
                                  mutbl: ast::Mutability)
                                  -> Option<Ty<'tcx>> // return type is result of slice
{
    let lvalue_pref = match mutbl {
        ast::MutMutable => PreferMutLvalue,
        ast::MutImmutable => NoPreference
    };

    let opt_method_ty =
        autoderef_for_index(fcx, base_expr, base_ty, lvalue_pref, |adjusted_ty, autoderefref| {
            try_overloaded_slice_step(fcx, method_call, expr, base_expr,
                                      adjusted_ty, autoderefref, mutbl,
                                      start_expr, end_expr)
        });

    // Regardless of whether the lookup succeeds, check the method arguments
    // so that we have *some* type for each argument.
    let method_ty_or_err = opt_method_ty.unwrap_or(ty::mk_err());

    let mut args = vec![];
    start_expr.as_ref().map(|x| args.push(x));
    end_expr.as_ref().map(|x| args.push(x));

    check_method_argument_types(fcx,
                                expr.span,
                                method_ty_or_err,
                                expr,
                                args.as_slice(),
                                DoDerefArgs,
                                DontTupleArguments);

    opt_method_ty.map(|method_ty| {
        let result_ty = ty::ty_fn_ret(method_ty);
        match result_ty {
            ty::FnConverging(result_ty) => result_ty,
            ty::FnDiverging => {
                fcx.tcx().sess.span_bug(expr.span,
                                        "slice trait does not define a `!` return")
            }
        }
    })
}

/// Checks for a `Slice` (or `SliceMut`) impl at the relevant level of autoderef. If it finds one,
/// installs method info and returns type of method (else None).
fn try_overloaded_slice_step<'a, 'tcx>(fcx: &FnCtxt<'a, 'tcx>,
                                       method_call: MethodCall,
                                       expr: &ast::Expr,
                                       base_expr: &ast::Expr,
                                       base_ty: Ty<'tcx>, // autoderef'd type
                                       autoderefref: ty::AutoDerefRef<'tcx>,
                                       mutbl: ast::Mutability,
                                       start_expr: &Option<P<ast::Expr>>,
                                       end_expr: &Option<P<ast::Expr>>)
                                       // result type is type of method being called
                                       -> Option<Ty<'tcx>>
{
    let method = if mutbl == ast::MutMutable {
        // Try `SliceMut` first, if preferred.
        match fcx.tcx().lang_items.slice_mut_trait() {
            Some(trait_did) => {
                let method_name = match (start_expr, end_expr) {
                    (&Some(_), &Some(_)) => "slice_or_fail_mut",
                    (&Some(_), &None) => "slice_from_or_fail_mut",
                    (&None, &Some(_)) => "slice_to_or_fail_mut",
                    (&None, &None) => "as_mut_slice_",
                };

                method::lookup_in_trait_adjusted(fcx,
                                                 expr.span,
                                                 Some(&*base_expr),
                                                 token::intern(method_name),
                                                 trait_did,
                                                 autoderefref,
                                                 base_ty,
                                                 None)
            }
            _ => None,
        }
    } else {
        // Otherwise, fall back to `Slice`.
        // FIXME(#17293) this will not coerce base_expr, so we miss the Slice
        // trait for `&mut [T]`.
        match fcx.tcx().lang_items.slice_trait() {
            Some(trait_did) => {
                let method_name = match (start_expr, end_expr) {
                    (&Some(_), &Some(_)) => "slice_or_fail",
                    (&Some(_), &None) => "slice_from_or_fail",
                    (&None, &Some(_)) => "slice_to_or_fail",
                    (&None, &None) => "as_slice_",
                };

                method::lookup_in_trait_adjusted(fcx,
                                                 expr.span,
                                                 Some(&*base_expr),
                                                 token::intern(method_name),
                                                 trait_did,
                                                 autoderefref,
                                                 base_ty,
                                                 None)
            }
            _ => None,
        }
    };

    // If some lookup succeeded, install method in table
    method.map(|method| {
        let ty = method.ty;
        fcx.inh.method_map.borrow_mut().insert(method_call, method);
        ty
    })
}

/// To type-check `base_expr[index_expr]`, we progressively autoderef (and otherwise adjust)
/// `base_expr`, looking for a type which either supports builtin indexing or overloaded indexing.
/// This loop implements one step in that search; the autoderef loop is implemented by
/// `autoderef_for_index`.
fn try_index_step<'a, 'tcx>(fcx: &FnCtxt<'a, 'tcx>,
                            method_call: MethodCall,
                            expr: &ast::Expr,
                            base_expr: &ast::Expr,
                            adjusted_ty: Ty<'tcx>,
                            adjustment: ty::AutoDerefRef<'tcx>,
                            lvalue_pref: LvaluePreference)
                            -> Option<(/*index type*/ Ty<'tcx>, /*element type*/ Ty<'tcx>)>
{
    debug!("try_index_step(expr={}, base_expr.id={}, adjusted_ty={}, adjustment={})",
           expr.repr(fcx.tcx()),
           base_expr.repr(fcx.tcx()),
           adjusted_ty.repr(fcx.tcx()),
           adjustment);

    // Try built-in indexing first.
    match ty::index(adjusted_ty) {
        Some(ty) => {
            fcx.write_adjustment(base_expr.id, base_expr.span, ty::AdjustDerefRef(adjustment));
            return Some((ty::mk_uint(), ty));
        }

        None => { }
    }

    let input_ty = fcx.infcx().next_ty_var();
    let return_ty = fcx.infcx().next_ty_var();

    // Try `IndexMut` first, if preferred.
    let method = match (lvalue_pref, fcx.tcx().lang_items.index_mut_trait()) {
        (PreferMutLvalue, Some(trait_did)) => {
            method::lookup_in_trait_adjusted(fcx,
                                             expr.span,
                                             Some(&*base_expr),
                                             token::intern("index_mut"),
                                             trait_did,
                                             adjustment.clone(),
                                             adjusted_ty,
                                             Some(vec![input_ty, return_ty]))
        }
        _ => None,
    };

    // Otherwise, fall back to `Index`.
    let method = match (method, fcx.tcx().lang_items.index_trait()) {
        (None, Some(trait_did)) => {
            method::lookup_in_trait_adjusted(fcx,
                                             expr.span,
                                             Some(&*base_expr),
                                             token::intern("index"),
                                             trait_did,
                                             adjustment,
                                             adjusted_ty,
                                             Some(vec![input_ty, return_ty]))
        }
        (method, _) => method,
    };

    // If some lookup succeeds, write callee into table and extract index/element
    // type from the method signature.
    // If some lookup succeeded, install method in table
    method.map(|method| {
        make_overloaded_lvalue_return_type(fcx, Some(method_call), Some(method));
        (input_ty, return_ty)
    })
}

/// Given the head of a `for` expression, looks up the `next` method in the
/// `Iterator` trait. Panics if the expression does not implement `next`.
///
/// The return type of this function represents the concrete element type
/// `A` in the type `Iterator<A>` that the method returns.
fn lookup_method_for_for_loop<'a, 'tcx>(fcx: &FnCtxt<'a, 'tcx>,
                                        iterator_expr: &ast::Expr,
                                        loop_id: ast::NodeId)
                                        -> Ty<'tcx> {
    let trait_did = match fcx.tcx().lang_items.require(IteratorItem) {
        Ok(trait_did) => trait_did,
        Err(ref err_string) => {
            fcx.tcx().sess.span_err(iterator_expr.span,
                                    err_string.as_slice());
            return ty::mk_err()
        }
    };

    let expr_type = fcx.expr_ty(&*iterator_expr);
    let method = method::lookup_in_trait(fcx,
                                         iterator_expr.span,
                                         Some(&*iterator_expr),
                                         token::intern("next"),
                                         trait_did,
                                         expr_type,
                                         None);

    // Regardless of whether the lookup succeeds, check the method arguments
    // so that we have *some* type for each argument.
    let method_type = match method {
        Some(ref method) => method.ty,
        None => {
            let true_expr_type = fcx.infcx().resolve_type_vars_if_possible(expr_type);

            if !ty::type_is_error(true_expr_type) {
                let ty_string = fcx.infcx().ty_to_string(true_expr_type);
                fcx.tcx().sess.span_err(iterator_expr.span,
                                        format!("`for` loop expression has type `{}` which does \
                                                not implement the `Iterator` trait; \
                                                maybe try .iter()",
                                                ty_string).as_slice());
            }
            ty::mk_err()
        }
    };
    let return_type = check_method_argument_types(fcx,
                                                  iterator_expr.span,
                                                  method_type,
                                                  iterator_expr,
                                                  &[],
                                                  DontDerefArgs,
                                                  DontTupleArguments);

    match method {
        Some(method) => {
            fcx.inh.method_map.borrow_mut().insert(MethodCall::expr(loop_id),
                                                   method);

            // We expect the return type to be `Option` or something like it.
            // Grab the first parameter of its type substitution.
            let return_type = match return_type {
                ty::FnConverging(return_type) =>
                    structurally_resolved_type(fcx, iterator_expr.span, return_type),
                ty::FnDiverging => ty::mk_err()
            };
            match return_type.sty {
                ty::ty_enum(_, ref substs)
                        if !substs.types.is_empty_in(subst::TypeSpace) => {
                    *substs.types.get(subst::TypeSpace, 0)
                }
                ty::ty_err => {
                    ty::mk_err()
                }
                _ => {
                    fcx.tcx().sess.span_err(iterator_expr.span,
                                            format!("`next` method of the `Iterator` \
                                                    trait has an unexpected type `{}`",
                                                    fcx.infcx().ty_to_string(return_type))
                                            .as_slice());
                    ty::mk_err()
                }
            }
        }
        None => ty::mk_err()
    }
}

fn check_method_argument_types<'a, 'tcx>(fcx: &FnCtxt<'a, 'tcx>,
                                         sp: Span,
                                         method_fn_ty: Ty<'tcx>,
                                         callee_expr: &ast::Expr,
                                         args_no_rcvr: &[&P<ast::Expr>],
                                         deref_args: DerefArgs,
                                         tuple_arguments: TupleArgumentsFlag)
                                         -> ty::FnOutput<'tcx> {
    if ty::type_is_error(method_fn_ty) {
       let err_inputs = err_args(args_no_rcvr.len());
        check_argument_types(fcx,
                             sp,
                             err_inputs.as_slice(),
                             callee_expr,
                             args_no_rcvr,
                             deref_args,
                             false,
                             tuple_arguments);
        ty::FnConverging(ty::mk_err())
    } else {
        match method_fn_ty.sty {
            ty::ty_bare_fn(ref fty) => {
                // HACK(eddyb) ignore self in the definition (see above).
                check_argument_types(fcx,
                                     sp,
                                     fty.sig.inputs.slice_from(1),
                                     callee_expr,
                                     args_no_rcvr,
                                     deref_args,
                                     fty.sig.variadic,
                                     tuple_arguments);
                fty.sig.output
            }
            _ => {
                fcx.tcx().sess.span_bug(callee_expr.span,
                                        "method without bare fn type");
            }
        }
    }
}

/// Generic function that factors out common logic from function calls, method calls and overloaded
/// operators.
fn check_argument_types<'a, 'tcx>(fcx: &FnCtxt<'a, 'tcx>,
                                  sp: Span,
                                  fn_inputs: &[Ty<'tcx>],
                                  _callee_expr: &ast::Expr,
                                  args: &[&P<ast::Expr>],
                                  deref_args: DerefArgs,
                                  variadic: bool,
                                  tuple_arguments: TupleArgumentsFlag) {
    let tcx = fcx.ccx.tcx;

    // Grab the argument types, supplying fresh type variables
    // if the wrong number of arguments were supplied
    let supplied_arg_count = if tuple_arguments == DontTupleArguments {
        args.len()
    } else {
        1
    };

    let expected_arg_count = fn_inputs.len();
    let formal_tys = if tuple_arguments == TupleArguments {
        let tuple_type = structurally_resolved_type(fcx, sp, fn_inputs[0]);
        match tuple_type.sty {
            ty::ty_tup(ref arg_types) => {
                if arg_types.len() != args.len() {
                    span_err!(tcx.sess, sp, E0057,
                        "this function takes {} parameter{} but {} parameter{} supplied",
                        arg_types.len(),
                        if arg_types.len() == 1 {""} else {"s"},
                        args.len(),
                        if args.len() == 1 {" was"} else {"s were"});
                    err_args(args.len())
                } else {
                    (*arg_types).clone()
                }
            }
            _ => {
                span_err!(tcx.sess, sp, E0059,
                    "cannot use call notation; the first type parameter \
                     for the function trait is neither a tuple nor unit");
                err_args(args.len())
            }
        }
    } else if expected_arg_count == supplied_arg_count {
        fn_inputs.iter().map(|a| *a).collect()
    } else if variadic {
        if supplied_arg_count >= expected_arg_count {
            fn_inputs.iter().map(|a| *a).collect()
        } else {
            span_err!(tcx.sess, sp, E0060,
                "this function takes at least {} parameter{} \
                 but {} parameter{} supplied",
                expected_arg_count,
                if expected_arg_count == 1 {""} else {"s"},
                supplied_arg_count,
                if supplied_arg_count == 1 {" was"} else {"s were"});
            err_args(supplied_arg_count)
        }
    } else {
        span_err!(tcx.sess, sp, E0061,
            "this function takes {} parameter{} but {} parameter{} supplied",
            expected_arg_count,
            if expected_arg_count == 1 {""} else {"s"},
            supplied_arg_count,
            if supplied_arg_count == 1 {" was"} else {"s were"});
        err_args(supplied_arg_count)
    };

    debug!("check_argument_types: formal_tys={}",
           formal_tys.iter().map(|t| fcx.infcx().ty_to_string(*t)).collect::<Vec<String>>());

    // Check the arguments.
    // We do this in a pretty awful way: first we typecheck any arguments
    // that are not anonymous functions, then we typecheck the anonymous
    // functions. This is so that we have more information about the types
    // of arguments when we typecheck the functions. This isn't really the
    // right way to do this.
    let xs = [false, true];
    for check_blocks in xs.iter() {
        let check_blocks = *check_blocks;
        debug!("check_blocks={}", check_blocks);

        // More awful hacks: before we check the blocks, try to do
        // an "opportunistic" vtable resolution of any trait
        // bounds on the call.
        if check_blocks {
            vtable::select_new_fcx_obligations(fcx);
        }

        // For variadic functions, we don't have a declared type for all of
        // the arguments hence we only do our usual type checking with
        // the arguments who's types we do know.
        let t = if variadic {
            expected_arg_count
        } else if tuple_arguments == TupleArguments {
            args.len()
        } else {
            supplied_arg_count
        };
        for (i, arg) in args.iter().take(t).enumerate() {
            let is_block = match arg.node {
                ast::ExprClosure(..) | ast::ExprProc(..) => true,
                _ => false
            };

            if is_block == check_blocks {
                debug!("checking the argument");
                let mut formal_ty = formal_tys[i];

                match deref_args {
                    DoDerefArgs => {
                        match formal_ty.sty {
                            ty::ty_rptr(_, mt) => formal_ty = mt.ty,
                            ty::ty_err => (),
                            _ => {
                                // So we hit this case when one implements the
                                // operator traits but leaves an argument as
                                // just T instead of &T. We'll catch it in the
                                // mismatch impl/trait method phase no need to
                                // ICE here.
                                // See: #11450
                                formal_ty = ty::mk_err();
                            }
                        }
                    }
                    DontDerefArgs => {}
                }

                check_expr_coercable_to_type(fcx, &***arg, formal_ty);
            }
        }
    }

    // We also need to make sure we at least write the ty of the other
    // arguments which we skipped above.
    if variadic {
        for arg in args.iter().skip(expected_arg_count) {
            check_expr(fcx, &***arg);

            // There are a few types which get autopromoted when passed via varargs
            // in C but we just error out instead and require explicit casts.
            let arg_ty = structurally_resolved_type(fcx, arg.span,
                                                    fcx.expr_ty(&***arg));
            match arg_ty.sty {
                ty::ty_float(ast::TyF32) => {
                    fcx.type_error_message(arg.span,
                                           |t| {
                        format!("can't pass an {} to variadic \
                                 function, cast to c_double", t)
                    }, arg_ty, None);
                }
                ty::ty_int(ast::TyI8) | ty::ty_int(ast::TyI16) | ty::ty_bool => {
                    fcx.type_error_message(arg.span, |t| {
                        format!("can't pass {} to variadic \
                                 function, cast to c_int",
                                       t)
                    }, arg_ty, None);
                }
                ty::ty_uint(ast::TyU8) | ty::ty_uint(ast::TyU16) => {
                    fcx.type_error_message(arg.span, |t| {
                        format!("can't pass {} to variadic \
                                 function, cast to c_uint",
                                       t)
                    }, arg_ty, None);
                }
                _ => {}
            }
        }
    }
}

// FIXME(#17596) Ty<'tcx> is incorrectly invariant w.r.t 'tcx.
fn err_args<'tcx>(len: uint) -> Vec<Ty<'tcx>> {
    Vec::from_fn(len, |_| ty::mk_err())
}

fn write_call<'a, 'tcx>(fcx: &FnCtxt<'a, 'tcx>,
                        call_expr: &ast::Expr,
                        output: ty::FnOutput<'tcx>) {
    fcx.write_ty(call_expr.id, match output {
        ty::FnConverging(output_ty) => output_ty,
        ty::FnDiverging => fcx.infcx().next_diverging_ty_var()
    });
}

// AST fragment checking
fn check_lit<'a, 'tcx>(fcx: &FnCtxt<'a, 'tcx>,
                       lit: &ast::Lit,
                       expected: Expectation<'tcx>)
                       -> Ty<'tcx>
{
    let tcx = fcx.ccx.tcx;

    match lit.node {
        ast::LitStr(..) => ty::mk_str_slice(tcx, ty::ReStatic, ast::MutImmutable),
        ast::LitBinary(..) => {
            ty::mk_slice(tcx, ty::ReStatic, ty::mt{ ty: ty::mk_u8(), mutbl: ast::MutImmutable })
        }
        ast::LitByte(_) => ty::mk_u8(),
        ast::LitChar(_) => ty::mk_char(),
        ast::LitInt(_, ast::SignedIntLit(t, _)) => ty::mk_mach_int(t),
        ast::LitInt(_, ast::UnsignedIntLit(t)) => ty::mk_mach_uint(t),
        ast::LitInt(_, ast::UnsuffixedIntLit(_)) => {
            let opt_ty = expected.map_to_option(fcx, |sty| {
                match *sty {
                    ty::ty_int(i) => Some(ty::mk_mach_int(i)),
                    ty::ty_uint(i) => Some(ty::mk_mach_uint(i)),
                    ty::ty_char => Some(ty::mk_mach_uint(ast::TyU8)),
                    ty::ty_ptr(..) => Some(ty::mk_mach_uint(ast::TyU)),
                    ty::ty_bare_fn(..) => Some(ty::mk_mach_uint(ast::TyU)),
                    _ => None
                }
            });
            opt_ty.unwrap_or_else(
                || ty::mk_int_var(tcx, fcx.infcx().next_int_var_id()))
        }
        ast::LitFloat(_, t) => ty::mk_mach_float(t),
        ast::LitFloatUnsuffixed(_) => {
            let opt_ty = expected.map_to_option(fcx, |sty| {
                match *sty {
                    ty::ty_float(i) => Some(ty::mk_mach_float(i)),
                    _ => None
                }
            });
            opt_ty.unwrap_or_else(
                || ty::mk_float_var(tcx, fcx.infcx().next_float_var_id()))
        }
        ast::LitBool(_) => ty::mk_bool()
    }
}

pub fn valid_range_bounds(ccx: &CrateCtxt,
                          from: &ast::Expr,
                          to: &ast::Expr)
                       -> Option<bool> {
    match const_eval::compare_lit_exprs(ccx.tcx, from, to) {
        Some(val) => Some(val <= 0),
        None => None
    }
}

pub fn check_expr_has_type<'a, 'tcx>(fcx: &FnCtxt<'a, 'tcx>,
                                     expr: &ast::Expr,
                                     expected: Ty<'tcx>) {
    check_expr_with_unifier(
        fcx, expr, ExpectHasType(expected), NoPreference,
        || demand::suptype(fcx, expr.span, expected, fcx.expr_ty(expr)));
}

fn check_expr_coercable_to_type<'a, 'tcx>(fcx: &FnCtxt<'a, 'tcx>,
                                          expr: &ast::Expr,
                                          expected: Ty<'tcx>) {
    check_expr_with_unifier(
        fcx, expr, ExpectHasType(expected), NoPreference,
        || demand::coerce(fcx, expr.span, expected, expr));
}

fn check_expr_with_hint<'a, 'tcx>(fcx: &FnCtxt<'a, 'tcx>, expr: &ast::Expr,
                                  expected: Ty<'tcx>) {
    check_expr_with_unifier(
        fcx, expr, ExpectHasType(expected), NoPreference,
        || ())
}

fn check_expr_with_expectation<'a, 'tcx>(fcx: &FnCtxt<'a, 'tcx>,
                                         expr: &ast::Expr,
                                         expected: Expectation<'tcx>) {
    check_expr_with_unifier(
        fcx, expr, expected, NoPreference,
        || ())
}

fn check_expr_with_expectation_and_lvalue_pref<'a, 'tcx>(fcx: &FnCtxt<'a, 'tcx>,
                                                         expr: &ast::Expr,
                                                         expected: Expectation<'tcx>,
                                                         lvalue_pref: LvaluePreference)
{
    check_expr_with_unifier(fcx, expr, expected, lvalue_pref, || ())
}

fn check_expr(fcx: &FnCtxt, expr: &ast::Expr)  {
    check_expr_with_unifier(fcx, expr, NoExpectation, NoPreference, || ())
}

fn check_expr_with_lvalue_pref(fcx: &FnCtxt, expr: &ast::Expr,
                               lvalue_pref: LvaluePreference)  {
    check_expr_with_unifier(fcx, expr, NoExpectation, lvalue_pref, || ())
}

// determine the `self` type, using fresh variables for all variables
// declared on the impl declaration e.g., `impl<A,B> for ~[(A,B)]`
// would return ($0, $1) where $0 and $1 are freshly instantiated type
// variables.
pub fn impl_self_ty<'a, 'tcx>(fcx: &FnCtxt<'a, 'tcx>,
                              span: Span, // (potential) receiver for this impl
                              did: ast::DefId)
                              -> TypeAndSubsts<'tcx> {
    let tcx = fcx.tcx();

    let ity = ty::lookup_item_type(tcx, did);
    let (n_tps, rps, raw_ty) =
        (ity.generics.types.len(subst::TypeSpace),
         ity.generics.regions.get_slice(subst::TypeSpace),
         ity.ty);

    let rps = fcx.inh.infcx.region_vars_for_defs(span, rps);
    let tps = fcx.inh.infcx.next_ty_vars(n_tps);
    let substs = subst::Substs::new_type(tps, rps);
    let substd_ty = raw_ty.subst(tcx, &substs);

    TypeAndSubsts { substs: substs, ty: substd_ty }
}

// Only for fields! Returns <none> for methods>
// Indifferent to privacy flags
pub fn lookup_field_ty<'tcx>(tcx: &ty::ctxt<'tcx>,
                             class_id: ast::DefId,
                             items: &[ty::field_ty],
                             fieldname: ast::Name,
                             substs: &subst::Substs<'tcx>)
                             -> Option<Ty<'tcx>> {

    let o_field = items.iter().find(|f| f.name == fieldname);
    o_field.map(|f| ty::lookup_field_type(tcx, class_id, f.id, substs))
}

pub fn lookup_tup_field_ty<'tcx>(tcx: &ty::ctxt<'tcx>,
                                 class_id: ast::DefId,
                                 items: &[ty::field_ty],
                                 idx: uint,
                                 substs: &subst::Substs<'tcx>)
                                 -> Option<Ty<'tcx>> {

    let o_field = if idx < items.len() { Some(&items[idx]) } else { None };
    o_field.map(|f| ty::lookup_field_type(tcx, class_id, f.id, substs))
}

// Controls whether the arguments are automatically referenced. This is useful
// for overloaded binary and unary operators.
pub enum DerefArgs {
    DontDerefArgs,
    DoDerefArgs
}

/// Controls whether the arguments are tupled. This is used for the call
/// operator.
///
/// Tupling means that all call-side arguments are packed into a tuple and
/// passed as a single parameter. For example, if tupling is enabled, this
/// function:
///
///     fn f(x: (int, int))
///
/// Can be called as:
///
///     f(1, 2);
///
/// Instead of:
///
///     f((1, 2));
#[deriving(Clone, Eq, PartialEq)]
enum TupleArgumentsFlag {
    DontTupleArguments,
    TupleArguments,
}

/// Invariant:
/// If an expression has any sub-expressions that result in a type error,
/// inspecting that expression's type with `ty::type_is_error` will return
/// true. Likewise, if an expression is known to diverge, inspecting its
/// type with `ty::type_is_bot` will return true (n.b.: since Rust is
/// strict, _|_ can appear in the type of an expression that does not,
/// itself, diverge: for example, fn() -> _|_.)
/// Note that inspecting a type's structure *directly* may expose the fact
/// that there are actually multiple representations for `ty_err`, so avoid
/// that when err needs to be handled differently.
fn check_expr_with_unifier<'a, 'tcx>(fcx: &FnCtxt<'a, 'tcx>,
                                     expr: &ast::Expr,
                                     expected: Expectation<'tcx>,
                                     lvalue_pref: LvaluePreference,
                                     unifier: ||)
{
    debug!(">> typechecking: expr={} expected={}",
           expr.repr(fcx.tcx()), expected.repr(fcx.tcx()));

    // A generic function for doing all of the checking for call expressions
    fn check_call(fcx: &FnCtxt,
                  call_expr: &ast::Expr,
                  f: &ast::Expr,
                  args: &[&P<ast::Expr>]) {
        // Store the type of `f` as the type of the callee
        let fn_ty = fcx.expr_ty(f);

        // Extract the function signature from `in_fty`.
        let fn_sty = structure_of(fcx, f.span, fn_ty);

        // This is the "default" function signature, used in case of error.
        // In that case, we check each argument against "error" in order to
        // set up all the node type bindings.
        let error_fn_sig = FnSig {
            inputs: err_args(args.len()),
            output: ty::FnConverging(ty::mk_err()),
            variadic: false
        };

        let fn_sig = match *fn_sty {
            ty::ty_bare_fn(ty::BareFnTy {ref sig, ..}) |
            ty::ty_closure(box ty::ClosureTy {ref sig, ..}) => sig,
            _ => {
                fcx.type_error_message(call_expr.span, |actual| {
                    format!("expected function, found `{}`", actual)
                }, fn_ty, None);
                &error_fn_sig
            }
        };

        // Replace any bound regions that appear in the function
        // signature with region variables
        let fn_sig =
            fcx.infcx().replace_late_bound_regions_with_fresh_var(call_expr.span,
                                                                  infer::FnCall,
                                                                  fn_sig).0;

        // Call the generic checker.
        check_argument_types(fcx,
                             call_expr.span,
                             fn_sig.inputs.as_slice(),
                             f,
                             args,
                             DontDerefArgs,
                             fn_sig.variadic,
                             DontTupleArguments);

        write_call(fcx, call_expr, fn_sig.output);
    }

    // Checks a method call.
    fn check_method_call(fcx: &FnCtxt,
                         expr: &ast::Expr,
                         method_name: ast::SpannedIdent,
                         args: &[P<ast::Expr>],
                         tps: &[P<ast::Ty>],
                         lvalue_pref: LvaluePreference) {
        let rcvr = &*args[0];
        check_expr_with_lvalue_pref(fcx, &*rcvr, lvalue_pref);

        // no need to check for bot/err -- callee does that
        let expr_t = structurally_resolved_type(fcx,
                                                expr.span,
                                                fcx.expr_ty(&*rcvr));

        let tps = tps.iter().map(|ast_ty| fcx.to_ty(&**ast_ty)).collect::<Vec<_>>();
        let fn_ty = match method::lookup(fcx,
                                         method_name.span,
                                         method_name.node.name,
                                         expr_t,
                                         tps,
                                         expr,
                                         rcvr) {
            Ok(method) => {
                let method_ty = method.ty;
                let method_call = MethodCall::expr(expr.id);
                fcx.inh.method_map.borrow_mut().insert(method_call, method);
                method_ty
            }
            Err(error) => {
                method::report_error(fcx, method_name.span, expr_t, method_name.node.name, error);
                fcx.write_error(expr.id);
                ty::mk_err()
            }
        };

        // Call the generic checker.
        let args: Vec<_> = args[1..].iter().map(|x| x).collect();
        let ret_ty = check_method_argument_types(fcx,
                                                 method_name.span,
                                                 fn_ty,
                                                 expr,
                                                 args.as_slice(),
                                                 DontDerefArgs,
                                                 DontTupleArguments);

        write_call(fcx, expr, ret_ty);
    }

    // A generic function for checking the then and else in an if
    // or if-check
    fn check_then_else<'a, 'tcx>(fcx: &FnCtxt<'a, 'tcx>,
                                 cond_expr: &ast::Expr,
                                 then_blk: &ast::Block,
                                 opt_else_expr: Option<&ast::Expr>,
                                 id: ast::NodeId,
                                 sp: Span,
                                 expected: Expectation<'tcx>) {
        check_expr_has_type(fcx, cond_expr, ty::mk_bool());

        // Disregard "castable to" expectations because they
        // can lead us astray. Consider for example `if cond
        // {22} else {c} as u8` -- if we propagate the
        // "castable to u8" constraint to 22, it will pick the
        // type 22u8, which is overly constrained (c might not
        // be a u8). In effect, the problem is that the
        // "castable to" expectation is not the tightest thing
        // we can say, so we want to drop it in this case.
        // The tightest thing we can say is "must unify with
        // else branch". Note that in the case of a "has type"
        // constraint, this limitation does not hold.

        // If the expected type is just a type variable, then don't use
        // an expected type. Otherwise, we might write parts of the type
        // when checking the 'then' block which are incompatible with the
        // 'else' branch.
        let expected = match expected.only_has_type() {
            ExpectHasType(ety) => {
                let ety = fcx.infcx().shallow_resolve(ety);
                if !ty::type_is_ty_var(ety) {
                    ExpectHasType(ety)
                } else {
                    NoExpectation
                }
            }
            _ => NoExpectation
        };
        check_block_with_expected(fcx, then_blk, expected);
        let then_ty = fcx.node_ty(then_blk.id);

        let branches_ty = match opt_else_expr {
            Some(ref else_expr) => {
                check_expr_with_expectation(fcx, &**else_expr, expected);
                let else_ty = fcx.expr_ty(&**else_expr);
                infer::common_supertype(fcx.infcx(),
                                        infer::IfExpression(sp),
                                        true,
                                        then_ty,
                                        else_ty)
            }
            None => {
                infer::common_supertype(fcx.infcx(),
                                        infer::IfExpressionWithNoElse(sp),
                                        false,
                                        then_ty,
                                        ty::mk_nil(fcx.tcx()))
            }
        };

        let cond_ty = fcx.expr_ty(cond_expr);
        let if_ty = if ty::type_is_error(cond_ty) {
            ty::mk_err()
        } else {
            branches_ty
        };

        fcx.write_ty(id, if_ty);
    }

    fn lookup_op_method<'a, 'tcx>(fcx: &'a FnCtxt<'a, 'tcx>,
                                  op_ex: &ast::Expr,
                                  lhs_ty: Ty<'tcx>,
                                  opname: ast::Name,
                                  trait_did: Option<ast::DefId>,
                                  lhs: &'a ast::Expr,
                                  rhs: Option<&P<ast::Expr>>,
                                  unbound_method: ||) -> Ty<'tcx> {
        let method = match trait_did {
            Some(trait_did) => {
                // We do eager coercions to make using operators
                // more ergonomic:
                //
                // - If the input is of type &'a T (resp. &'a mut T),
                //   then reborrow it to &'b T (resp. &'b mut T) where
                //   'b <= 'a.  This makes things like `x == y`, where
                //   `x` and `y` are both region pointers, work.  We
                //   could also solve this with variance or different
                //   traits that don't force left and right to have same
                //   type.
                let (adj_ty, adjustment) = match lhs_ty.sty {
                    ty::ty_rptr(r_in, mt) => {
                        let r_adj = fcx.infcx().next_region_var(infer::Autoref(lhs.span));
                        fcx.mk_subr(infer::Reborrow(lhs.span), r_adj, r_in);
                        let adjusted_ty = ty::mk_rptr(fcx.tcx(), r_adj, mt);
                        let autoptr = ty::AutoPtr(r_adj, mt.mutbl, None);
                        let adjustment = ty::AutoDerefRef { autoderefs: 1, autoref: Some(autoptr) };
                        (adjusted_ty, adjustment)
                    }
                    _ => {
                        (lhs_ty, ty::AutoDerefRef { autoderefs: 0, autoref: None })
                    }
                };

                debug!("adjusted_ty={} adjustment={}",
                       adj_ty.repr(fcx.tcx()),
                       adjustment);

                method::lookup_in_trait_adjusted(fcx, op_ex.span, Some(lhs), opname,
                                                 trait_did, adjustment, adj_ty, None)
            }
            None => None
        };
        let args = match rhs {
            Some(rhs) => vec![rhs],
            None => vec![]
        };
        match method {
            Some(method) => {
                let method_ty = method.ty;
                // HACK(eddyb) Fully qualified path to work around a resolve bug.
                let method_call = ::middle::typeck::MethodCall::expr(op_ex.id);
                fcx.inh.method_map.borrow_mut().insert(method_call, method);
                match check_method_argument_types(fcx,
                                            op_ex.span,
                                            method_ty,
                                            op_ex,
                                            args.as_slice(),
                                            DoDerefArgs,
                                            DontTupleArguments) {
                    ty::FnConverging(result_type) => result_type,
                    ty::FnDiverging => ty::mk_err()
                }
            }
            None => {
                unbound_method();
                // Check the args anyway
                // so we get all the error messages
                let expected_ty = ty::mk_err();
                check_method_argument_types(fcx,
                                            op_ex.span,
                                            expected_ty,
                                            op_ex,
                                            args.as_slice(),
                                            DoDerefArgs,
                                            DontTupleArguments);
                ty::mk_err()
            }
        }
    }

    // could be either an expr_binop or an expr_assign_binop
    fn check_binop(fcx: &FnCtxt,
                   expr: &ast::Expr,
                   op: ast::BinOp,
                   lhs: &ast::Expr,
                   rhs: &P<ast::Expr>,
                   is_binop_assignment: IsBinopAssignment) {
        let tcx = fcx.ccx.tcx;

        let lvalue_pref = match is_binop_assignment {
            BinopAssignment => PreferMutLvalue,
            SimpleBinop => NoPreference
        };
        check_expr_with_lvalue_pref(fcx, &*lhs, lvalue_pref);

        // Callee does bot / err checking
        let lhs_t = structurally_resolved_type(fcx, lhs.span,
                                               fcx.expr_ty(&*lhs));

        if ty::type_is_integral(lhs_t) && ast_util::is_shift_binop(op) {
            // Shift is a special case: rhs must be uint, no matter what lhs is
            check_expr_has_type(fcx, &**rhs, ty::mk_uint());
            fcx.write_ty(expr.id, lhs_t);
            return;
        }

        if ty::is_binopable(tcx, lhs_t, op) {
            let tvar = fcx.infcx().next_ty_var();
            demand::suptype(fcx, expr.span, tvar, lhs_t);
            check_expr_has_type(fcx, &**rhs, tvar);

            let result_t = match op {
                ast::BiEq | ast::BiNe | ast::BiLt | ast::BiLe | ast::BiGe |
                ast::BiGt => {
                    if ty::type_is_simd(tcx, lhs_t) {
                        if ty::type_is_fp(ty::simd_type(tcx, lhs_t)) {
                            fcx.type_error_message(expr.span,
                                |actual| {
                                    format!("binary comparison \
                                             operation `{}` not \
                                             supported for floating \
                                             point SIMD vector `{}`",
                                            ast_util::binop_to_string(op),
                                            actual)
                                },
                                lhs_t,
                                None
                            );
                            ty::mk_err()
                        } else {
                            lhs_t
                        }
                    } else {
                        ty::mk_bool()
                    }
                },
                _ => lhs_t,
            };

            fcx.write_ty(expr.id, result_t);
            return;
        }

        if op == ast::BiOr || op == ast::BiAnd {
            // This is an error; one of the operands must have the wrong
            // type
            fcx.write_error(expr.id);
            fcx.write_error(rhs.id);
            fcx.type_error_message(expr.span,
                                   |actual| {
                    format!("binary operation `{}` cannot be applied \
                             to type `{}`",
                            ast_util::binop_to_string(op),
                            actual)
                },
                lhs_t,
                None)
        }

        // Check for overloaded operators if not an assignment.
        let result_t = if is_binop_assignment == SimpleBinop {
            check_user_binop(fcx, expr, lhs, lhs_t, op, rhs)
        } else {
            fcx.type_error_message(expr.span,
                                   |actual| {
                                        format!("binary assignment \
                                                 operation `{}=` \
                                                 cannot be applied to \
                                                 type `{}`",
                                                ast_util::binop_to_string(op),
                                                actual)
                                   },
                                   lhs_t,
                                   None);
            check_expr(fcx, &**rhs);
            ty::mk_err()
        };

        fcx.write_ty(expr.id, result_t);
        if ty::type_is_error(result_t) {
            fcx.write_ty(rhs.id, result_t);
        }
    }

    fn check_user_binop<'a, 'tcx>(fcx: &FnCtxt<'a, 'tcx>,
                                  ex: &ast::Expr,
                                  lhs_expr: &ast::Expr,
                                  lhs_resolved_t: Ty<'tcx>,
                                  op: ast::BinOp,
                                  rhs: &P<ast::Expr>) -> Ty<'tcx> {
        let tcx = fcx.ccx.tcx;
        let lang = &tcx.lang_items;
        let (name, trait_did) = match op {
            ast::BiAdd => ("add", lang.add_trait()),
            ast::BiSub => ("sub", lang.sub_trait()),
            ast::BiMul => ("mul", lang.mul_trait()),
            ast::BiDiv => ("div", lang.div_trait()),
            ast::BiRem => ("rem", lang.rem_trait()),
            ast::BiBitXor => ("bitxor", lang.bitxor_trait()),
            ast::BiBitAnd => ("bitand", lang.bitand_trait()),
            ast::BiBitOr => ("bitor", lang.bitor_trait()),
            ast::BiShl => ("shl", lang.shl_trait()),
            ast::BiShr => ("shr", lang.shr_trait()),
            ast::BiLt => ("lt", lang.ord_trait()),
            ast::BiLe => ("le", lang.ord_trait()),
            ast::BiGe => ("ge", lang.ord_trait()),
            ast::BiGt => ("gt", lang.ord_trait()),
            ast::BiEq => ("eq", lang.eq_trait()),
            ast::BiNe => ("ne", lang.eq_trait()),
            ast::BiAnd | ast::BiOr => {
                check_expr(fcx, &**rhs);
                return ty::mk_err();
            }
        };
        lookup_op_method(fcx, ex, lhs_resolved_t, token::intern(name),
                         trait_did, lhs_expr, Some(rhs), || {
            fcx.type_error_message(ex.span, |actual| {
                format!("binary operation `{}` cannot be applied to type `{}`",
                        ast_util::binop_to_string(op),
                        actual)
            }, lhs_resolved_t, None)
        })
    }

    fn check_user_unop<'a, 'tcx>(fcx: &FnCtxt<'a, 'tcx>,
                                 op_str: &str,
                                 mname: &str,
                                 trait_did: Option<ast::DefId>,
                                 ex: &ast::Expr,
                                 rhs_expr: &ast::Expr,
                                 rhs_t: Ty<'tcx>) -> Ty<'tcx> {
       lookup_op_method(fcx, ex, rhs_t, token::intern(mname),
                        trait_did, rhs_expr, None, || {
            fcx.type_error_message(ex.span, |actual| {
                format!("cannot apply unary operator `{}` to type `{}`",
                        op_str, actual)
            }, rhs_t, None);
        })
    }

    // Check field access expressions
    fn check_field(fcx: &FnCtxt,
                   expr: &ast::Expr,
                   lvalue_pref: LvaluePreference,
                   base: &ast::Expr,
                   field: &ast::SpannedIdent) {
        let tcx = fcx.ccx.tcx;
        check_expr_with_lvalue_pref(fcx, base, lvalue_pref);
        let expr_t = structurally_resolved_type(fcx, expr.span,
                                                fcx.expr_ty(base));
        // FIXME(eddyb) #12808 Integrate privacy into this auto-deref loop.
        let (_, autoderefs, field_ty) =
            autoderef(fcx, expr.span, expr_t, Some(base.id), lvalue_pref, |base_t, _| {
                match base_t.sty {
                    ty::ty_struct(base_id, ref substs) => {
                        debug!("struct named {}", ppaux::ty_to_string(tcx, base_t));
                        let fields = ty::lookup_struct_fields(tcx, base_id);
                        lookup_field_ty(tcx, base_id, fields.as_slice(),
                                        field.node.name, &(*substs))
                    }
                    _ => None
                }
            });
        match field_ty {
            Some(field_ty) => {
                fcx.write_ty(expr.id, field_ty);
                fcx.write_autoderef_adjustment(base.id, base.span, autoderefs);
                return;
            }
            None => {}
        }

        if method::exists(fcx, field.span, field.node.name, expr_t, expr.id) {
            fcx.type_error_message(
                field.span,
                |actual| {
                    format!("attempted to take value of method `{}` on type \
                            `{}`", token::get_ident(field.node), actual)
                },
                expr_t, None);

            tcx.sess.span_help(field.span,
                               "maybe a `()` to call it is missing? \
                               If not, try an anonymous function");
        } else {
            fcx.type_error_message(
                expr.span,
                |actual| {
                    format!("attempted access of field `{}` on \
                            type `{}`, but no field with that \
                            name was found",
                            token::get_ident(field.node),
                            actual)
                },
                expr_t, None);
        }

        fcx.write_error(expr.id);
    }

    // Check tuple index expressions
    fn check_tup_field(fcx: &FnCtxt,
                       expr: &ast::Expr,
                       lvalue_pref: LvaluePreference,
                       base: &ast::Expr,
                       idx: codemap::Spanned<uint>) {
        let tcx = fcx.ccx.tcx;
        check_expr_with_lvalue_pref(fcx, base, lvalue_pref);
        let expr_t = structurally_resolved_type(fcx, expr.span,
                                                fcx.expr_ty(base));
        let mut tuple_like = false;
        // FIXME(eddyb) #12808 Integrate privacy into this auto-deref loop.
        let (_, autoderefs, field_ty) =
            autoderef(fcx, expr.span, expr_t, Some(base.id), lvalue_pref, |base_t, _| {
                match base_t.sty {
                    ty::ty_struct(base_id, ref substs) => {
                        tuple_like = ty::is_tuple_struct(tcx, base_id);
                        if tuple_like {
                            debug!("tuple struct named {}", ppaux::ty_to_string(tcx, base_t));
                            let fields = ty::lookup_struct_fields(tcx, base_id);
                            lookup_tup_field_ty(tcx, base_id, fields.as_slice(),
                                                idx.node, &(*substs))
                        } else {
                            None
                        }
                    }
                    ty::ty_tup(ref v) => {
                        tuple_like = true;
                        if idx.node < v.len() { Some(v[idx.node]) } else { None }
                    }
                    _ => None
                }
            });
        match field_ty {
            Some(field_ty) => {
                fcx.write_ty(expr.id, field_ty);
                fcx.write_autoderef_adjustment(base.id, base.span, autoderefs);
                return;
            }
            None => {}
        }
        fcx.type_error_message(
            expr.span,
            |actual| {
                if tuple_like {
                    format!("attempted out-of-bounds tuple index `{}` on \
                                    type `{}`",
                                   idx.node,
                                   actual)
                } else {
                    format!("attempted tuple index `{}` on type `{}`, but the \
                                     type was not a tuple or tuple struct",
                                    idx.node,
                                    actual)
                }
            },
            expr_t, None);

        fcx.write_error(expr.id);
    }

    fn check_struct_or_variant_fields<'a, 'tcx>(fcx: &FnCtxt<'a, 'tcx>,
                                                struct_ty: Ty<'tcx>,
                                                span: Span,
                                                class_id: ast::DefId,
                                                node_id: ast::NodeId,
                                                substitutions: subst::Substs<'tcx>,
                                                field_types: &[ty::field_ty],
                                                ast_fields: &[ast::Field],
                                                check_completeness: bool)  {
        let tcx = fcx.ccx.tcx;

        let mut class_field_map = FnvHashMap::new();
        let mut fields_found = 0;
        for field in field_types.iter() {
            class_field_map.insert(field.name, (field.id, false));
        }

        let mut error_happened = false;

        // Typecheck each field.
        for field in ast_fields.iter() {
            let mut expected_field_type = ty::mk_err();

            let pair = class_field_map.get(&field.ident.node.name).map(|x| *x);
            match pair {
                None => {
                    fcx.type_error_message(
                      field.ident.span,
                      |actual| {
                          format!("structure `{}` has no field named `{}`",
                                  actual, token::get_ident(field.ident.node))
                      },
                      struct_ty,
                      None);
                    error_happened = true;
                }
                Some((_, true)) => {
                    span_err!(fcx.tcx().sess, field.ident.span, E0062,
                        "field `{}` specified more than once",
                        token::get_ident(field.ident.node));
                    error_happened = true;
                }
                Some((field_id, false)) => {
                    expected_field_type =
                        ty::lookup_field_type(
                            tcx, class_id, field_id, &substitutions);
                    class_field_map.insert(
                        field.ident.node.name, (field_id, true));
                    fields_found += 1;
                }
            }
            // Make sure to give a type to the field even if there's
            // an error, so we can continue typechecking
            check_expr_coercable_to_type(
                    fcx,
                    &*field.expr,
                    expected_field_type);
        }

        if error_happened {
            fcx.write_error(node_id);
        }

        if check_completeness && !error_happened {
            // Make sure the programmer specified all the fields.
            assert!(fields_found <= field_types.len());
            if fields_found < field_types.len() {
                let mut missing_fields = Vec::new();
                for class_field in field_types.iter() {
                    let name = class_field.name;
                    let (_, seen) = class_field_map[name];
                    if !seen {
                        missing_fields.push(
                            format!("`{}`", token::get_name(name).get()))
                    }
                }

                span_err!(tcx.sess, span, E0063,
                    "missing field{}: {}",
                    if missing_fields.len() == 1 {""} else {"s"},
                    missing_fields.connect(", "));
             }
        }

        if !error_happened {
            fcx.write_ty(node_id, ty::mk_struct(fcx.ccx.tcx,
                                class_id, substitutions));
        }
    }

    fn check_struct_constructor(fcx: &FnCtxt,
                                id: ast::NodeId,
                                span: codemap::Span,
                                class_id: ast::DefId,
                                fields: &[ast::Field],
                                base_expr: Option<&ast::Expr>) {
        let tcx = fcx.ccx.tcx;

        // Generate the struct type.
        let TypeAndSubsts {
            ty: mut struct_type,
            substs: struct_substs
        } = fcx.instantiate_type(span, class_id);

        // Look up and check the fields.
        let class_fields = ty::lookup_struct_fields(tcx, class_id);
        check_struct_or_variant_fields(fcx,
                                       struct_type,
                                       span,
                                       class_id,
                                       id,
                                       struct_substs,
                                       class_fields.as_slice(),
                                       fields,
                                       base_expr.is_none());
        if ty::type_is_error(fcx.node_ty(id)) {
            struct_type = ty::mk_err();
        }

        // Check the base expression if necessary.
        match base_expr {
            None => {}
            Some(base_expr) => {
                check_expr_has_type(fcx, &*base_expr, struct_type);
            }
        }

        // Write in the resulting type.
        fcx.write_ty(id, struct_type);
    }

    fn check_struct_enum_variant(fcx: &FnCtxt,
                                 id: ast::NodeId,
                                 span: codemap::Span,
                                 enum_id: ast::DefId,
                                 variant_id: ast::DefId,
                                 fields: &[ast::Field]) {
        let tcx = fcx.ccx.tcx;

        // Look up the number of type parameters and the raw type, and
        // determine whether the enum is region-parameterized.
        let TypeAndSubsts {
            ty: enum_type,
            substs: substitutions
        } = fcx.instantiate_type(span, enum_id);

        // Look up and check the enum variant fields.
        let variant_fields = ty::lookup_struct_fields(tcx, variant_id);
        check_struct_or_variant_fields(fcx,
                                       enum_type,
                                       span,
                                       variant_id,
                                       id,
                                       substitutions,
                                       variant_fields.as_slice(),
                                       fields,
                                       true);
        fcx.write_ty(id, enum_type);
    }

    fn check_struct_fields_on_error(fcx: &FnCtxt,
                                    id: ast::NodeId,
                                    fields: &[ast::Field],
                                    base_expr: &Option<P<ast::Expr>>) {
        // Make sure to still write the types
        // otherwise we might ICE
        fcx.write_error(id);
        for field in fields.iter() {
            check_expr(fcx, &*field.expr);
        }
        match *base_expr {
            Some(ref base) => check_expr(fcx, &**base),
            None => {}
        }
    }

    type ExprCheckerWithTy = fn(&FnCtxt, &ast::Expr, Ty);

    let tcx = fcx.ccx.tcx;
    let id = expr.id;
    match expr.node {
      ast::ExprBox(ref place, ref subexpr) => {
          check_expr(fcx, &**place);
          check_expr(fcx, &**subexpr);

          let mut checked = false;
          if let ast::ExprPath(ref path) = place.node {
              // FIXME(pcwalton): For now we hardcode the two permissible
              // places: the exchange heap and the managed heap.
              let definition = lookup_def(fcx, path.span, place.id);
              let def_id = definition.def_id();
              let referent_ty = fcx.expr_ty(&**subexpr);
              if tcx.lang_items.exchange_heap() == Some(def_id) {
                  fcx.write_ty(id, ty::mk_uniq(tcx, referent_ty));
                  checked = true
              }
          }

          if !checked {
              span_err!(tcx.sess, expr.span, E0066,
                  "only the managed heap and exchange heap are currently supported");
              fcx.write_ty(id, ty::mk_err());
          }
      }

      ast::ExprLit(ref lit) => {
        let typ = check_lit(fcx, &**lit, expected);
        fcx.write_ty(id, typ);
      }
      ast::ExprBinary(op, ref lhs, ref rhs) => {
        check_binop(fcx, expr, op, &**lhs, rhs, SimpleBinop);

        let lhs_ty = fcx.expr_ty(&**lhs);
        let rhs_ty = fcx.expr_ty(&**rhs);
        if ty::type_is_error(lhs_ty) ||
            ty::type_is_error(rhs_ty) {
            fcx.write_error(id);
        }
      }
      ast::ExprAssignOp(op, ref lhs, ref rhs) => {
        check_binop(fcx, expr, op, &**lhs, rhs, BinopAssignment);

        let lhs_t = fcx.expr_ty(&**lhs);
        let result_t = fcx.expr_ty(expr);
        demand::suptype(fcx, expr.span, result_t, lhs_t);

        let tcx = fcx.tcx();
        if !ty::expr_is_lval(tcx, &**lhs) {
            span_err!(tcx.sess, lhs.span, E0067, "illegal left-hand side expression");
        }

        fcx.require_expr_have_sized_type(&**lhs, traits::AssignmentLhsSized);

        // Overwrite result of check_binop...this preserves existing behavior
        // but seems quite dubious with regard to user-defined methods
        // and so forth. - Niko
        if !ty::type_is_error(result_t) {
            fcx.write_nil(expr.id);
        }
      }
      ast::ExprUnary(unop, ref oprnd) => {
        let expected_inner = expected.map(fcx, |sty| {
            match unop {
                ast::UnUniq => match *sty {
                    ty::ty_uniq(ty) => {
                        ExpectHasType(ty)
                    }
                    _ => {
                        NoExpectation
                    }
                },
                ast::UnNot | ast::UnNeg => {
                    expected
                }
                ast::UnDeref => {
                    NoExpectation
                }
            }
        });
        let lvalue_pref = match unop {
            ast::UnDeref => lvalue_pref,
            _ => NoPreference
        };
        check_expr_with_expectation_and_lvalue_pref(
            fcx, &**oprnd, expected_inner, lvalue_pref);
        let mut oprnd_t = fcx.expr_ty(&**oprnd);

        if !ty::type_is_error(oprnd_t) {
            match unop {
                ast::UnUniq => {
                    oprnd_t = ty::mk_uniq(tcx, oprnd_t);
                }
                ast::UnDeref => {
                    oprnd_t = structurally_resolved_type(fcx, expr.span, oprnd_t);
                    oprnd_t = match ty::deref(oprnd_t, true) {
                        Some(mt) => mt.ty,
                        None => match try_overloaded_deref(fcx, expr.span,
                                                           Some(MethodCall::expr(expr.id)),
                                                           Some(&**oprnd), oprnd_t, lvalue_pref) {
                            Some(mt) => mt.ty,
                            None => {
                                let is_newtype = match oprnd_t.sty {
                                    ty::ty_struct(did, ref substs) => {
                                        let fields = ty::struct_fields(fcx.tcx(), did, substs);
                                        fields.len() == 1
                                        && fields[0].name ==
                                        token::special_idents::unnamed_field.name
                                    }
                                    _ => false
                                };
                                if is_newtype {
                                    // This is an obsolete struct deref
                                    span_err!(tcx.sess, expr.span, E0068,
                                        "single-field tuple-structs can \
                                         no longer be dereferenced");
                                } else {
                                    fcx.type_error_message(expr.span, |actual| {
                                        format!("type `{}` cannot be \
                                                dereferenced", actual)
                                    }, oprnd_t, None);
                                }
                                ty::mk_err()
                            }
                        }
                    };
                }
                ast::UnNot => {
                    oprnd_t = structurally_resolved_type(fcx, oprnd.span,
                                                         oprnd_t);
                    if !(ty::type_is_integral(oprnd_t) ||
                         oprnd_t.sty == ty::ty_bool) {
                        oprnd_t = check_user_unop(fcx, "!", "not",
                                                  tcx.lang_items.not_trait(),
                                                  expr, &**oprnd, oprnd_t);
                    }
                }
                ast::UnNeg => {
                    oprnd_t = structurally_resolved_type(fcx, oprnd.span,
                                                         oprnd_t);
                    if !(ty::type_is_integral(oprnd_t) ||
                         ty::type_is_fp(oprnd_t)) {
                        oprnd_t = check_user_unop(fcx, "-", "neg",
                                                  tcx.lang_items.neg_trait(),
                                                  expr, &**oprnd, oprnd_t);
                    }
                }
            }
        }
        fcx.write_ty(id, oprnd_t);
      }
      ast::ExprAddrOf(mutbl, ref oprnd) => {
        let expected = expected.only_has_type();
        let hint = expected.map(fcx, |sty| {
            match *sty { ty::ty_rptr(_, ref mt) | ty::ty_ptr(ref mt) => ExpectHasType(mt.ty),
                         _ => NoExpectation }
        });
        let lvalue_pref = match mutbl {
            ast::MutMutable => PreferMutLvalue,
            ast::MutImmutable => NoPreference
        };
        check_expr_with_expectation_and_lvalue_pref(fcx,
                                                    &**oprnd,
                                                    hint,
                                                    lvalue_pref);

        let tm = ty::mt { ty: fcx.expr_ty(&**oprnd), mutbl: mutbl };
        let oprnd_t = if ty::type_is_error(tm.ty) {
            ty::mk_err()
        } else {
            // Note: at this point, we cannot say what the best lifetime
            // is to use for resulting pointer.  We want to use the
            // shortest lifetime possible so as to avoid spurious borrowck
            // errors.  Moreover, the longest lifetime will depend on the
            // precise details of the value whose address is being taken
            // (and how long it is valid), which we don't know yet until type
            // inference is complete.
            //
            // Therefore, here we simply generate a region variable.  The
            // region inferencer will then select the ultimate value.
            // Finally, borrowck is charged with guaranteeing that the
            // value whose address was taken can actually be made to live
            // as long as it needs to live.
            match oprnd.node {
                // String literals are already, implicitly converted to slices.
                //ast::ExprLit(lit) if ast_util::lit_is_str(lit) => fcx.expr_ty(oprnd),
                // Empty slices live in static memory.
                ast::ExprVec(ref elements) if elements.len() == 0 => {
                    // Note: we do not assign a lifetime of
                    // static. This is because the resulting type
                    // `&'static [T]` would require that T outlives
                    // `'static`!
                    let region = fcx.infcx().next_region_var(
                        infer::AddrOfSlice(expr.span));
                    ty::mk_rptr(tcx, region, tm)
                }
                _ => {
                    let region = fcx.infcx().next_region_var(infer::AddrOfRegion(expr.span));
                    ty::mk_rptr(tcx, region, tm)
                }
            }
        };
        fcx.write_ty(id, oprnd_t);
      }
      ast::ExprPath(ref pth) => {
          let defn = lookup_def(fcx, pth.span, id);
          let pty = polytype_for_def(fcx, expr.span, defn);
          instantiate_path(fcx, pth, pty, defn, expr.span, expr.id);

          // We always require that the type provided as the value for
          // a type parameter outlives the moment of instantiation.
          constrain_path_type_parameters(fcx, expr);
      }
      ast::ExprInlineAsm(ref ia) => {
          for &(_, ref input) in ia.inputs.iter() {
              check_expr(fcx, &**input);
          }
          for &(_, ref out, _) in ia.outputs.iter() {
              check_expr(fcx, &**out);
          }
          fcx.write_nil(id);
      }
      ast::ExprMac(_) => tcx.sess.bug("unexpanded macro"),
      ast::ExprBreak(_) => { fcx.write_ty(id, fcx.infcx().next_diverging_ty_var()); }
      ast::ExprAgain(_) => { fcx.write_ty(id, fcx.infcx().next_diverging_ty_var()); }
      ast::ExprRet(ref expr_opt) => {
        match fcx.ret_ty {
            ty::FnConverging(result_type) => {
                match *expr_opt {
                    None =>
                        if let Err(_) = fcx.mk_eqty(false, infer::Misc(expr.span),
                                                    result_type, ty::mk_nil(fcx.tcx())) {
                            span_err!(tcx.sess, expr.span, E0069,
                                "`return;` in function returning non-nil");
                        },
                    Some(ref e) => {
                        check_expr_coercable_to_type(fcx, &**e, result_type);
                    }
                }
            }
            ty::FnDiverging => {
                if let Some(ref e) = *expr_opt {
                    check_expr(fcx, &**e);
                }
                span_err!(tcx.sess, expr.span, E0166,
                    "`return` in a function declared as diverging");
            }
        }
        fcx.write_ty(id, fcx.infcx().next_diverging_ty_var());
      }
      ast::ExprParen(ref a) => {
        check_expr_with_expectation_and_lvalue_pref(fcx,
                                                    &**a,
                                                    expected,
                                                    lvalue_pref);
        fcx.write_ty(id, fcx.expr_ty(&**a));
      }
      ast::ExprAssign(ref lhs, ref rhs) => {
        check_expr_with_lvalue_pref(fcx, &**lhs, PreferMutLvalue);

        let tcx = fcx.tcx();
        if !ty::expr_is_lval(tcx, &**lhs) {
            span_err!(tcx.sess, expr.span, E0070,
                "illegal left-hand side expression");
        }

        let lhs_ty = fcx.expr_ty(&**lhs);
        check_expr_has_type(fcx, &**rhs, lhs_ty);
        let rhs_ty = fcx.expr_ty(&**rhs);

        fcx.require_expr_have_sized_type(&**lhs, traits::AssignmentLhsSized);

        if ty::type_is_error(lhs_ty) || ty::type_is_error(rhs_ty) {
            fcx.write_error(id);
        } else {
            fcx.write_nil(id);
        }
      }
      ast::ExprIf(ref cond, ref then_blk, ref opt_else_expr) => {
        check_then_else(fcx, &**cond, &**then_blk, opt_else_expr.as_ref().map(|e| &**e),
                        id, expr.span, expected);
      }
      ast::ExprIfLet(..) => {
        tcx.sess.span_bug(expr.span, "non-desugared ExprIfLet");
      }
      ast::ExprWhile(ref cond, ref body, _) => {
        check_expr_has_type(fcx, &**cond, ty::mk_bool());
        check_block_no_value(fcx, &**body);
        let cond_ty = fcx.expr_ty(&**cond);
        let body_ty = fcx.node_ty(body.id);
        if ty::type_is_error(cond_ty) || ty::type_is_error(body_ty) {
            fcx.write_error(id);
        }
        else {
            fcx.write_nil(id);
        }
      }
      ast::ExprWhileLet(..) => {
        tcx.sess.span_bug(expr.span, "non-desugared ExprWhileLet");
      }
      ast::ExprForLoop(ref pat, ref head, ref block, _) => {
        check_expr(fcx, &**head);
        let typ = lookup_method_for_for_loop(fcx, &**head, expr.id);
        vtable::select_new_fcx_obligations(fcx);

        let pcx = pat_ctxt {
            fcx: fcx,
            map: pat_id_map(&tcx.def_map, &**pat),
        };
        _match::check_pat(&pcx, &**pat, typ);

        check_block_no_value(fcx, &**block);
        fcx.write_nil(id);
      }
      ast::ExprLoop(ref body, _) => {
        check_block_no_value(fcx, &**body);
        if !may_break(tcx, expr.id, &**body) {
            fcx.write_ty(id, fcx.infcx().next_diverging_ty_var());
        } else {
            fcx.write_nil(id);
        }
      }
      ast::ExprMatch(ref discrim, ref arms, _) => {
        _match::check_match(fcx, expr, &**discrim, arms.as_slice());
      }
      ast::ExprClosure(_, opt_kind, ref decl, ref body) => {
          closure::check_expr_closure(fcx, expr, opt_kind, &**decl, &**body, expected);
      }
      ast::ExprProc(ref decl, ref body) => {
          closure::check_boxed_closure(fcx,
                                       expr,
                                       ty::UniqTraitStore,
                                       &**decl,
                                       &**body,
                                       expected);
      }
      ast::ExprBlock(ref b) => {
        check_block_with_expected(fcx, &**b, expected);
        fcx.write_ty(id, fcx.node_ty(b.id));
      }
      ast::ExprCall(ref f, ref args) => {
          // Index expressions need to be handled separately, to inform them
          // that they appear in call position.
          check_expr(fcx, &**f);
          let f_ty = fcx.expr_ty(&**f);

          let args: Vec<_> = args.iter().map(|x| x).collect();
          if !try_overloaded_call(fcx, expr, &**f, f_ty, args.as_slice()) {
              check_call(fcx, expr, &**f, args.as_slice());
              let args_err = args.iter().fold(false,
                 |rest_err, a| {
                     // is this not working?
                     let a_ty = fcx.expr_ty(&***a);
                     rest_err || ty::type_is_error(a_ty)});
              if ty::type_is_error(f_ty) || args_err {
                  fcx.write_error(id);
              }
          }
      }
      ast::ExprMethodCall(ident, ref tps, ref args) => {
        check_method_call(fcx, expr, ident, args.as_slice(), tps.as_slice(), lvalue_pref);
        let arg_tys = args.iter().map(|a| fcx.expr_ty(&**a));
        let  args_err = arg_tys.fold(false,
             |rest_err, a| {
              rest_err || ty::type_is_error(a)});
        if args_err {
            fcx.write_error(id);
        }
      }
      ast::ExprCast(ref e, ref t) => {
        if let ast::TyFixedLengthVec(_, ref count_expr) = t.node {
            check_expr_with_hint(fcx, &**count_expr, ty::mk_uint());
        }
        check_cast(fcx, expr, &**e, &**t);
      }
      ast::ExprVec(ref args) => {
        let uty = match expected {
            ExpectHasType(uty) => {
                match uty.sty {
                        ty::ty_vec(ty, _) => Some(ty),
                        _ => None
                }
            }
            _ => None
        };

        let typ = match uty {
            Some(uty) => {
                for e in args.iter() {
                    check_expr_coercable_to_type(fcx, &**e, uty);
                }
                uty
            }
            None => {
                let t: Ty = fcx.infcx().next_ty_var();
                for e in args.iter() {
                    check_expr_has_type(fcx, &**e, t);
                }
                t
            }
        };
        let typ = ty::mk_vec(tcx, typ, Some(args.len()));
        fcx.write_ty(id, typ);
      }
      ast::ExprRepeat(ref element, ref count_expr) => {
        check_expr_has_type(fcx, &**count_expr, ty::mk_uint());
        let count = ty::eval_repeat_count(fcx.tcx(), &**count_expr);

        let uty = match expected {
            ExpectHasType(uty) => {
                match uty.sty {
                        ty::ty_vec(ty, _) => Some(ty),
                        _ => None
                }
            }
            _ => None
        };

        let (element_ty, t) = match uty {
            Some(uty) => {
                check_expr_coercable_to_type(fcx, &**element, uty);
                (uty, uty)
            }
            None => {
                let t: Ty = fcx.infcx().next_ty_var();
                check_expr_has_type(fcx, &**element, t);
                (fcx.expr_ty(&**element), t)
            }
        };

        if count > 1 {
            // For [foo, ..n] where n > 1, `foo` must have
            // Copy type:
            fcx.require_type_meets(
                t,
                expr.span,
                traits::RepeatVec,
                ty::BoundCopy);
        }

        if ty::type_is_error(element_ty) {
            fcx.write_error(id);
        } else {
            let t = ty::mk_vec(tcx, t, Some(count));
            fcx.write_ty(id, t);
        }
      }
      ast::ExprTup(ref elts) => {
        let expected = expected.only_has_type();
        let flds = expected.map_to_option(fcx, |sty| {
            match *sty {
                ty::ty_tup(ref flds) => Some((*flds).clone()),
                _ => None
            }
        });
        let mut err_field = false;

        let elt_ts = elts.iter().enumerate().map(|(i, e)| {
            let t = match flds {
                Some(ref fs) if i < fs.len() => {
                    let ety = fs[i];
                    check_expr_coercable_to_type(fcx, &**e, ety);
                    ety
                }
                _ => {
                    check_expr_with_expectation(fcx, &**e, NoExpectation);
                    fcx.expr_ty(&**e)
                }
            };
            err_field = err_field || ty::type_is_error(t);
            t
        }).collect();
        if err_field {
            fcx.write_error(id);
        } else {
            let typ = ty::mk_tup(tcx, elt_ts);
            fcx.write_ty(id, typ);
        }
      }
      ast::ExprStruct(ref path, ref fields, ref base_expr) => {
        // Resolve the path.
        let def = tcx.def_map.borrow().get(&id).map(|i| *i);
        let struct_id = match def {
            Some(def::DefVariant(enum_id, variant_id, true)) => {
                check_struct_enum_variant(fcx, id, expr.span, enum_id,
                                          variant_id, fields.as_slice());
                enum_id
            }
            Some(def::DefTrait(def_id)) => {
                span_err!(tcx.sess, path.span, E0159,
                    "use of trait `{}` as a struct constructor",
                    pprust::path_to_string(path));
                check_struct_fields_on_error(fcx,
                                             id,
                                             fields.as_slice(),
                                             base_expr);
                def_id
            },
            Some(def) => {
                // Verify that this was actually a struct.
                let typ = ty::lookup_item_type(fcx.ccx.tcx, def.def_id());
                match typ.ty.sty {
                    ty::ty_struct(struct_did, _) => {
                        check_struct_constructor(fcx,
                                                 id,
                                                 expr.span,
                                                 struct_did,
                                                 fields.as_slice(),
                                                 base_expr.as_ref().map(|e| &**e));
                    }
                    _ => {
                        span_err!(tcx.sess, path.span, E0071,
                            "`{}` does not name a structure",
                            pprust::path_to_string(path));
                        check_struct_fields_on_error(fcx,
                                                     id,
                                                     fields.as_slice(),
                                                     base_expr);
                    }
                }

                def.def_id()
            }
            _ => {
                tcx.sess.span_bug(path.span,
                                  "structure constructor wasn't resolved")
            }
        };

        // Turn the path into a type and verify that that type unifies with
        // the resulting structure type. This is needed to handle type
        // parameters correctly.
        let actual_structure_type = fcx.expr_ty(&*expr);
        if !ty::type_is_error(actual_structure_type) {
            let type_and_substs = astconv::ast_path_to_ty_relaxed(fcx,
                                                                  fcx.infcx(),
                                                                  struct_id,
                                                                  path);
            match fcx.mk_subty(false,
                               infer::Misc(path.span),
                               actual_structure_type,
                               type_and_substs.ty) {
                Ok(()) => {}
                Err(type_error) => {
                    let type_error_description =
                        ty::type_err_to_str(tcx, &type_error);
                    fcx.tcx()
                       .sess
                       .span_err(path.span,
                                 format!("structure constructor specifies a \
                                         structure of type `{}`, but this \
                                         structure has type `{}`: {}",
                                         fcx.infcx()
                                            .ty_to_string(type_and_substs.ty),
                                         fcx.infcx()
                                            .ty_to_string(
                                                actual_structure_type),
                                         type_error_description).as_slice());
                    ty::note_and_explain_type_err(tcx, &type_error);
                }
            }
        }

        fcx.require_expr_have_sized_type(expr, traits::StructInitializerSized);
      }
      ast::ExprField(ref base, ref field) => {
        check_field(fcx, expr, lvalue_pref, &**base, field);
      }
      ast::ExprTupField(ref base, idx) => {
        check_tup_field(fcx, expr, lvalue_pref, &**base, idx);
      }
      ast::ExprIndex(ref base, ref idx) => {
          check_expr_with_lvalue_pref(fcx, &**base, lvalue_pref);
          check_expr(fcx, &**idx);
          let base_t = fcx.expr_ty(&**base);
          let idx_t = fcx.expr_ty(&**idx);
          if ty::type_is_error(base_t) {
              fcx.write_ty(id, base_t);
          } else if ty::type_is_error(idx_t) {
              fcx.write_ty(id, idx_t);
          } else {
              let base_t = structurally_resolved_type(fcx, expr.span, base_t);

              let result =
                  autoderef_for_index(fcx, &**base, base_t, lvalue_pref, |adj_ty, adj| {
                      try_index_step(fcx,
                                     MethodCall::expr(expr.id),
                                     expr,
                                     &**base,
                                     adj_ty,
                                     adj,
                                     lvalue_pref)
                  });

              match result {
                  Some((index_ty, element_ty)) => {
                      check_expr_has_type(fcx, &**idx, index_ty);
                      fcx.write_ty(id, element_ty);
                  }
                  _ => {
                      check_expr_has_type(fcx, &**idx, ty::mk_err());
                      fcx.type_error_message(
                          expr.span,
                          |actual| {
                              format!("cannot index a value of type `{}`",
                                      actual)
                          },
                          base_t,
                          None);
                      fcx.write_ty(id, ty::mk_err())
                  }
              }
          }
       }
       ast::ExprSlice(ref base, ref start, ref end, mutbl) => {
          check_expr_with_lvalue_pref(fcx, &**base, lvalue_pref);
          let raw_base_t = fcx.expr_ty(&**base);

          let mut some_err = false;
          if ty::type_is_error(raw_base_t) {
              fcx.write_ty(id, raw_base_t);
              some_err = true;
          }

          {
              let check_slice_idx = |e: &ast::Expr| {
                  check_expr(fcx, e);
                  let e_t = fcx.expr_ty(e);
                  if ty::type_is_error(e_t) {
                    fcx.write_ty(id, e_t);
                    some_err = true;
                  }
              };
              start.as_ref().map(|e| check_slice_idx(&**e));
              end.as_ref().map(|e| check_slice_idx(&**e));
          }

          if !some_err {
              let base_t = structurally_resolved_type(fcx,
                                                      expr.span,
                                                      raw_base_t);
              let method_call = MethodCall::expr(expr.id);
              match try_overloaded_slice(fcx,
                                         method_call,
                                         expr,
                                         &**base,
                                         base_t,
                                         start,
                                         end,
                                         mutbl) {
                  Some(ty) => fcx.write_ty(id, ty),
                  None => {
                        fcx.type_error_message(expr.span,
                           |actual| {
                                format!("cannot take a {}slice of a value with type `{}`",
                                        if mutbl == ast::MutMutable {
                                            "mutable "
                                        } else {
                                            ""
                                        },
                                        actual)
                           },
                           base_t,
                           None);
                        fcx.write_ty(id, ty::mk_err())
                  }
              }
          }
       }
    }

    debug!("type of expr({}) {} is...", expr.id,
           syntax::print::pprust::expr_to_string(expr));
    debug!("... {}, expected is {}",
           ppaux::ty_to_string(tcx, fcx.expr_ty(expr)),
           expected.repr(tcx));

    unifier();
}

fn constrain_path_type_parameters(fcx: &FnCtxt,
                                  expr: &ast::Expr)
{
    fcx.opt_node_ty_substs(expr.id, |item_substs| {
        fcx.add_default_region_param_bounds(&item_substs.substs, expr);
    });
}

impl<'tcx> Expectation<'tcx> {
    fn only_has_type(self) -> Expectation<'tcx> {
        match self {
            NoExpectation | ExpectCastableToType(..) => NoExpectation,
            ExpectHasType(t) => ExpectHasType(t)
        }
    }

    // Resolves `expected` by a single level if it is a variable. If
    // there is no expected type or resolution is not possible (e.g.,
    // no constraints yet present), just returns `None`.
    fn resolve<'a>(self, fcx: &FnCtxt<'a, 'tcx>) -> Expectation<'tcx> {
        match self {
            NoExpectation => {
                NoExpectation
            }
            ExpectCastableToType(t) => {
                ExpectCastableToType(
                    fcx.infcx().resolve_type_vars_if_possible(t))
            }
            ExpectHasType(t) => {
                ExpectHasType(
                    fcx.infcx().resolve_type_vars_if_possible(t))
            }
        }
    }

    fn map<'a>(self, fcx: &FnCtxt<'a, 'tcx>,
               unpack: |&ty::sty<'tcx>| -> Expectation<'tcx>)
               -> Expectation<'tcx> {
        match self.resolve(fcx) {
            NoExpectation => NoExpectation,
            ExpectCastableToType(t) | ExpectHasType(t) => unpack(&t.sty),
        }
    }

    fn map_to_option<'a, O>(self,
                            fcx: &FnCtxt<'a, 'tcx>,
                            unpack: |&ty::sty<'tcx>| -> Option<O>)
                            -> Option<O>
    {
        match self.resolve(fcx) {
            NoExpectation => None,
            ExpectCastableToType(t) | ExpectHasType(t) => unpack(&t.sty),
        }
    }
}

impl<'tcx> Repr<'tcx> for Expectation<'tcx> {
    fn repr(&self, tcx: &ty::ctxt<'tcx>) -> String {
        match *self {
            NoExpectation => format!("NoExpectation"),
            ExpectHasType(t) => format!("ExpectHasType({})",
                                        t.repr(tcx)),
            ExpectCastableToType(t) => format!("ExpectCastableToType({})",
                                               t.repr(tcx)),
        }
    }
}

pub fn check_decl_initializer(fcx: &FnCtxt,
                              nid: ast::NodeId,
                              init: &ast::Expr)
                            {
    let local_ty = fcx.local_ty(init.span, nid);
    check_expr_coercable_to_type(fcx, init, local_ty)
}

pub fn check_decl_local(fcx: &FnCtxt, local: &ast::Local)  {
    let tcx = fcx.ccx.tcx;

    let t = fcx.local_ty(local.span, local.id);
    fcx.write_ty(local.id, t);

    if let Some(ref init) = local.init {
        check_decl_initializer(fcx, local.id, &**init);
        let init_ty = fcx.expr_ty(&**init);
        if ty::type_is_error(init_ty) {
            fcx.write_ty(local.id, init_ty);
        }
    }

    let pcx = pat_ctxt {
        fcx: fcx,
        map: pat_id_map(&tcx.def_map, &*local.pat),
    };
    _match::check_pat(&pcx, &*local.pat, t);
    let pat_ty = fcx.node_ty(local.pat.id);
    if ty::type_is_error(pat_ty) {
        fcx.write_ty(local.id, pat_ty);
    }
}

pub fn check_stmt(fcx: &FnCtxt, stmt: &ast::Stmt)  {
    let node_id;
    let mut saw_bot = false;
    let mut saw_err = false;
    match stmt.node {
      ast::StmtDecl(ref decl, id) => {
        node_id = id;
        match decl.node {
          ast::DeclLocal(ref l) => {
              check_decl_local(fcx, &**l);
              let l_t = fcx.node_ty(l.id);
              saw_bot = saw_bot || fcx.infcx().type_var_diverges(l_t);
              saw_err = saw_err || ty::type_is_error(l_t);
          }
          ast::DeclItem(_) => {/* ignore for now */ }
        }
      }
      ast::StmtExpr(ref expr, id) => {
        node_id = id;
        // Check with expected type of ()
        check_expr_has_type(fcx, &**expr, ty::mk_nil(fcx.tcx()));
        let expr_ty = fcx.expr_ty(&**expr);
        saw_bot = saw_bot || fcx.infcx().type_var_diverges(expr_ty);
        saw_err = saw_err || ty::type_is_error(expr_ty);
      }
      ast::StmtSemi(ref expr, id) => {
        node_id = id;
        check_expr(fcx, &**expr);
        let expr_ty = fcx.expr_ty(&**expr);
        saw_bot |= fcx.infcx().type_var_diverges(expr_ty);
        saw_err |= ty::type_is_error(expr_ty);
      }
      ast::StmtMac(..) => fcx.ccx.tcx.sess.bug("unexpanded macro")
    }
    if saw_bot {
        fcx.write_ty(node_id, fcx.infcx().next_diverging_ty_var());
    }
    else if saw_err {
        fcx.write_error(node_id);
    }
    else {
        fcx.write_nil(node_id)
    }
}

pub fn check_block_no_value(fcx: &FnCtxt, blk: &ast::Block)  {
    check_block_with_expected(fcx, blk, ExpectHasType(ty::mk_nil(fcx.tcx())));
    let blkty = fcx.node_ty(blk.id);
    if ty::type_is_error(blkty) {
        fcx.write_error(blk.id);
    } else {
        let nilty = ty::mk_nil(fcx.tcx());
        demand::suptype(fcx, blk.span, nilty, blkty);
    }
}

fn check_block_with_expected<'a, 'tcx>(fcx: &FnCtxt<'a, 'tcx>,
                                       blk: &ast::Block,
                                       expected: Expectation<'tcx>) {
    let prev = {
        let mut fcx_ps = fcx.ps.borrow_mut();
        let fn_style_state = fcx_ps.recurse(blk);
        replace(&mut *fcx_ps, fn_style_state)
    };

    let mut warned = false;
    let mut any_diverges = false;
    let mut any_err = false;
    for s in blk.stmts.iter() {
        check_stmt(fcx, &**s);
        let s_id = ast_util::stmt_id(&**s);
        let s_ty = fcx.node_ty(s_id);
        if any_diverges && !warned && match s.node {
            ast::StmtDecl(ref decl, _) => {
                match decl.node {
                    ast::DeclLocal(_) => true,
                    _ => false,
                }
            }
            ast::StmtExpr(_, _) | ast::StmtSemi(_, _) => true,
            _ => false
        } {
            fcx.ccx
                .tcx
                .sess
                .add_lint(lint::builtin::UNREACHABLE_CODE,
                          s_id,
                          s.span,
                          "unreachable statement".to_string());
            warned = true;
        }
        any_diverges = any_diverges || fcx.infcx().type_var_diverges(s_ty);
        any_err = any_err || ty::type_is_error(s_ty);
    }
    match blk.expr {
        None => if any_err {
            fcx.write_error(blk.id);
        } else if any_diverges {
            fcx.write_ty(blk.id, fcx.infcx().next_diverging_ty_var());
        } else {
            fcx.write_nil(blk.id);
        },
        Some(ref e) => {
            if any_diverges && !warned {
                fcx.ccx
                    .tcx
                    .sess
                    .add_lint(lint::builtin::UNREACHABLE_CODE,
                              e.id,
                              e.span,
                              "unreachable expression".to_string());
            }
            let ety = match expected {
                ExpectHasType(ety) => {
                    check_expr_coercable_to_type(fcx, &**e, ety);
                    ety
                }
                _ => {
                    check_expr_with_expectation(fcx, &**e, expected);
                    fcx.expr_ty(&**e)
                }
            };

            if any_err {
                fcx.write_error(blk.id);
            } else if any_diverges {
                fcx.write_ty(blk.id, fcx.infcx().next_diverging_ty_var());
            } else {
                fcx.write_ty(blk.id, ety);
            }
        }
    };

    *fcx.ps.borrow_mut() = prev;
}

/// Checks a constant appearing in a type. At the moment this is just the
/// length expression in a fixed-length vector, but someday it might be
/// extended to type-level numeric literals.
pub fn check_const_in_type<'tcx>(tcx: &ty::ctxt<'tcx>,
                                 expr: &ast::Expr,
                                 expected_type: Ty<'tcx>) {
    // Synthesize a crate context. The trait map is not needed here (though I
    // imagine it will be if we have associated statics --pcwalton), so we
    // leave it blank.
    let ccx = CrateCtxt {
        trait_map: NodeMap::new(),
        tcx: tcx,
    };
    let inh = static_inherited_fields(&ccx);
    let fcx = blank_fn_ctxt(&ccx, &inh, ty::FnConverging(expected_type), expr.id);
    check_const_with_ty(&fcx, expr.span, expr, expected_type);
}

pub fn check_const(ccx: &CrateCtxt,
                   sp: Span,
                   e: &ast::Expr,
                   id: ast::NodeId) {
    let inh = static_inherited_fields(ccx);
    let rty = ty::node_id_to_type(ccx.tcx, id);
    let fcx = blank_fn_ctxt(ccx, &inh, ty::FnConverging(rty), e.id);
    let declty = (*fcx.ccx.tcx.tcache.borrow())[local_def(id)].ty;
    check_const_with_ty(&fcx, sp, e, declty);
}

pub fn check_const_with_ty<'a, 'tcx>(fcx: &FnCtxt<'a, 'tcx>,
                                     _: Span,
                                     e: &ast::Expr,
                                     declty: Ty<'tcx>) {
    // Gather locals in statics (because of block expressions).
    // This is technically unnecessary because locals in static items are forbidden,
    // but prevents type checking from blowing up before const checking can properly
    // emit a error.
    GatherLocalsVisitor { fcx: fcx }.visit_expr(e);

    check_expr_with_hint(fcx, e, declty);
    demand::coerce(fcx, e.span, declty, e);
    vtable::select_all_fcx_obligations_or_error(fcx);
    regionck::regionck_expr(fcx, e);
    writeback::resolve_type_vars_in_expr(fcx, e);
}

/// Checks whether a type can be represented in memory. In particular, it
/// identifies types that contain themselves without indirection through a
/// pointer, which would mean their size is unbounded. This is different from
/// the question of whether a type can be instantiated. See the definition of
/// `check_instantiable`.
pub fn check_representable(tcx: &ty::ctxt,
                           sp: Span,
                           item_id: ast::NodeId,
                           designation: &str) -> bool {
    let rty = ty::node_id_to_type(tcx, item_id);

    // Check that it is possible to represent this type. This call identifies
    // (1) types that contain themselves and (2) types that contain a different
    // recursive type. It is only necessary to throw an error on those that
    // contain themselves. For case 2, there must be an inner type that will be
    // caught by case 1.
    match ty::is_type_representable(tcx, sp, rty) {
      ty::SelfRecursive => {
        span_err!(tcx.sess, sp, E0072,
            "illegal recursive {} type; \
             wrap the inner value in a box to make it representable",
            designation);
        return false
      }
      ty::Representable | ty::ContainsRecursive => (),
    }
    return true
}

/// Checks whether a type can be created without an instance of itself.
/// This is similar but different from the question of whether a type
/// can be represented.  For example, the following type:
///
///     enum foo { None, Some(foo) }
///
/// is instantiable but is not representable.  Similarly, the type
///
///     enum foo { Some(@foo) }
///
/// is representable, but not instantiable.
pub fn check_instantiable(tcx: &ty::ctxt,
                          sp: Span,
                          item_id: ast::NodeId)
                          -> bool {
    let item_ty = ty::node_id_to_type(tcx, item_id);
    if !ty::is_instantiable(tcx, item_ty) {
        span_err!(tcx.sess, sp, E0073,
            "this type cannot be instantiated without an \
             instance of itself");
        span_help!(tcx.sess, sp, "consider using `Option<{}>`",
            ppaux::ty_to_string(tcx, item_ty));
        false
    } else {
        true
    }
}

pub fn check_simd(tcx: &ty::ctxt, sp: Span, id: ast::NodeId) {
    let t = ty::node_id_to_type(tcx, id);
    if ty::type_needs_subst(t) {
        span_err!(tcx.sess, sp, E0074, "SIMD vector cannot be generic");
        return;
    }
    match t.sty {
        ty::ty_struct(did, ref substs) => {
            let fields = ty::lookup_struct_fields(tcx, did);
            if fields.is_empty() {
                span_err!(tcx.sess, sp, E0075, "SIMD vector cannot be empty");
                return;
            }
            let e = ty::lookup_field_type(tcx, did, fields[0].id, substs);
            if !fields.iter().all(
                         |f| ty::lookup_field_type(tcx, did, f.id, substs) == e) {
                span_err!(tcx.sess, sp, E0076, "SIMD vector should be homogeneous");
                return;
            }
            if !ty::type_is_machine(e) {
                span_err!(tcx.sess, sp, E0077,
                    "SIMD vector element type should be machine type");
                return;
            }
        }
        _ => ()
    }
}

pub fn check_enum_variants(ccx: &CrateCtxt,
                           sp: Span,
                           vs: &[P<ast::Variant>],
                           id: ast::NodeId) {

    fn disr_in_range(ccx: &CrateCtxt,
                     ty: attr::IntType,
                     disr: ty::Disr) -> bool {
        fn uint_in_range(ccx: &CrateCtxt, ty: ast::UintTy, disr: ty::Disr) -> bool {
            match ty {
                ast::TyU8 => disr as u8 as Disr == disr,
                ast::TyU16 => disr as u16 as Disr == disr,
                ast::TyU32 => disr as u32 as Disr == disr,
                ast::TyU64 => disr as u64 as Disr == disr,
                ast::TyU => uint_in_range(ccx, ccx.tcx.sess.target.uint_type, disr)
            }
        }
        fn int_in_range(ccx: &CrateCtxt, ty: ast::IntTy, disr: ty::Disr) -> bool {
            match ty {
                ast::TyI8 => disr as i8 as Disr == disr,
                ast::TyI16 => disr as i16 as Disr == disr,
                ast::TyI32 => disr as i32 as Disr == disr,
                ast::TyI64 => disr as i64 as Disr == disr,
                ast::TyI => int_in_range(ccx, ccx.tcx.sess.target.int_type, disr)
            }
        }
        match ty {
            attr::UnsignedInt(ty) => uint_in_range(ccx, ty, disr),
            attr::SignedInt(ty) => int_in_range(ccx, ty, disr)
        }
    }

    fn do_check<'a, 'tcx>(ccx: &CrateCtxt<'a, 'tcx>,
                          vs: &[P<ast::Variant>],
                          id: ast::NodeId,
                          hint: attr::ReprAttr)
                          -> Vec<Rc<ty::VariantInfo<'tcx>>> {

        let rty = ty::node_id_to_type(ccx.tcx, id);
        let mut variants: Vec<Rc<ty::VariantInfo>> = Vec::new();
        let mut disr_vals: Vec<ty::Disr> = Vec::new();
        let mut prev_disr_val: Option<ty::Disr> = None;

        for v in vs.iter() {

            // If the discriminant value is specified explicitly in the enum check whether the
            // initialization expression is valid, otherwise use the last value plus one.
            let mut current_disr_val = match prev_disr_val {
                Some(prev_disr_val) => prev_disr_val + 1,
                None => ty::INITIAL_DISCRIMINANT_VALUE
            };

            match v.node.disr_expr {
                Some(ref e) => {
                    debug!("disr expr, checking {}", pprust::expr_to_string(&**e));

                    let inh = static_inherited_fields(ccx);
                    let fcx = blank_fn_ctxt(ccx, &inh, ty::FnConverging(rty), e.id);
                    let declty = match hint {
                        attr::ReprAny | attr::ReprPacked | attr::ReprExtern => ty::mk_int(),
                        attr::ReprInt(_, attr::SignedInt(ity)) => {
                            ty::mk_mach_int(ity)
                        }
                        attr::ReprInt(_, attr::UnsignedInt(ity)) => {
                            ty::mk_mach_uint(ity)
                        },
                    };
                    check_const_with_ty(&fcx, e.span, &**e, declty);
                    // check_expr (from check_const pass) doesn't guarantee
                    // that the expression is in a form that eval_const_expr can
                    // handle, so we may still get an internal compiler error

                    match const_eval::eval_const_expr_partial(ccx.tcx, &**e) {
                        Ok(const_eval::const_int(val)) => current_disr_val = val as Disr,
                        Ok(const_eval::const_uint(val)) => current_disr_val = val as Disr,
                        Ok(_) => {
                            span_err!(ccx.tcx.sess, e.span, E0079,
                                "expected signed integer constant");
                        }
                        Err(ref err) => {
                            span_err!(ccx.tcx.sess, e.span, E0080,
                                "expected constant: {}", *err);
                        }
                    }
                },
                None => ()
            };

            // Check for duplicate discriminant values
            match disr_vals.iter().position(|&x| x == current_disr_val) {
                Some(i) => {
                    span_err!(ccx.tcx.sess, v.span, E0081,
                        "discriminant value `{}` already exists", disr_vals[i]);
                    span_note!(ccx.tcx.sess, ccx.tcx().map.span(variants[i].id.node),
                        "conflicting discriminant here")
                }
                None => {}
            }
            // Check for unrepresentable discriminant values
            match hint {
                attr::ReprAny | attr::ReprExtern => (),
                attr::ReprInt(sp, ity) => {
                    if !disr_in_range(ccx, ity, current_disr_val) {
                        span_err!(ccx.tcx.sess, v.span, E0082,
                            "discriminant value outside specified type");
                        span_note!(ccx.tcx.sess, sp,
                            "discriminant type specified here");
                    }
                }
                attr::ReprPacked => {
                    ccx.tcx.sess.bug("range_to_inttype: found ReprPacked on an enum");
                }
            }
            disr_vals.push(current_disr_val);

            let variant_info = Rc::new(VariantInfo::from_ast_variant(ccx.tcx, &**v,
                                                                     current_disr_val));
            prev_disr_val = Some(current_disr_val);

            variants.push(variant_info);
        }

        return variants;
    }

    let hint = *ty::lookup_repr_hints(ccx.tcx, ast::DefId { krate: ast::LOCAL_CRATE, node: id })
                    .as_slice().get(0).unwrap_or(&attr::ReprAny);

    if hint != attr::ReprAny && vs.len() <= 1 {
        if vs.len() == 1 {
            span_err!(ccx.tcx.sess, sp, E0083,
                "unsupported representation for univariant enum");
        } else {
            span_err!(ccx.tcx.sess, sp, E0084,
                "unsupported representation for zero-variant enum");
        };
    }

    let variants = do_check(ccx, vs, id, hint);

    // cache so that ty::enum_variants won't repeat this work
    ccx.tcx.enum_var_cache.borrow_mut().insert(local_def(id), Rc::new(variants));

    check_representable(ccx.tcx, sp, id, "enum");

    // Check that it is possible to instantiate this enum:
    //
    // This *sounds* like the same that as representable, but it's
    // not.  See def'n of `check_instantiable()` for details.
    check_instantiable(ccx.tcx, sp, id);
}

pub fn lookup_def(fcx: &FnCtxt, sp: Span, id: ast::NodeId) -> def::Def {
    lookup_def_ccx(fcx.ccx, sp, id)
}

// Returns the type parameter count and the type for the given definition.
pub fn polytype_for_def<'a, 'tcx>(fcx: &FnCtxt<'a, 'tcx>,
                                  sp: Span,
                                  defn: def::Def)
                                  -> Polytype<'tcx> {
    match defn {
      def::DefLocal(nid) | def::DefUpvar(nid, _, _) => {
          let typ = fcx.local_ty(sp, nid);
          return no_params(typ);
      }
      def::DefFn(id, _) | def::DefStaticMethod(id, _) | def::DefMethod(id, _, _) |
      def::DefStatic(id, _) | def::DefVariant(_, id, _) |
      def::DefStruct(id) | def::DefConst(id) => {
        return ty::lookup_item_type(fcx.ccx.tcx, id);
      }
      def::DefTrait(_) |
      def::DefTy(..) |
      def::DefAssociatedTy(..) |
      def::DefPrimTy(_) |
      def::DefTyParam(..)=> {
        fcx.ccx.tcx.sess.span_bug(sp, "expected value, found type");
      }
      def::DefMod(..) | def::DefForeignMod(..) => {
        fcx.ccx.tcx.sess.span_bug(sp, "expected value, found module");
      }
      def::DefUse(..) => {
        fcx.ccx.tcx.sess.span_bug(sp, "expected value, found use");
      }
      def::DefRegion(..) => {
        fcx.ccx.tcx.sess.span_bug(sp, "expected value, found region");
      }
      def::DefTyParamBinder(..) => {
        fcx.ccx.tcx.sess.span_bug(sp, "expected value, found type parameter");
      }
      def::DefLabel(..) => {
        fcx.ccx.tcx.sess.span_bug(sp, "expected value, found label");
      }
      def::DefSelfTy(..) => {
        fcx.ccx.tcx.sess.span_bug(sp, "expected value, found self ty");
      }
    }
}

// Instantiates the given path, which must refer to an item with the given
// number of type parameters and type.
pub fn instantiate_path<'a, 'tcx>(fcx: &FnCtxt<'a, 'tcx>,
                                  path: &ast::Path,
                                  polytype: Polytype<'tcx>,
                                  def: def::Def,
                                  span: Span,
                                  node_id: ast::NodeId) {
    debug!("instantiate_path(path={}, def={}, node_id={}, polytype={})",
           path.repr(fcx.tcx()),
           def.repr(fcx.tcx()),
           node_id,
           polytype.repr(fcx.tcx()));

    // We need to extract the type parameters supplied by the user in
    // the path `path`. Due to the current setup, this is a bit of a
    // tricky-process; the problem is that resolve only tells us the
    // end-point of the path resolution, and not the intermediate steps.
    // Luckily, we can (at least for now) deduce the intermediate steps
    // just from the end-point.
    //
    // There are basically three cases to consider:
    //
    // 1. Reference to a *type*, such as a struct or enum:
    //
    //        mod a { struct Foo<T> { ... } }
    //
    //    Because we don't allow types to be declared within one
    //    another, a path that leads to a type will always look like
    //    `a::b::Foo<T>` where `a` and `b` are modules. This implies
    //    that only the final segment can have type parameters, and
    //    they are located in the TypeSpace.
    //
    //    *Note:* Generally speaking, references to types don't
    //    actually pass through this function, but rather the
    //    `ast_ty_to_ty` function in `astconv`. However, in the case
    //    of struct patterns (and maybe literals) we do invoke
    //    `instantiate_path` to get the general type of an instance of
    //    a struct. (In these cases, there are actually no type
    //    parameters permitted at present, but perhaps we will allow
    //    them in the future.)
    //
    // 1b. Reference to a enum variant or tuple-like struct:
    //
    //        struct foo<T>(...)
    //        enum E<T> { foo(...) }
    //
    //    In these cases, the parameters are declared in the type
    //    space.
    //
    // 2. Reference to a *fn item*:
    //
    //        fn foo<T>() { }
    //
    //    In this case, the path will again always have the form
    //    `a::b::foo::<T>` where only the final segment should have
    //    type parameters. However, in this case, those parameters are
    //    declared on a value, and hence are in the `FnSpace`.
    //
    // 3. Reference to a *method*:
    //
    //        impl<A> SomeStruct<A> {
    //            fn foo<B>(...)
    //        }
    //
    //    Here we can have a path like
    //    `a::b::SomeStruct::<A>::foo::<B>`, in which case parameters
    //    may appear in two places. The penultimate segment,
    //    `SomeStruct::<A>`, contains parameters in TypeSpace, and the
    //    final segment, `foo::<B>` contains parameters in fn space.
    //
    // The first step then is to categorize the segments appropriately.

    assert!(path.segments.len() >= 1);
    let mut segment_spaces;
    match def {
        // Case 1 and 1b. Reference to a *type* or *enum variant*.
        def::DefSelfTy(..) |
        def::DefStruct(..) |
        def::DefVariant(..) |
        def::DefTyParamBinder(..) |
        def::DefTy(..) |
        def::DefAssociatedTy(..) |
        def::DefTrait(..) |
        def::DefPrimTy(..) |
        def::DefTyParam(..) => {
            // Everything but the final segment should have no
            // parameters at all.
            segment_spaces = Vec::from_elem(path.segments.len() - 1, None);
            segment_spaces.push(Some(subst::TypeSpace));
        }

        // Case 2. Reference to a top-level value.
        def::DefFn(..) |
        def::DefConst(..) |
        def::DefStatic(..) => {
            segment_spaces = Vec::from_elem(path.segments.len() - 1, None);
            segment_spaces.push(Some(subst::FnSpace));
        }

        // Case 3. Reference to a method.
        def::DefStaticMethod(..) => {
            assert!(path.segments.len() >= 2);
            segment_spaces = Vec::from_elem(path.segments.len() - 2, None);
            segment_spaces.push(Some(subst::TypeSpace));
            segment_spaces.push(Some(subst::FnSpace));
        }

        // Other cases. Various nonsense that really shouldn't show up
        // here. If they do, an error will have been reported
        // elsewhere. (I hope)
        def::DefMod(..) |
        def::DefForeignMod(..) |
        def::DefLocal(..) |
        def::DefMethod(..) |
        def::DefUse(..) |
        def::DefRegion(..) |
        def::DefLabel(..) |
        def::DefUpvar(..) => {
            segment_spaces = Vec::from_elem(path.segments.len(), None);
        }
    }
    assert_eq!(segment_spaces.len(), path.segments.len());

    debug!("segment_spaces={}", segment_spaces);

    // Next, examine the definition, and determine how many type
    // parameters we expect from each space.
    let type_defs = &polytype.generics.types;
    let region_defs = &polytype.generics.regions;

    // Now that we have categorized what space the parameters for each
    // segment belong to, let's sort out the parameters that the user
    // provided (if any) into their appropriate spaces. We'll also report
    // errors if type parameters are provided in an inappropriate place.
    let mut substs = Substs::empty();
    for (opt_space, segment) in segment_spaces.iter().zip(path.segments.iter()) {
        match *opt_space {
            None => {
                report_error_if_segment_contains_type_parameters(fcx, segment);
            }

            Some(space) => {
                push_explicit_parameters_from_segment_to_substs(fcx,
                                                                space,
                                                                path.span,
                                                                type_defs,
                                                                region_defs,
                                                                segment,
                                                                &mut substs);
            }
        }
    }

    // Now we have to compare the types that the user *actually*
    // provided against the types that were *expected*. If the user
    // did not provide any types, then we want to substitute inference
    // variables. If the user provided some types, we may still need
    // to add defaults. If the user provided *too many* types, that's
    // a problem.
    for &space in ParamSpace::all().iter() {
        adjust_type_parameters(fcx, span, space, type_defs, &mut substs);
        assert_eq!(substs.types.len(space), type_defs.len(space));

        adjust_region_parameters(fcx, span, space, region_defs, &mut substs);
        assert_eq!(substs.regions().len(space), region_defs.len(space));
    }

    // The things we are substituting into the type should not contain
    // escaping late-bound regions.
    assert!(!substs.has_regions_escaping_depth(0));

    // In the case of static items taken from impls, there may be
    // late-bound regions associated with the impl (not declared on
    // the fn itself). Those should be replaced with fresh variables
    // now. These can appear either on the type being referenced, or
    // on the associated bounds.
    let bounds = polytype.generics.to_bounds(fcx.tcx(), &substs);
    let (ty_late_bound, bounds) =
        fcx.infcx().replace_late_bound_regions_with_fresh_var(
            span,
            infer::FnCall,
            &ty::bind((polytype.ty, bounds))).0.value;

    debug!("after late-bounds have been replaced: ty_late_bound={}", ty_late_bound.repr(fcx.tcx()));
    debug!("after late-bounds have been replaced: bounds={}", bounds.repr(fcx.tcx()));

    fcx.add_obligations_for_parameters(
        traits::ObligationCause::new(span, traits::ItemObligation(def.def_id())),
        &substs,
        &bounds);

    // Substitute the values for the type parameters into the type of
    // the referenced item.
    let ty_substituted = ty_late_bound.subst(fcx.tcx(), &substs);

    debug!("ty_substituted: ty_substituted={}", ty_substituted.repr(fcx.tcx()));

    fcx.write_ty(node_id, ty_substituted);
    fcx.write_substs(node_id, ty::ItemSubsts { substs: substs });
    return;

    fn report_error_if_segment_contains_type_parameters(
        fcx: &FnCtxt,
        segment: &ast::PathSegment)
    {
        for typ in segment.parameters.types().iter() {
            span_err!(fcx.tcx().sess, typ.span, E0085,
                "type parameters may not appear here");
            break;
        }

        for lifetime in segment.parameters.lifetimes().iter() {
            span_err!(fcx.tcx().sess, lifetime.span, E0086,
                "lifetime parameters may not appear here");
            break;
        }
    }

    /// Finds the parameters that the user provided and adds them to `substs`. If too many
    /// parameters are provided, then reports an error and clears the output vector.
    ///
    /// We clear the output vector because that will cause the `adjust_XXX_parameters()` later to
    /// use inference variables. This seems less likely to lead to derived errors.
    ///
    /// Note that we *do not* check for *too few* parameters here. Due to the presence of defaults
    /// etc that is more complicated. I wanted however to do the reporting of *too many* parameters
    /// here because we can easily use the precise span of the N+1'th parameter.
    fn push_explicit_parameters_from_segment_to_substs<'a, 'tcx>(
        fcx: &FnCtxt<'a, 'tcx>,
        space: subst::ParamSpace,
        span: Span,
        type_defs: &VecPerParamSpace<ty::TypeParameterDef<'tcx>>,
        region_defs: &VecPerParamSpace<ty::RegionParameterDef>,
        segment: &ast::PathSegment,
        substs: &mut Substs<'tcx>)
    {
        match segment.parameters {
            ast::AngleBracketedParameters(ref data) => {
                push_explicit_angle_bracketed_parameters_from_segment_to_substs(
                    fcx, space, type_defs, region_defs, data, substs);
            }

            ast::ParenthesizedParameters(ref data) => {
                push_explicit_parenthesized_parameters_from_segment_to_substs(
                    fcx, space, span, type_defs, data, substs);
            }
        }
    }

    fn push_explicit_angle_bracketed_parameters_from_segment_to_substs<'a, 'tcx>(
        fcx: &FnCtxt<'a, 'tcx>,
        space: subst::ParamSpace,
        type_defs: &VecPerParamSpace<ty::TypeParameterDef<'tcx>>,
        region_defs: &VecPerParamSpace<ty::RegionParameterDef>,
        data: &ast::AngleBracketedParameterData,
        substs: &mut Substs<'tcx>)
    {
        {
            let type_count = type_defs.len(space);
            assert_eq!(substs.types.len(space), 0);
            for (i, typ) in data.types.iter().enumerate() {
                let t = fcx.to_ty(&**typ);
                if i < type_count {
                    substs.types.push(space, t);
                } else if i == type_count {
                    span_err!(fcx.tcx().sess, typ.span, E0087,
                        "too many type parameters provided: \
                         expected at most {} parameter(s), \
                         found {} parameter(s)",
                         type_count, data.types.len());
                    substs.types.truncate(space, 0);
                }
            }
        }

        {
            let region_count = region_defs.len(space);
            assert_eq!(substs.regions().len(space), 0);
            for (i, lifetime) in data.lifetimes.iter().enumerate() {
                let r = ast_region_to_region(fcx.tcx(), lifetime);
                if i < region_count {
                    substs.mut_regions().push(space, r);
                } else if i == region_count {
                    span_err!(fcx.tcx().sess, lifetime.span, E0088,
                        "too many lifetime parameters provided: \
                         expected {} parameter(s), found {} parameter(s)",
                        region_count,
                        data.lifetimes.len());
                    substs.mut_regions().truncate(space, 0);
                }
            }
        }
    }

    /// As with
    /// `push_explicit_angle_bracketed_parameters_from_segment_to_substs`,
    /// but intended for `Foo(A,B) -> C` form. This expands to
    /// roughly the same thing as `Foo<(A,B),C>`. One important
    /// difference has to do with the treatment of anonymous
    /// regions, which are translated into bound regions (NYI).
    fn push_explicit_parenthesized_parameters_from_segment_to_substs<'a, 'tcx>(
        fcx: &FnCtxt<'a, 'tcx>,
        space: subst::ParamSpace,
        span: Span,
        type_defs: &VecPerParamSpace<ty::TypeParameterDef<'tcx>>,
        data: &ast::ParenthesizedParameterData,
        substs: &mut Substs<'tcx>)
    {
        let type_count = type_defs.len(space);
        if type_count < 2 {
            span_err!(fcx.tcx().sess, span, E0167,
                      "parenthesized form always supplies 2 type parameters, \
                      but only {} parameter(s) were expected",
                      type_count);
        }

        let input_tys: Vec<Ty> =
            data.inputs.iter().map(|ty| fcx.to_ty(&**ty)).collect();

        let tuple_ty =
            ty::mk_tup(fcx.tcx(), input_tys);

        if type_count >= 1 {
            substs.types.push(space, tuple_ty);
        }

        let output_ty: Option<Ty> =
            data.output.as_ref().map(|ty| fcx.to_ty(&**ty));

        let output_ty =
            output_ty.unwrap_or(ty::mk_nil(fcx.tcx()));

        if type_count >= 2 {
            substs.types.push(space, output_ty);
        }
    }

    fn adjust_type_parameters<'a, 'tcx>(
        fcx: &FnCtxt<'a, 'tcx>,
        span: Span,
        space: ParamSpace,
        defs: &VecPerParamSpace<ty::TypeParameterDef<'tcx>>,
        substs: &mut Substs<'tcx>)
    {
        let provided_len = substs.types.len(space);
        let desired = defs.get_slice(space);
        let required_len = desired.iter()
                              .take_while(|d| d.default.is_none())
                              .count();

        debug!("adjust_type_parameters(space={}, \
               provided_len={}, \
               desired_len={}, \
               required_len={})",
               space,
               provided_len,
               desired.len(),
               required_len);

        // Enforced by `push_explicit_parameters_from_segment_to_substs()`.
        assert!(provided_len <= desired.len());

        // Nothing specified at all: supply inference variables for
        // everything.
        if provided_len == 0 {
            substs.types.replace(space,
                                 fcx.infcx().next_ty_vars(desired.len()));
            return;
        }

        // Too few parameters specified: report an error and use Err
        // for everything.
        if provided_len < required_len {
            let qualifier =
                if desired.len() != required_len { "at least " } else { "" };
            span_err!(fcx.tcx().sess, span, E0089,
                "too few type parameters provided: expected {}{} parameter(s) \
                , found {} parameter(s)",
                qualifier, required_len, provided_len);
            substs.types.replace(space,
                                 Vec::from_elem(desired.len(), ty::mk_err()));
            return;
        }

        // Otherwise, add in any optional parameters that the user
        // omitted. The case of *too many* parameters is handled
        // already by
        // push_explicit_parameters_from_segment_to_substs(). Note
        // that the *default* type are expressed in terms of all prior
        // parameters, so we have to substitute as we go with the
        // partial substitution that we have built up.
        for i in range(provided_len, desired.len()) {
            let default = desired[i].default.unwrap();
            let default = default.subst_spanned(fcx.tcx(), substs, Some(span));
            substs.types.push(space, default);
        }
        assert_eq!(substs.types.len(space), desired.len());

        debug!("Final substs: {}", substs.repr(fcx.tcx()));
    }

    fn adjust_region_parameters(
        fcx: &FnCtxt,
        span: Span,
        space: ParamSpace,
        defs: &VecPerParamSpace<ty::RegionParameterDef>,
        substs: &mut Substs)
    {
        let provided_len = substs.mut_regions().len(space);
        let desired = defs.get_slice(space);

        // Enforced by `push_explicit_parameters_from_segment_to_substs()`.
        assert!(provided_len <= desired.len());

        // If nothing was provided, just use inference variables.
        if provided_len == 0 {
            substs.mut_regions().replace(
                space,
                fcx.infcx().region_vars_for_defs(span, desired));
            return;
        }

        // If just the right number were provided, everybody is happy.
        if provided_len == desired.len() {
            return;
        }

        // Otherwise, too few were provided. Report an error and then
        // use inference variables.
        span_err!(fcx.tcx().sess, span, E0090,
            "too few lifetime parameters provided: expected {} parameter(s), \
             found {} parameter(s)",
            desired.len(), provided_len);

        substs.mut_regions().replace(
            space,
            fcx.infcx().region_vars_for_defs(span, desired));
    }
}

// Resolves `typ` by a single level if `typ` is a type variable.  If no
// resolution is possible, then an error is reported.
pub fn structurally_resolved_type<'a, 'tcx>(fcx: &FnCtxt<'a, 'tcx>, sp: Span,
                                            mut ty: Ty<'tcx>) -> Ty<'tcx> {
    // If `ty` is a type variable, see whether we already know what it is.
    ty = fcx.infcx().shallow_resolve(ty);

    // If not, try resolve pending fcx obligations. Those can shed light.
    //
    // FIXME(#18391) -- This current strategy can lead to bad performance in
    // extreme cases.  We probably ought to smarter in general about
    // only resolving when we need help and only resolving obligations
    // will actually help.
    if ty::type_is_ty_var(ty) {
        vtable::select_fcx_obligations_where_possible(fcx);
        ty = fcx.infcx().shallow_resolve(ty);
    }

    // If not, error.
    if ty::type_is_ty_var(ty) {
        fcx.type_error_message(sp, |_actual| {
            "the type of this value must be known in this \
             context".to_string()
        }, ty, None);
        demand::suptype(fcx, sp, ty::mk_err(), ty);
        ty = ty::mk_err();
    }

    ty
}

// Returns the one-level-deep structure of the given type.
pub fn structure_of<'a, 'tcx>(fcx: &FnCtxt<'a, 'tcx>, sp: Span, typ: Ty<'tcx>)
                        -> &'tcx ty::sty<'tcx> {
    &structurally_resolved_type(fcx, sp, typ).sty
}

// Returns true if b contains a break that can exit from b
pub fn may_break(cx: &ty::ctxt, id: ast::NodeId, b: &ast::Block) -> bool {
    // First: is there an unlabeled break immediately
    // inside the loop?
    (loop_query(&*b, |e| {
        match *e {
            ast::ExprBreak(_) => true,
            _ => false
        }
    })) ||
   // Second: is there a labeled break with label
   // <id> nested anywhere inside the loop?
    (block_query(b, |e| {
        match e.node {
            ast::ExprBreak(Some(_)) => {
                match cx.def_map.borrow().get(&e.id) {
                    Some(&def::DefLabel(loop_id)) if id == loop_id => true,
                    _ => false,
                }
            }
            _ => false
        }}))
}

pub fn check_bounds_are_used<'a, 'tcx>(ccx: &CrateCtxt<'a, 'tcx>,
                                       span: Span,
                                       tps: &OwnedSlice<ast::TyParam>,
                                       ty: Ty<'tcx>) {
    debug!("check_bounds_are_used(n_tps={}, ty={})",
           tps.len(), ppaux::ty_to_string(ccx.tcx, ty));

    // make a vector of booleans initially false, set to true when used
    if tps.len() == 0u { return; }
    let mut tps_used = Vec::from_elem(tps.len(), false);

    ty::walk_ty(ty, |t| {
            match t.sty {
                ty::ty_param(ParamTy {idx, ..}) => {
                    debug!("Found use of ty param num {}", idx);
                    tps_used[idx] = true;
                }
                _ => ()
            }
        });

    for (i, b) in tps_used.iter().enumerate() {
        if !*b {
            span_err!(ccx.tcx.sess, span, E0091,
                "type parameter `{}` is unused",
                token::get_ident(tps[i].ident));
        }
    }
}

pub fn check_intrinsic_type(ccx: &CrateCtxt, it: &ast::ForeignItem) {
    fn param<'a, 'tcx>(ccx: &CrateCtxt<'a, 'tcx>, n: uint) -> Ty<'tcx> {
        ty::mk_param(ccx.tcx, subst::FnSpace, n, local_def(0))
    }

    let tcx = ccx.tcx;
    let name = token::get_ident(it.ident);
    let (n_tps, inputs, output) = if name.get().starts_with("atomic_") {
        let split : Vec<&str> = name.get().split('_').collect();
        assert!(split.len() >= 2, "Atomic intrinsic not correct format");

        //We only care about the operation here
        let (n_tps, inputs, output) = match split[1] {
            "cxchg" => (1, vec!(ty::mk_mut_ptr(tcx, param(ccx, 0)),
                                param(ccx, 0),
                                param(ccx, 0)),
                        param(ccx, 0)),
            "load" => (1, vec!(ty::mk_imm_ptr(tcx, param(ccx, 0))),
                       param(ccx, 0)),
            "store" => (1, vec!(ty::mk_mut_ptr(tcx, param(ccx, 0)), param(ccx, 0)),
                        ty::mk_nil(tcx)),

            "xchg" | "xadd" | "xsub" | "and"  | "nand" | "or" | "xor" | "max" |
            "min"  | "umax" | "umin" => {
                (1, vec!(ty::mk_mut_ptr(tcx, param(ccx, 0)), param(ccx, 0)),
                 param(ccx, 0))
            }
            "fence" => {
                (0, Vec::new(), ty::mk_nil(tcx))
            }
            op => {
                span_err!(tcx.sess, it.span, E0092,
                    "unrecognized atomic operation function: `{}`", op);
                return;
            }
        };
        (n_tps, inputs, ty::FnConverging(output))
    } else if name.get() == "abort" || name.get() == "unreachable" {
        (0, Vec::new(), ty::FnDiverging)
    } else {
        let (n_tps, inputs, output) = match name.get() {
            "breakpoint" => (0, Vec::new(), ty::mk_nil(tcx)),
            "size_of" |
            "pref_align_of" | "min_align_of" => (1u, Vec::new(), ty::mk_uint()),
            "init" => (1u, Vec::new(), param(ccx, 0u)),
            "uninit" => (1u, Vec::new(), param(ccx, 0u)),
            "forget" => (1u, vec!( param(ccx, 0) ), ty::mk_nil(tcx)),
            "transmute" => (2, vec!( param(ccx, 0) ), param(ccx, 1)),
            "move_val_init" => {
                (1u,
                 vec!(
                    ty::mk_mut_rptr(tcx, ty::ReLateBound(ty::DebruijnIndex::new(1), ty::BrAnon(0)),
                                    param(ccx, 0)),
                    param(ccx, 0u)
                  ),
               ty::mk_nil(tcx))
            }
            "needs_drop" => (1u, Vec::new(), ty::mk_bool()),
            "owns_managed" => (1u, Vec::new(), ty::mk_bool()),

            "get_tydesc" => {
              let tydesc_ty = match ty::get_tydesc_ty(ccx.tcx) {
                  Ok(t) => t,
                  Err(s) => { tcx.sess.span_fatal(it.span, s.as_slice()); }
              };
              let td_ptr = ty::mk_ptr(ccx.tcx, ty::mt {
                  ty: tydesc_ty,
                  mutbl: ast::MutImmutable
              });
              (1u, Vec::new(), td_ptr)
            }
            "type_id" => {
                let langid = ccx.tcx.lang_items.require(TypeIdLangItem);
                match langid {
                    Ok(did) => (1u,
                                Vec::new(),
                                ty::mk_struct(ccx.tcx, did,
                                              subst::Substs::empty())),
                    Err(msg) => {
                        tcx.sess.span_fatal(it.span, msg.as_slice());
                    }
                }
            },
            "offset" => {
              (1,
               vec!(
                  ty::mk_ptr(tcx, ty::mt {
                      ty: param(ccx, 0),
                      mutbl: ast::MutImmutable
                  }),
                  ty::mk_int()
               ),
               ty::mk_ptr(tcx, ty::mt {
                   ty: param(ccx, 0),
                   mutbl: ast::MutImmutable
               }))
            }
            "copy_memory" | "copy_nonoverlapping_memory" |
            "volatile_copy_memory" | "volatile_copy_nonoverlapping_memory" => {
              (1,
               vec!(
                  ty::mk_ptr(tcx, ty::mt {
                      ty: param(ccx, 0),
                      mutbl: ast::MutMutable
                  }),
                  ty::mk_ptr(tcx, ty::mt {
                      ty: param(ccx, 0),
                      mutbl: ast::MutImmutable
                  }),
                  ty::mk_uint()
               ),
               ty::mk_nil(tcx))
            }
            "set_memory" | "volatile_set_memory" => {
              (1,
               vec!(
                  ty::mk_ptr(tcx, ty::mt {
                      ty: param(ccx, 0),
                      mutbl: ast::MutMutable
                  }),
                  ty::mk_u8(),
                  ty::mk_uint()
               ),
               ty::mk_nil(tcx))
            }
            "sqrtf32" => (0, vec!( ty::mk_f32() ), ty::mk_f32()),
            "sqrtf64" => (0, vec!( ty::mk_f64() ), ty::mk_f64()),
            "powif32" => {
               (0,
                vec!( ty::mk_f32(), ty::mk_i32() ),
                ty::mk_f32())
            }
            "powif64" => {
               (0,
                vec!( ty::mk_f64(), ty::mk_i32() ),
                ty::mk_f64())
            }
            "sinf32" => (0, vec!( ty::mk_f32() ), ty::mk_f32()),
            "sinf64" => (0, vec!( ty::mk_f64() ), ty::mk_f64()),
            "cosf32" => (0, vec!( ty::mk_f32() ), ty::mk_f32()),
            "cosf64" => (0, vec!( ty::mk_f64() ), ty::mk_f64()),
            "powf32" => {
               (0,
                vec!( ty::mk_f32(), ty::mk_f32() ),
                ty::mk_f32())
            }
            "powf64" => {
               (0,
                vec!( ty::mk_f64(), ty::mk_f64() ),
                ty::mk_f64())
            }
            "expf32"   => (0, vec!( ty::mk_f32() ), ty::mk_f32()),
            "expf64"   => (0, vec!( ty::mk_f64() ), ty::mk_f64()),
            "exp2f32"  => (0, vec!( ty::mk_f32() ), ty::mk_f32()),
            "exp2f64"  => (0, vec!( ty::mk_f64() ), ty::mk_f64()),
            "logf32"   => (0, vec!( ty::mk_f32() ), ty::mk_f32()),
            "logf64"   => (0, vec!( ty::mk_f64() ), ty::mk_f64()),
            "log10f32" => (0, vec!( ty::mk_f32() ), ty::mk_f32()),
            "log10f64" => (0, vec!( ty::mk_f64() ), ty::mk_f64()),
            "log2f32"  => (0, vec!( ty::mk_f32() ), ty::mk_f32()),
            "log2f64"  => (0, vec!( ty::mk_f64() ), ty::mk_f64()),
            "fmaf32" => {
                (0,
                 vec!( ty::mk_f32(), ty::mk_f32(), ty::mk_f32() ),
                 ty::mk_f32())
            }
            "fmaf64" => {
                (0,
                 vec!( ty::mk_f64(), ty::mk_f64(), ty::mk_f64() ),
                 ty::mk_f64())
            }
            "fabsf32"      => (0, vec!( ty::mk_f32() ), ty::mk_f32()),
            "fabsf64"      => (0, vec!( ty::mk_f64() ), ty::mk_f64()),
            "copysignf32"  => (0, vec!( ty::mk_f32(), ty::mk_f32() ), ty::mk_f32()),
            "copysignf64"  => (0, vec!( ty::mk_f64(), ty::mk_f64() ), ty::mk_f64()),
            "floorf32"     => (0, vec!( ty::mk_f32() ), ty::mk_f32()),
            "floorf64"     => (0, vec!( ty::mk_f64() ), ty::mk_f64()),
            "ceilf32"      => (0, vec!( ty::mk_f32() ), ty::mk_f32()),
            "ceilf64"      => (0, vec!( ty::mk_f64() ), ty::mk_f64()),
            "truncf32"     => (0, vec!( ty::mk_f32() ), ty::mk_f32()),
            "truncf64"     => (0, vec!( ty::mk_f64() ), ty::mk_f64()),
            "rintf32"      => (0, vec!( ty::mk_f32() ), ty::mk_f32()),
            "rintf64"      => (0, vec!( ty::mk_f64() ), ty::mk_f64()),
            "nearbyintf32" => (0, vec!( ty::mk_f32() ), ty::mk_f32()),
            "nearbyintf64" => (0, vec!( ty::mk_f64() ), ty::mk_f64()),
            "roundf32"     => (0, vec!( ty::mk_f32() ), ty::mk_f32()),
            "roundf64"     => (0, vec!( ty::mk_f64() ), ty::mk_f64()),
            "ctpop8"       => (0, vec!( ty::mk_u8()  ), ty::mk_u8()),
            "ctpop16"      => (0, vec!( ty::mk_u16() ), ty::mk_u16()),
            "ctpop32"      => (0, vec!( ty::mk_u32() ), ty::mk_u32()),
            "ctpop64"      => (0, vec!( ty::mk_u64() ), ty::mk_u64()),
            "ctlz8"        => (0, vec!( ty::mk_u8()  ), ty::mk_u8()),
            "ctlz16"       => (0, vec!( ty::mk_u16() ), ty::mk_u16()),
            "ctlz32"       => (0, vec!( ty::mk_u32() ), ty::mk_u32()),
            "ctlz64"       => (0, vec!( ty::mk_u64() ), ty::mk_u64()),
            "cttz8"        => (0, vec!( ty::mk_u8()  ), ty::mk_u8()),
            "cttz16"       => (0, vec!( ty::mk_u16() ), ty::mk_u16()),
            "cttz32"       => (0, vec!( ty::mk_u32() ), ty::mk_u32()),
            "cttz64"       => (0, vec!( ty::mk_u64() ), ty::mk_u64()),
            "bswap16"      => (0, vec!( ty::mk_u16() ), ty::mk_u16()),
            "bswap32"      => (0, vec!( ty::mk_u32() ), ty::mk_u32()),
            "bswap64"      => (0, vec!( ty::mk_u64() ), ty::mk_u64()),

            "volatile_load" =>
                (1, vec!( ty::mk_imm_ptr(tcx, param(ccx, 0)) ), param(ccx, 0)),
            "volatile_store" =>
                (1, vec!( ty::mk_mut_ptr(tcx, param(ccx, 0)), param(ccx, 0) ), ty::mk_nil(tcx)),

            "i8_add_with_overflow" | "i8_sub_with_overflow" | "i8_mul_with_overflow" =>
                (0, vec!(ty::mk_i8(), ty::mk_i8()),
                ty::mk_tup(tcx, vec!(ty::mk_i8(), ty::mk_bool()))),

            "i16_add_with_overflow" | "i16_sub_with_overflow" | "i16_mul_with_overflow" =>
                (0, vec!(ty::mk_i16(), ty::mk_i16()),
                ty::mk_tup(tcx, vec!(ty::mk_i16(), ty::mk_bool()))),

            "i32_add_with_overflow" | "i32_sub_with_overflow" | "i32_mul_with_overflow" =>
                (0, vec!(ty::mk_i32(), ty::mk_i32()),
                ty::mk_tup(tcx, vec!(ty::mk_i32(), ty::mk_bool()))),

            "i64_add_with_overflow" | "i64_sub_with_overflow" | "i64_mul_with_overflow" =>
                (0, vec!(ty::mk_i64(), ty::mk_i64()),
                ty::mk_tup(tcx, vec!(ty::mk_i64(), ty::mk_bool()))),

            "u8_add_with_overflow" | "u8_sub_with_overflow" | "u8_mul_with_overflow" =>
                (0, vec!(ty::mk_u8(), ty::mk_u8()),
                ty::mk_tup(tcx, vec!(ty::mk_u8(), ty::mk_bool()))),

            "u16_add_with_overflow" | "u16_sub_with_overflow" | "u16_mul_with_overflow" =>
                (0, vec!(ty::mk_u16(), ty::mk_u16()),
                ty::mk_tup(tcx, vec!(ty::mk_u16(), ty::mk_bool()))),

            "u32_add_with_overflow" | "u32_sub_with_overflow" | "u32_mul_with_overflow"=>
                (0, vec!(ty::mk_u32(), ty::mk_u32()),
                ty::mk_tup(tcx, vec!(ty::mk_u32(), ty::mk_bool()))),

            "u64_add_with_overflow" | "u64_sub_with_overflow"  | "u64_mul_with_overflow" =>
                (0, vec!(ty::mk_u64(), ty::mk_u64()),
                ty::mk_tup(tcx, vec!(ty::mk_u64(), ty::mk_bool()))),

            "return_address" => (0, vec![], ty::mk_imm_ptr(tcx, ty::mk_u8())),

            "assume" => (0, vec![ty::mk_bool()], ty::mk_nil(tcx)),

            ref other => {
                span_err!(tcx.sess, it.span, E0093,
                    "unrecognized intrinsic function: `{}`", *other);
                return;
            }
        };
        (n_tps, inputs, ty::FnConverging(output))
    };
    let fty = ty::mk_bare_fn(tcx, ty::BareFnTy {
        fn_style: ast::UnsafeFn,
        abi: abi::RustIntrinsic,
        sig: FnSig {
            inputs: inputs,
            output: output,
            variadic: false,
        }
    });
    let i_ty = ty::lookup_item_type(ccx.tcx, local_def(it.id));
    let i_n_tps = i_ty.generics.types.len(subst::FnSpace);
    if i_n_tps != n_tps {
        span_err!(tcx.sess, it.span, E0094,
            "intrinsic has wrong number of type \
             parameters: found {}, expected {}",
             i_n_tps, n_tps);
    } else {
        require_same_types(tcx,
                           None,
                           false,
                           it.span,
                           i_ty.ty,
                           fty,
                           || {
                format!("intrinsic has wrong type: expected `{}`",
                        ppaux::ty_to_string(ccx.tcx, fty))
            });
    }
}

impl<'tcx> Repr<'tcx> for RegionObligation<'tcx> {
    fn repr(&self, tcx: &ty::ctxt<'tcx>) -> String {
        format!("RegionObligation(sub_region={}, sup_type={}, origin={})",
                self.sub_region.repr(tcx),
                self.sup_type.repr(tcx),
                self.origin.repr(tcx))
    }
}<|MERGE_RESOLUTION|>--- conflicted
+++ resolved
@@ -1987,7 +1987,6 @@
                                       ty: Ty<'tcx>,
                                       r: ty::Region)
     {
-<<<<<<< HEAD
         /*!
          * Registers an obligation for checking later, during
          * regionck, that the type `ty` must outlive the region `r`.
@@ -1998,8 +1997,6 @@
                ty.repr(self.tcx()),
                r.repr(self.tcx()));
 
-=======
->>>>>>> 21ba1d5e
         let mut region_obligations = self.inh.region_obligations.borrow_mut();
         let region_obligation = RegionObligation { sub_region: r,
                                                    sup_type: ty,

// Copyright 2012 The Rust Project Developers. See the COPYRIGHT
// file at the top-level directory of this distribution and at
// http://rust-lang.org/COPYRIGHT.
//
// Licensed under the Apache License, Version 2.0 <LICENSE-APACHE or
// http://www.apache.org/licenses/LICENSE-2.0> or the MIT license
// <LICENSE-MIT or http://opensource.org/licenses/MIT>, at your
// option. This file may not be copied, modified, or distributed
// except according to those terms.

// #[warn(deprecated_mode)];

use middle::ty;
use middle::ty_fold;
use middle::ty_fold::TypeFolder;
use std::hashmap::HashMap;
use util::ppaux::Repr;
use util::ppaux;

// Helper functions related to manipulating region types.

pub fn replace_bound_regions_in_fn_sig(
    tcx: ty::ctxt,
    opt_self_ty: Option<ty::t>,
    fn_sig: &ty::FnSig,
    mapf: &fn(ty::bound_region) -> ty::Region)
    -> (HashMap<ty::bound_region,ty::Region>, Option<ty::t>, ty::FnSig)
{
<<<<<<< HEAD
    debug2!("replace_bound_regions_in_fn_sig(self_ty={}, fn_sig={})",
            opt_self_ty.repr(tcx),
            fn_sig.repr(tcx));

    let mut map = HashMap::new();
    let (fn_sig, opt_self_ty) = {
        let mut f = ty_fold::RegionFolder::regions(tcx, |r| {
                debug2!("region r={}", r.to_str());
                match r {
                ty::re_fn_bound(s, br) if s == fn_sig.binder_id => {
                    *map.find_or_insert_with(br, |_| mapf(br))
=======
    let mut all_tys = ty::tys_in_fn_sig(fn_sig);

    for &t in opt_self_ty.iter() { all_tys.push(t) }

    debug!("replace_bound_regions_in_fn_sig(self_ty={:?}, fn_sig={}, \
            all_tys={:?})",
           opt_self_ty.map(|t| ppaux::ty_to_str(tcx, t)),
           ppaux::fn_sig_to_str(tcx, fn_sig),
           all_tys.map(|t| ppaux::ty_to_str(tcx, *t)));
    let _i = indenter();

    let isr = do create_bound_region_mapping(tcx, isr, all_tys) |br| {
        debug!("br={:?}", br);
        mapf(br)
    };
    let new_fn_sig = ty::fold_sig(fn_sig, |t| {
        replace_bound_regions(tcx, isr, t)
    });
    let new_self_ty = opt_self_ty.map(|t| replace_bound_regions(tcx, isr, t));

    debug!("result of replace_bound_regions_in_fn_sig: \
            new_self_ty={:?}, \
            fn_sig={}",
           new_self_ty.map(|t| ppaux::ty_to_str(tcx, t)),
           ppaux::fn_sig_to_str(tcx, &new_fn_sig));

    return (isr, new_self_ty, new_fn_sig);

    // Takes `isr`, a (possibly empty) mapping from in-scope region
    // names ("isr"s) to their corresponding regions; `tys`, a list of
    // types, and `to_r`, a closure that takes a bound_region and
    // returns a region.  Returns an updated version of `isr`,
    // extended with the in-scope region names from all of the bound
    // regions appearing in the types in the `tys` list (if they're
    // not in `isr` already), with each of those in-scope region names
    // mapped to a region that's the result of applying `to_r` to
    // itself.
    fn create_bound_region_mapping(
        tcx: ty::ctxt,
        isr: isr_alist,
        tys: ~[ty::t],
        to_r: &fn(ty::bound_region) -> ty::Region) -> isr_alist {

        // Takes `isr` (described above), `to_r` (described above),
        // and `r`, a region.  If `r` is anything other than a bound
        // region, or if it's a bound region that already appears in
        // `isr`, then we return `isr` unchanged.  If `r` is a bound
        // region that doesn't already appear in `isr`, we return an
        // updated isr_alist that now contains a mapping from `r` to
        // the result of calling `to_r` on it.
        fn append_isr(isr: isr_alist,
                      to_r: &fn(ty::bound_region) -> ty::Region,
                      r: ty::Region) -> isr_alist {
            match r {
              ty::re_empty | ty::re_free(*) | ty::re_static | ty::re_scope(_) |
              ty::re_infer(_) => {
                isr
              }
              ty::re_bound(br) => {
                match isr.find(br) {
                  Some(_) => isr,
                  None => @Cons((br, to_r(br)), isr)
                }
              }
            }
        }

        // For each type `ty` in `tys`...
        do tys.iter().fold(isr) |isr, ty| {
            let mut isr = isr;

            // Using fold_regions is inefficient, because it
            // constructs new types, but it avoids code duplication in
            // terms of locating all the regions within the various
            // kinds of types.  This had already caused me several
            // bugs so I decided to switch over.
            do ty::fold_regions(tcx, *ty) |r, in_fn| {
                if !in_fn { isr = append_isr(isr, |br| to_r(br), r); }
                r
            };

            isr
        }
    }

    // Takes `isr`, a mapping from in-scope region names ("isr"s) to
    // their corresponding regions; and `ty`, a type.  Returns an
    // updated version of `ty`, in which bound regions in `ty` have
    // been replaced with the corresponding bindings in `isr`.
    fn replace_bound_regions(
        tcx: ty::ctxt,
        isr: isr_alist,
        ty: ty::t) -> ty::t {

        do ty::fold_regions(tcx, ty) |r, in_fn| {
            let r1 = match r {
              // As long as we are not within a fn() type, `&T` is
              // mapped to the free region anon_r.  But within a fn
              // type, it remains bound.
              ty::re_bound(ty::br_anon(_)) if in_fn => r,

              ty::re_bound(br) => {
                match isr.find(br) {
                  // In most cases, all named, bound regions will be
                  // mapped to some free region.
                  Some(fr) => fr,

                  // But in the case of a fn() type, there may be
                  // named regions within that remain bound:
                  None if in_fn => r,
                  None => {
                    tcx.sess.bug(
                        format!("Bound region not found in \
                              in_scope_regions list: {}",
                             region_to_str(tcx, "", false, r)));
                  }
>>>>>>> 560d9999
                }
                _ => r
            }});
        (ty_fold::super_fold_sig(&mut f, fn_sig),
         ty_fold::fold_opt_ty(&mut f, opt_self_ty))
    };
    debug2!("resulting map: {}", map.to_str());
    (map, opt_self_ty, fn_sig)
}

pub fn relate_nested_regions(
    tcx: ty::ctxt,
    opt_region: Option<ty::Region>,
    ty: ty::t,
    relate_op: &fn(ty::Region, ty::Region))
{
    /*!
     * This rather specialized function walks each region `r` that appear
     * in `ty` and invokes `relate_op(r_encl, r)` for each one.  `r_encl`
     * here is the region of any enclosing `&'r T` pointer.  If there is
     * no enclosing pointer, and `opt_region` is Some, then `opt_region.get()`
     * is used instead.  Otherwise, no callback occurs at all).
     *
     * Here are some examples to give you an intution:
     *
     * - `relate_nested_regions(Some('r1), &'r2 uint)` invokes
     *   - `relate_op('r1, 'r2)`
     * - `relate_nested_regions(Some('r1), &'r2 &'r3 uint)` invokes
     *   - `relate_op('r1, 'r2)`
     *   - `relate_op('r2, 'r3)`
     * - `relate_nested_regions(None, &'r2 &'r3 uint)` invokes
     *   - `relate_op('r2, 'r3)`
     * - `relate_nested_regions(None, &'r2 &'r3 &'r4 uint)` invokes
     *   - `relate_op('r2, 'r3)`
     *   - `relate_op('r2, 'r4)`
     *   - `relate_op('r3, 'r4)`
     *
     * This function is used in various pieces of code because we enforce the
     * constraint that a region pointer cannot outlive the things it points at.
     * Hence, in the second example above, `'r2` must be a subregion of `'r3`.
     */

    let mut rr = RegionRelator { tcx: tcx,
                                 stack: ~[],
                                 relate_op: relate_op };
    match opt_region {
        Some(o_r) => { rr.stack.push(o_r); }
        None => {}
    }
    rr.fold_ty(ty);

    struct RegionRelator<'self> {
        tcx: ty::ctxt,
        stack: ~[ty::Region],
        relate_op: &'self fn(ty::Region, ty::Region),
    }

    // FIXME we should define more precisely when a
    //       region is considered "nested" and take variance into account.
    //
    //       I can't decide whether skipping closure parameter types and
    //       so on is necessary or not. What is the difference, after all,
    //       between `&'a |&'b T|` and `&'a Fn<&'b T>`? And yet in the
    //       latter case I'm inclined to think we should probably track
    //       the relationship (but then again maybe we should just skip
    //       all such cases until it "proves necessary")

    impl<'self> TypeFolder for RegionRelator<'self> {
        fn tcx(&self) -> ty::ctxt {
            self.tcx
        }

        fn fold_ty(&mut self, ty: ty::t) -> ty::t {
            match ty::get(ty).sty {
                ty::ty_rptr(r, ref mt) |
                ty::ty_evec(ref mt, ty::vstore_slice(r)) => {
                    self.relate(r);
                    self.stack.push(r);
                    ty_fold::super_fold_ty(self, mt.ty);
                    self.stack.pop();
                }

                _ => {
                    ty_fold::super_fold_ty(self, ty);
                }
            }

            ty
        }

        fn fold_region(&mut self, r: ty::Region) -> ty::Region {
            self.relate(r);
            r
        }
    }

    impl<'self> RegionRelator<'self> {
        fn relate(&mut self, r_sub: ty::Region) {
            for &r in self.stack.iter() {
                if !r.is_bound() && !r_sub.is_bound() {
                    (self.relate_op)(r, r_sub);
                }
            }
        }
    }
}

pub fn relate_free_regions(
    tcx: ty::ctxt,
    self_ty: Option<ty::t>,
    fn_sig: &ty::FnSig)
{
    /*!
     * This function populates the region map's `free_region_map`.
     * It walks over the transformed self type and argument types
     * for each function just before we check the body of that
     * function, looking for types where you have a borrowed
     * pointer to other borrowed data (e.g., `&'a &'b [uint]`.
     * We do not allow borrowed pointers to outlive the things they
     * point at, so we can assume that `'a <= 'b`.
     *
     * Tests: `src/test/compile-fail/regions-free-region-ordering-*.rs`
     */

    debug!("relate_free_regions >>");

    let mut all_tys = ~[];
    for arg in fn_sig.inputs.iter() {
        all_tys.push(*arg);
    }
    for &t in self_ty.iter() {
        all_tys.push(t);
    }

    for &t in all_tys.iter() {
        debug!("relate_free_regions(t={})", ppaux::ty_to_str(tcx, t));
        relate_nested_regions(tcx, None, t, |a, b| {
            match (&a, &b) {
                (&ty::re_free(free_a), &ty::re_free(free_b)) => {
                    tcx.region_maps.relate_free_regions(free_a, free_b);
                }
                _ => {}
            }
        })
    }

    debug!("<< relate_free_regions");
}<|MERGE_RESOLUTION|>--- conflicted
+++ resolved
@@ -26,143 +26,24 @@
     mapf: &fn(ty::bound_region) -> ty::Region)
     -> (HashMap<ty::bound_region,ty::Region>, Option<ty::t>, ty::FnSig)
 {
-<<<<<<< HEAD
-    debug2!("replace_bound_regions_in_fn_sig(self_ty={}, fn_sig={})",
+    debug!("replace_bound_regions_in_fn_sig(self_ty={}, fn_sig={})",
             opt_self_ty.repr(tcx),
             fn_sig.repr(tcx));
 
     let mut map = HashMap::new();
     let (fn_sig, opt_self_ty) = {
         let mut f = ty_fold::RegionFolder::regions(tcx, |r| {
-                debug2!("region r={}", r.to_str());
+                debug!("region r={}", r.to_str());
                 match r {
                 ty::re_fn_bound(s, br) if s == fn_sig.binder_id => {
                     *map.find_or_insert_with(br, |_| mapf(br))
-=======
-    let mut all_tys = ty::tys_in_fn_sig(fn_sig);
-
-    for &t in opt_self_ty.iter() { all_tys.push(t) }
-
-    debug!("replace_bound_regions_in_fn_sig(self_ty={:?}, fn_sig={}, \
-            all_tys={:?})",
-           opt_self_ty.map(|t| ppaux::ty_to_str(tcx, t)),
-           ppaux::fn_sig_to_str(tcx, fn_sig),
-           all_tys.map(|t| ppaux::ty_to_str(tcx, *t)));
-    let _i = indenter();
-
-    let isr = do create_bound_region_mapping(tcx, isr, all_tys) |br| {
-        debug!("br={:?}", br);
-        mapf(br)
-    };
-    let new_fn_sig = ty::fold_sig(fn_sig, |t| {
-        replace_bound_regions(tcx, isr, t)
-    });
-    let new_self_ty = opt_self_ty.map(|t| replace_bound_regions(tcx, isr, t));
-
-    debug!("result of replace_bound_regions_in_fn_sig: \
-            new_self_ty={:?}, \
-            fn_sig={}",
-           new_self_ty.map(|t| ppaux::ty_to_str(tcx, t)),
-           ppaux::fn_sig_to_str(tcx, &new_fn_sig));
-
-    return (isr, new_self_ty, new_fn_sig);
-
-    // Takes `isr`, a (possibly empty) mapping from in-scope region
-    // names ("isr"s) to their corresponding regions; `tys`, a list of
-    // types, and `to_r`, a closure that takes a bound_region and
-    // returns a region.  Returns an updated version of `isr`,
-    // extended with the in-scope region names from all of the bound
-    // regions appearing in the types in the `tys` list (if they're
-    // not in `isr` already), with each of those in-scope region names
-    // mapped to a region that's the result of applying `to_r` to
-    // itself.
-    fn create_bound_region_mapping(
-        tcx: ty::ctxt,
-        isr: isr_alist,
-        tys: ~[ty::t],
-        to_r: &fn(ty::bound_region) -> ty::Region) -> isr_alist {
-
-        // Takes `isr` (described above), `to_r` (described above),
-        // and `r`, a region.  If `r` is anything other than a bound
-        // region, or if it's a bound region that already appears in
-        // `isr`, then we return `isr` unchanged.  If `r` is a bound
-        // region that doesn't already appear in `isr`, we return an
-        // updated isr_alist that now contains a mapping from `r` to
-        // the result of calling `to_r` on it.
-        fn append_isr(isr: isr_alist,
-                      to_r: &fn(ty::bound_region) -> ty::Region,
-                      r: ty::Region) -> isr_alist {
-            match r {
-              ty::re_empty | ty::re_free(*) | ty::re_static | ty::re_scope(_) |
-              ty::re_infer(_) => {
-                isr
-              }
-              ty::re_bound(br) => {
-                match isr.find(br) {
-                  Some(_) => isr,
-                  None => @Cons((br, to_r(br)), isr)
-                }
-              }
-            }
-        }
-
-        // For each type `ty` in `tys`...
-        do tys.iter().fold(isr) |isr, ty| {
-            let mut isr = isr;
-
-            // Using fold_regions is inefficient, because it
-            // constructs new types, but it avoids code duplication in
-            // terms of locating all the regions within the various
-            // kinds of types.  This had already caused me several
-            // bugs so I decided to switch over.
-            do ty::fold_regions(tcx, *ty) |r, in_fn| {
-                if !in_fn { isr = append_isr(isr, |br| to_r(br), r); }
-                r
-            };
-
-            isr
-        }
-    }
-
-    // Takes `isr`, a mapping from in-scope region names ("isr"s) to
-    // their corresponding regions; and `ty`, a type.  Returns an
-    // updated version of `ty`, in which bound regions in `ty` have
-    // been replaced with the corresponding bindings in `isr`.
-    fn replace_bound_regions(
-        tcx: ty::ctxt,
-        isr: isr_alist,
-        ty: ty::t) -> ty::t {
-
-        do ty::fold_regions(tcx, ty) |r, in_fn| {
-            let r1 = match r {
-              // As long as we are not within a fn() type, `&T` is
-              // mapped to the free region anon_r.  But within a fn
-              // type, it remains bound.
-              ty::re_bound(ty::br_anon(_)) if in_fn => r,
-
-              ty::re_bound(br) => {
-                match isr.find(br) {
-                  // In most cases, all named, bound regions will be
-                  // mapped to some free region.
-                  Some(fr) => fr,
-
-                  // But in the case of a fn() type, there may be
-                  // named regions within that remain bound:
-                  None if in_fn => r,
-                  None => {
-                    tcx.sess.bug(
-                        format!("Bound region not found in \
-                              in_scope_regions list: {}",
-                             region_to_str(tcx, "", false, r)));
-                  }
->>>>>>> 560d9999
                 }
                 _ => r
             }});
         (ty_fold::super_fold_sig(&mut f, fn_sig),
          ty_fold::fold_opt_ty(&mut f, opt_self_ty))
     };
-    debug2!("resulting map: {}", map.to_str());
+    debug!("resulting map: {}", map.to_str());
     (map, opt_self_ty, fn_sig)
 }
 

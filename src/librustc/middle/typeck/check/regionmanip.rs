// Copyright 2012 The Rust Project Developers. See the COPYRIGHT
// file at the top-level directory of this distribution and at
// http://rust-lang.org/COPYRIGHT.
//
// Licensed under the Apache License, Version 2.0 <LICENSE-APACHE or
// http://www.apache.org/licenses/LICENSE-2.0> or the MIT license
// <LICENSE-MIT or http://opensource.org/licenses/MIT>, at your
// option. This file may not be copied, modified, or distributed
// except according to those terms.

// #![warn(deprecated_mode)]

use middle::subst::{ParamSpace, Subst, Substs};
use middle::ty;
use middle::ty_fold::{TypeFolder};

use syntax::ast;

<<<<<<< HEAD
=======
use std::collections::HashMap;
use std::collections::hash_map::{Occupied, Vacant};
>>>>>>> 339c675b
use util::ppaux::Repr;

// Helper functions related to manipulating region types.

pub enum WfConstraint {
    RegionSubRegionConstraint(Option<ty::t>, ty::Region, ty::Region),
    RegionSubParamConstraint(Option<ty::t>, ty::Region, ty::ParamTy),
}

struct Wf<'a, 'tcx: 'a> {
    tcx: &'a ty::ctxt<'tcx>,
    stack: Vec<(ty::Region, Option<ty::t>)>,
    out: Vec<WfConstraint>,
}

pub fn region_wf_constraints(
    tcx: &ty::ctxt,
    ty: ty::t,
    outer_region: ty::Region)
    -> Vec<WfConstraint>
{
    /*!
     * This routine computes the well-formedness constraints that must
     * hold for the type `ty` to appear in a context with lifetime
     * `outer_region`
     */

    let mut stack = Vec::new();
    stack.push((outer_region, None));
    let mut wf = Wf { tcx: tcx,
                      stack: stack,
                      out: Vec::new() };
    wf.accumulate_from_ty(ty);
    wf.out
}

impl<'a, 'tcx> Wf<'a, 'tcx> {
    fn accumulate_from_ty(&mut self, ty: ty::t) {
        debug!("Wf::accumulate_from_ty(ty={})",
               ty.repr(self.tcx));

        match ty::get(ty).sty {
            ty::ty_nil |
            ty::ty_bool |
            ty::ty_char |
            ty::ty_int(..) |
            ty::ty_uint(..) |
            ty::ty_float(..) |
            ty::ty_bare_fn(..) |
            ty::ty_err |
            ty::ty_str => {
                // No borrowed content reachable here.
            }

            ty::ty_closure(box ref c) => {
                self.accumulate_from_closure_ty(ty, c);
            }

            ty::ty_unboxed_closure(_, region, _) => {
                // An "unboxed closure type" is basically
                // modeled here as equivalent to a struct like
                //
                //     struct TheClosure<'b> {
                //         ...
                //     }
                //
                // where the `'b` is the lifetime bound of the
                // contents (i.e., all contents must outlive 'b).
                //
                // Even though unboxed closures are glorified structs
                // of upvars, we do not need to consider them as they
                // can't generate any new constraints.  The
                // substitutions on the closure are equal to the free
                // substitutions of the enclosing parameter
                // environment.  An upvar captured by value has the
                // same type as the original local variable which is
                // already checked for consistency.  If the upvar is
                // captured by reference it must also outlive the
                // region bound on the closure, but this is explicitly
                // handled by logic in regionck.
                self.push_region_constraint_from_top(region);
            }

            ty::ty_trait(ref t) => {
                self.accumulate_from_object_ty(ty, &t.bounds)
            }

            ty::ty_enum(def_id, ref substs) |
            ty::ty_struct(def_id, ref substs) => {
                self.accumulate_from_adt(ty, def_id, substs)
            }

            ty::ty_vec(t, _) |
            ty::ty_ptr(ty::mt { ty: t, .. }) |
            ty::ty_uniq(t) => {
                self.accumulate_from_ty(t)
            }

            ty::ty_rptr(r_b, mt) => {
                self.accumulate_from_rptr(ty, r_b, mt.ty);
            }

            ty::ty_param(p) => {
                self.push_param_constraint_from_top(p);
            }

            ty::ty_tup(ref tuptys) => {
                for &tupty in tuptys.iter() {
                    self.accumulate_from_ty(tupty);
                }
            }

            ty::ty_infer(_) => {
                // This should not happen, BUT:
                //
                //   Currently we uncover region relationships on
                //   entering the fn check. We should do this after
                //   the fn check, then we can call this case a bug().
            }

            ty::ty_open(_) => {
                self.tcx.sess.bug(
                    format!("Unexpected type encountered while doing wf check: {}",
                            ty.repr(self.tcx)).as_slice());
            }
        }
    }

    fn accumulate_from_rptr(&mut self,
                            ty: ty::t,
                            r_b: ty::Region,
                            ty_b: ty::t) {
        // We are walking down a type like this, and current
        // position is indicated by caret:
        //
        //     &'a &'b ty_b
        //         ^
        //
        // At this point, top of stack will be `'a`. We must
        // require that `'a <= 'b`.

        self.push_region_constraint_from_top(r_b);

        // Now we push `'b` onto the stack, because it must
        // constrain any borrowed content we find within `T`.

        self.stack.push((r_b, Some(ty)));
        self.accumulate_from_ty(ty_b);
        self.stack.pop().unwrap();
    }

    fn push_region_constraint_from_top(&mut self,
                                       r_b: ty::Region) {
        /*!
         * Pushes a constraint that `r_b` must outlive the
         * top region on the stack.
         */

        // Indicates that we have found borrowed content with a lifetime
        // of at least `r_b`. This adds a constraint that `r_b` must
        // outlive the region `r_a` on top of the stack.
        //
        // As an example, imagine walking a type like:
        //
        //     &'a &'b T
        //         ^
        //
        // when we hit the inner pointer (indicated by caret), `'a` will
        // be on top of stack and `'b` will be the lifetime of the content
        // we just found. So we add constraint that `'a <= 'b`.

        let &(r_a, opt_ty) = self.stack.last().unwrap();
        self.push_sub_region_constraint(opt_ty, r_a, r_b);
    }

    fn push_sub_region_constraint(&mut self,
                                  opt_ty: Option<ty::t>,
                                  r_a: ty::Region,
                                  r_b: ty::Region) {
        /*! Pushes a constraint that `r_a <= r_b`, due to `opt_ty` */
        self.out.push(RegionSubRegionConstraint(opt_ty, r_a, r_b));
    }

    fn push_param_constraint_from_top(&mut self,
                                      param_ty: ty::ParamTy) {
        /*!
         * Pushes a constraint that `param_ty` must outlive the
         * top region on the stack.
         */

        let &(region, opt_ty) = self.stack.last().unwrap();
        self.push_param_constraint(region, opt_ty, param_ty);
    }

    fn push_param_constraint(&mut self,
                             region: ty::Region,
                             opt_ty: Option<ty::t>,
                             param_ty: ty::ParamTy) {
        /*! Pushes a constraint that `region <= param_ty`, due to `opt_ty` */
        self.out.push(RegionSubParamConstraint(opt_ty, region, param_ty));
    }

    fn accumulate_from_adt(&mut self,
                           ty: ty::t,
                           def_id: ast::DefId,
                           substs: &Substs)
    {
        // The generic declarations from the type, appropriately
        // substituted for the actual substitutions.
        let generics =
            ty::lookup_item_type(self.tcx, def_id)
            .generics
            .subst(self.tcx, substs);

        // Variance of each type/region parameter.
        let variances = ty::item_variances(self.tcx, def_id);

        for &space in ParamSpace::all().iter() {
            let region_params = substs.regions().get_slice(space);
            let region_variances = variances.regions.get_slice(space);
            let region_param_defs = generics.regions.get_slice(space);
            assert_eq!(region_params.len(), region_variances.len());
            for (&region_param, (&region_variance, region_param_def)) in
                region_params.iter().zip(
                    region_variances.iter().zip(
                        region_param_defs.iter()))
            {
                match region_variance {
                    ty::Covariant | ty::Bivariant => {
                        // Ignore covariant or bivariant region
                        // parameters.  To understand why, consider a
                        // struct `Foo<'a>`. If `Foo` contains any
                        // references with lifetime `'a`, then `'a` must
                        // be at least contravariant (and possibly
                        // invariant). The only way to have a covariant
                        // result is if `Foo` contains only a field with a
                        // type like `fn() -> &'a T`; i.e., a bare
                        // function that can produce a reference of
                        // lifetime `'a`. In this case, there is no
                        // *actual data* with lifetime `'a` that is
                        // reachable. (Presumably this bare function is
                        // really returning static data.)
                    }

                    ty::Contravariant | ty::Invariant => {
                        // If the parameter is contravariant or
                        // invariant, there may indeed be reachable
                        // data with this lifetime. See other case for
                        // more details.
                        self.push_region_constraint_from_top(region_param);
                    }
                }

                for &region_bound in region_param_def.bounds.iter() {
                    // The type declared a constraint like
                    //
                    //     'b : 'a
                    //
                    // which means that `'a <= 'b` (after
                    // substitution).  So take the region we
                    // substituted for `'a` (`region_bound`) and make
                    // it a subregion of the region we substituted
                    // `'b` (`region_param`).
                    self.push_sub_region_constraint(
                        Some(ty), region_bound, region_param);
                }
            }

            let types = substs.types.get_slice(space);
            let type_variances = variances.types.get_slice(space);
            let type_param_defs = generics.types.get_slice(space);
            assert_eq!(types.len(), type_variances.len());
            for (&type_param_ty, (&variance, type_param_def)) in
                types.iter().zip(
                    type_variances.iter().zip(
                        type_param_defs.iter()))
            {
                debug!("type_param_ty={} variance={}",
                       type_param_ty.repr(self.tcx),
                       variance.repr(self.tcx));

                match variance {
                    ty::Contravariant | ty::Bivariant => {
                        // As above, except that in this it is a
                        // *contravariant* reference that indices that no
                        // actual data of type T is reachable.
                    }

                    ty::Covariant | ty::Invariant => {
                        self.accumulate_from_ty(type_param_ty);
                    }
                }

                // Inspect bounds on this type parameter for any
                // region bounds.
                for &r in type_param_def.bounds.region_bounds.iter() {
                    self.stack.push((r, Some(ty)));
                    self.accumulate_from_ty(type_param_ty);
                    self.stack.pop().unwrap();
                }
            }
        }
    }

    fn accumulate_from_closure_ty(&mut self,
                                  ty: ty::t,
                                  c: &ty::ClosureTy)
    {
        match c.store {
            ty::RegionTraitStore(r_b, _) => {
                self.push_region_constraint_from_top(r_b);
            }
            ty::UniqTraitStore => { }
        }

        self.accumulate_from_object_ty(ty, &c.bounds)
    }

    fn accumulate_from_object_ty(&mut self,
                                 ty: ty::t,
                                 bounds: &ty::ExistentialBounds)
    {
        // Imagine a type like this:
        //
        //     trait Foo { }
        //     trait Bar<'c> : 'c { }
        //
        //     &'b (Foo+'c+Bar<'d>)
        //         ^
        //
        // In this case, the following relationships must hold:
        //
        //     'b <= 'c
        //     'd <= 'c
        //
        // The first conditions is due to the normal region pointer
        // rules, which say that a reference cannot outlive its
        // referent.
        //
        // The final condition may be a bit surprising. In particular,
        // you may expect that it would have been `'c <= 'd`, since
        // usually lifetimes of outer things are conservative
        // approximations for inner things. However, it works somewhat
        // differently with trait objects: here the idea is that if the
        // user specifies a region bound (`'c`, in this case) it is the
        // "master bound" that *implies* that bounds from other traits are
        // all met. (Remember that *all bounds* in a type like
        // `Foo+Bar+Zed` must be met, not just one, hence if we write
        // `Foo<'x>+Bar<'y>`, we know that the type outlives *both* 'x and
        // 'y.)
        //
        // Note: in fact we only permit builtin traits, not `Bar<'d>`, I
        // am looking forward to the future here.

        // The content of this object type must outlive
        // `bounds.region_bound`:
        let r_c = bounds.region_bound;
        self.push_region_constraint_from_top(r_c);

        // And then, in turn, to be well-formed, the
        // `region_bound` that user specified must imply the
        // region bounds required from all of the trait types:
        let required_region_bounds =
            ty::required_region_bounds(self.tcx,
                                       [],
                                       bounds.builtin_bounds,
                                       []);
        for &r_d in required_region_bounds.iter() {
            // Each of these is an instance of the `'c <= 'b`
            // constraint above
            self.out.push(RegionSubRegionConstraint(Some(ty), r_d, r_c));
        }
    }
}<|MERGE_RESOLUTION|>--- conflicted
+++ resolved
@@ -16,11 +16,6 @@
 
 use syntax::ast;
 
-<<<<<<< HEAD
-=======
-use std::collections::HashMap;
-use std::collections::hash_map::{Occupied, Vacant};
->>>>>>> 339c675b
 use util::ppaux::Repr;
 
 // Helper functions related to manipulating region types.

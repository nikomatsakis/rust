--- conflicted
+++ resolved
@@ -723,7 +723,6 @@
     visit::walk_expr(&mut fcx, ex, ());
 }
 
-<<<<<<< HEAD
 pub fn resolve_impl(ccx: @mut CrateCtxt,
                     impl_item: @ast::item,
                     impl_generics: &ty::Generics,
@@ -760,7 +759,7 @@
     };
     let t = ty::node_id_to_type(ccx.tcx, impl_item.id);
     let t = t.subst(ccx.tcx, &param_env.free_substs);
-    debug2!("=== Doing a self lookup now.");
+    debug!("=== Doing a self lookup now.");
 
     // Right now, we don't have any place to store this.
     // We will need to make one so we can use this information
@@ -776,50 +775,6 @@
     };
     let impl_def_id = ast_util::local_def(impl_item.id);
     ccx.tcx.impl_vtables.insert(impl_def_id, res);
-=======
-pub fn resolve_impl(ccx: @mut CrateCtxt, impl_item: @ast::item) {
-    let def_id = ast_util::local_def(impl_item.id);
-    match ty::impl_trait_ref(ccx.tcx, def_id) {
-        None => {},
-        Some(trait_ref) => {
-            let infcx = infer::new_infer_ctxt(ccx.tcx);
-            let vcx = VtableContext { ccx: ccx, infcx: infcx };
-            let loc_info = location_info_for_item(impl_item);
-
-            // First, check that the impl implements any trait bounds
-            // on the trait.
-            let trait_def = ty::lookup_trait_def(ccx.tcx, trait_ref.def_id);
-            let vtbls = lookup_vtables(&vcx,
-                                       &loc_info,
-                                       *trait_def.generics.type_param_defs,
-                                       &trait_ref.substs,
-                                       false);
-
-            // Now, locate the vtable for the impl itself. The real
-            // purpose of this is to check for supertrait impls,
-            // but that falls out of doing this.
-            let param_bounds = ty::ParamBounds {
-                builtin_bounds: ty::EmptyBuiltinBounds(),
-                trait_bounds: ~[trait_ref]
-            };
-            let t = ty::node_id_to_type(ccx.tcx, impl_item.id);
-            debug!("=== Doing a self lookup now.");
-            // Right now, we don't have any place to store this.
-            // We will need to make one so we can use this information
-            // for compiling default methods that refer to supertraits.
-            let self_vtable_res =
-                lookup_vtables_for_param(&vcx, &loc_info, None,
-                                         &param_bounds, t, false);
-
-
-            let res = impl_res {
-                trait_vtables: vtbls,
-                self_vtables: self_vtable_res
-            };
-            ccx.tcx.impl_vtables.insert(def_id, res);
-        }
-    }
->>>>>>> 560d9999
 }
 
 impl visit::Visitor<()> for @mut FnCtxt {

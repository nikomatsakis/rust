--- conflicted
+++ resolved
@@ -1833,65 +1833,8 @@
     match create_type_parameters_for_associated_types_flag {
         DontCreateTypeParametersForAssociatedTypes => {}
         CreateTypeParametersForAssociatedTypes => {
-<<<<<<< HEAD
-            let mut index = 0;
-            for param in types.iter() {
-                for bound in param.bounds.iter() {
-                    match *bound {
-                        ast::TraitTyParamBound(ref trait_bound) => {
-                            let trait_bound = &trait_bound.trait_ref;
-                            match lookup_def_tcx(this.tcx(),
-                                                 trait_bound.path.span,
-                                                 trait_bound.ref_id) {
-                                def::DefTrait(trait_did) => {
-                                    ensure_associated_types(this, trait_did);
-                                    let associated_types =
-                                        ty::associated_types_for_trait(
-                                            this.tcx(),
-                                            trait_did);
-                                    for associated_type_info in
-                                            associated_types.iter() {
-                                        let associated_type_trait_item =
-                                            ty::impl_or_trait_item(
-                                                this.tcx(),
-                                                associated_type_info.def_id);
-                                        let def = ty::TypeParameterDef {
-                                            name: associated_type_trait_item.name(),
-                                            def_id: associated_type_info.def_id,
-                                            space: space,
-                                            index: types.len() + index,
-                                            bounds: ty::ParamBounds {
-                                                builtin_bounds:
-                                                ty::empty_builtin_bounds(),
-                                                trait_bounds: Vec::new(),
-                                                region_bounds: Vec::new(),
-                                            },
-                                            associated_with: {
-                                                Some(local_def(param.id))
-                                            },
-                                            default: None,
-                                        };
-                                        associated_types_generics.types
-                                                                 .push(space,
-                                                                       def);
-                                        index += 1;
-                                    }
-                                }
-                                _ => {
-                                    this.tcx().sess.span_bug(trait_bound.path
-                                                                        .span,
-                                                             "not a trait?!")
-                                }
-                            }
-                        }
-                        _ => {}
-                    }
-                }
-            }
-=======
             create_type_parameters_for_associated_types(this, space, types,
                                                         &mut associated_types_generics);
->>>>>>> 339c675b
         }
     }
 

--- conflicted
+++ resolved
@@ -73,30 +73,6 @@
     fn contratys(&self, a: Ty<'tcx>, b: Ty<'tcx>) -> cres<'tcx, Ty<'tcx>>;
     fn tys(&self, a: Ty<'tcx>, b: Ty<'tcx>) -> cres<'tcx, Ty<'tcx>>;
 
-<<<<<<< HEAD
-=======
-    fn tps(&self,
-           _: subst::ParamSpace,
-           as_: &[Ty<'tcx>],
-           bs: &[Ty<'tcx>])
-           -> cres<'tcx, Vec<Ty<'tcx>>> {
-        // FIXME -- In general, we treat variance a bit wrong
-        // here. For historical reasons, we treat tps and Self
-        // as invariant. This is overly conservative.
-
-        if as_.len() != bs.len() {
-            return Err(ty::terr_ty_param_size(expected_found(self,
-                                                             as_.len(),
-                                                             bs.len())));
-        }
-
-        try!(as_.iter().zip(bs.iter())
-                .map(|(a, b)| self.equate().tys(*a, *b))
-                .collect::<cres<Vec<Ty>>>());
-        Ok(as_.to_vec())
-    }
-
->>>>>>> 0c1d853f
     fn substs(&self,
               item_def_id: ast::DefId,
               a_subst: &subst::Substs<'tcx>,
@@ -183,12 +159,8 @@
                                                         variances: Option<&[ty::Variance]>,
                                                         a_rs: &[ty::Region],
                                                         b_rs: &[ty::Region])
-<<<<<<< HEAD
-                                                        -> cres<Vec<ty::Region>>
+                                                        -> cres<'tcx, Vec<ty::Region>>
         {
-=======
-                                                        -> cres<'tcx, Vec<ty::Region>> {
->>>>>>> 0c1d853f
             let tcx = this.infcx().tcx;
             let num_region_params = a_rs.len();
 

// Copyright 2012 The Rust Project Developers. See the COPYRIGHT
// file at the top-level directory of this distribution and at
// http://rust-lang.org/COPYRIGHT.
//
// Licensed under the Apache License, Version 2.0 <LICENSE-APACHE or
// http://www.apache.org/licenses/LICENSE-2.0> or the MIT license
// <LICENSE-MIT or http://opensource.org/licenses/MIT>, at your
// option. This file may not be copied, modified, or distributed
// except according to those terms.

/*!
 *
 * # Lattice Variables
 *
 * This file contains generic code for operating on inference variables
 * that are characterized by an upper- and lower-bound.  The logic and
 * reasoning is explained in detail in the large comment in `infer.rs`.
 *
 * The code in here is defined quite generically so that it can be
 * applied both to type variables, which represent types being inferred,
 * and fn variables, which represent function types being inferred.
 * It may eventually be applied to ther types as well, who knows.
 * In some cases, the functions are also generic with respect to the
 * operation on the lattice (GLB vs LUB).
 *
 * Although all the functions are generic, we generally write the
 * comments in a way that is specific to type variables and the LUB
 * operation.  It's just easier that way.
 *
 * In general all of the functions are defined parametrically
 * over a `LatticeValue`, which is a value defined with respect to
 * a lattice.
 */


use middle::ty::{RegionVid, TyVar, Vid};
use middle::ty;
use middle::typeck::infer::*;
use middle::typeck::infer::combine::*;
use middle::typeck::infer::glb::Glb;
use middle::typeck::infer::lub::Lub;
use middle::typeck::infer::unify::*;
use middle::typeck::infer::sub::Sub;
use middle::typeck::infer::to_str::InferStr;
use std::hashmap::HashMap;
use util::common::indenter;

pub trait LatticeValue {
    fn sub(cf: &CombineFields, a: &Self, b: &Self) -> ures;
    fn lub(cf: &CombineFields, a: &Self, b: &Self) -> cres<Self>;
    fn glb(cf: &CombineFields, a: &Self, b: &Self) -> cres<Self>;
}

pub type LatticeOp<'self, T> =
    &'self fn(cf: &CombineFields, a: &T, b: &T) -> cres<T>;

impl LatticeValue for ty::t {
    fn sub(cf: &CombineFields, a: &ty::t, b: &ty::t) -> ures {
        Sub(*cf).tys(*a, *b).to_ures()
    }

    fn lub(cf: &CombineFields, a: &ty::t, b: &ty::t) -> cres<ty::t> {
        Lub(*cf).tys(*a, *b)
    }

    fn glb(cf: &CombineFields, a: &ty::t, b: &ty::t) -> cres<ty::t> {
        Glb(*cf).tys(*a, *b)
    }
}

pub trait CombineFieldsLatticeMethods {
    fn var_sub_var<T:Clone + InferStr + LatticeValue,
                   V:Clone + Eq + ToStr + Vid + UnifyVid<Bounds<T>>>(&self,
                                                                     a_id: V,
                                                                     b_id: V)
                                                                     -> ures;
    /// make variable a subtype of T
    fn var_sub_t<T:Clone + InferStr + LatticeValue,
                 V:Clone + Eq + ToStr + Vid + UnifyVid<Bounds<T>>>(
                 &self,
                 a_id: V,
                 b: T)
                 -> ures;
    fn t_sub_var<T:Clone + InferStr + LatticeValue,
                 V:Clone + Eq + ToStr + Vid + UnifyVid<Bounds<T>>>(
                 &self,
                 a: T,
                 b_id: V)
                 -> ures;
    fn merge_bnd<T:Clone + InferStr + LatticeValue>(
                 &self,
                 a: &Bound<T>,
                 b: &Bound<T>,
                 lattice_op: LatticeOp<T>)
                 -> cres<Bound<T>>;
    fn set_var_to_merged_bounds<T:Clone + InferStr + LatticeValue,
                                V:Clone+Eq+ToStr+Vid+UnifyVid<Bounds<T>>>(
                                &self,
                                v_id: V,
                                a: &Bounds<T>,
                                b: &Bounds<T>,
                                rank: uint)
                                -> ures;
    fn bnds<T:Clone + InferStr + LatticeValue>(
            &self,
            a: &Bound<T>,
            b: &Bound<T>)
            -> ures;
}

impl CombineFieldsLatticeMethods for CombineFields {
    fn var_sub_var<T:Clone + InferStr + LatticeValue,
                   V:Clone + Eq + ToStr + Vid + UnifyVid<Bounds<T>>>(
                   &self,
                   a_id: V,
                   b_id: V)
                   -> ures {
        /*!
         *
         * Make one variable a subtype of another variable.  This is a
         * subtle and tricky process, as described in detail at the
         * top of infer.rs*/

        // Need to make sub_id a subtype of sup_id.
        let node_a = self.infcx.get(a_id);
        let node_b = self.infcx.get(b_id);
        let a_id = node_a.root.clone();
        let b_id = node_b.root.clone();
        let a_bounds = node_a.possible_types.clone();
        let b_bounds = node_b.possible_types.clone();

        debug!("vars({}={} <: {}={})",
               a_id.to_str(), a_bounds.inf_str(self.infcx),
               b_id.to_str(), b_bounds.inf_str(self.infcx));

        if a_id == b_id { return uok(); }

        // If both A's UB and B's LB have already been bound to types,
        // see if we can make those types subtypes.
        match (&a_bounds.ub, &b_bounds.lb) {
            (&Some(ref a_ub), &Some(ref b_lb)) => {
                let r = self.infcx.try(
                    || LatticeValue::sub(self, a_ub, b_lb));
                match r {
                    Ok(()) => {
                        return Ok(());
                    }
                    Err(_) => { /*fallthrough */ }
                }
            }
            _ => { /*fallthrough*/ }
        }

        // Otherwise, we need to merge A and B so as to guarantee that
        // A remains a subtype of B.  Actually, there are other options,
        // but that's the route we choose to take.

        let (new_root, new_rank) = self.infcx.unify(&node_a, &node_b);
        self.set_var_to_merged_bounds(new_root,
                                      &a_bounds, &b_bounds,
                                      new_rank)
    }

    /// make variable a subtype of T
    fn var_sub_t<T:Clone + InferStr + LatticeValue,
                 V:Clone + Eq + ToStr + Vid + UnifyVid<Bounds<T>>>(
                 &self,
                 a_id: V,
                 b: T)
                 -> ures {
        /*!
         *
         * Make a variable (`a_id`) a subtype of the concrete type `b` */

        let node_a = self.infcx.get(a_id);
        let a_id = node_a.root.clone();
        let a_bounds = &node_a.possible_types;
        let b_bounds = &Bounds { lb: None, ub: Some(b.clone()) };

        debug!("var_sub_t({}={} <: {})",
               a_id.to_str(),
               a_bounds.inf_str(self.infcx),
               b.inf_str(self.infcx));

        self.set_var_to_merged_bounds(
            a_id, a_bounds, b_bounds, node_a.rank)
    }

    fn t_sub_var<T:Clone + InferStr + LatticeValue,
                 V:Clone + Eq + ToStr + Vid + UnifyVid<Bounds<T>>>(
                 &self,
                 a: T,
                 b_id: V)
                 -> ures {
        /*!
         *
         * Make a concrete type (`a`) a subtype of the variable `b_id` */

        let a_bounds = &Bounds { lb: Some(a.clone()), ub: None };
        let node_b = self.infcx.get(b_id);
        let b_id = node_b.root.clone();
        let b_bounds = &node_b.possible_types;

        debug!("t_sub_var({} <: {}={})",
               a.inf_str(self.infcx),
               b_id.to_str(),
               b_bounds.inf_str(self.infcx));

        self.set_var_to_merged_bounds(
            b_id, a_bounds, b_bounds, node_b.rank)
    }

    fn merge_bnd<T:Clone + InferStr + LatticeValue>(
                 &self,
                 a: &Bound<T>,
                 b: &Bound<T>,
                 lattice_op: LatticeOp<T>)
                 -> cres<Bound<T>> {
        /*!
         *
         * Combines two bounds into a more general bound. */

        debug!("merge_bnd({},{})",
               a.inf_str(self.infcx),
               b.inf_str(self.infcx));
        let _r = indenter();

        match (a, b) {
            (&None,          &None) => Ok(None),
            (&Some(_),       &None) => Ok((*a).clone()),
            (&None,          &Some(_)) => Ok((*b).clone()),
            (&Some(ref v_a), &Some(ref v_b)) => {
                do lattice_op(self, v_a, v_b).and_then |v| {
                    Ok(Some(v))
                }
            }
        }
    }

    fn set_var_to_merged_bounds<T:Clone + InferStr + LatticeValue,
                                V:Clone+Eq+ToStr+Vid+UnifyVid<Bounds<T>>>(
                                &self,
                                v_id: V,
                                a: &Bounds<T>,
                                b: &Bounds<T>,
                                rank: uint)
                                -> ures {
        /*!
         *
         * Updates the bounds for the variable `v_id` to be the intersection
         * of `a` and `b`.  That is, the new bounds for `v_id` will be
         * a bounds c such that:
         *    c.ub <: a.ub
         *    c.ub <: b.ub
         *    a.lb <: c.lb
         *    b.lb <: c.lb
         * If this cannot be achieved, the result is failure. */

        // Think of the two diamonds, we want to find the
        // intersection.  There are basically four possibilities (you
        // can swap A/B in these pictures):
        //
        //       A         A
        //      / \       / \
        //     / B \     / B \
        //    / / \ \   / / \ \
        //   * *   * * * /   * *
        //    \ \ / /   \   / /
        //     \ B /   / \ / /
        //      \ /   *   \ /
        //       A     \ / A
        //              B

        debug!("merge({},{},{})",
               v_id.to_str(),
               a.inf_str(self.infcx),
               b.inf_str(self.infcx));
        let _indent = indenter();

        // First, relate the lower/upper bounds of A and B.
        // Note that these relations *must* hold for us to
        // to be able to merge A and B at all, and relating
        // them explicitly gives the type inferencer more
        // information and helps to produce tighter bounds
        // when necessary.
        let () = if_ok!(self.bnds(&a.lb, &b.ub));
        let () = if_ok!(self.bnds(&b.lb, &a.ub));
        let ub = if_ok!(self.merge_bnd(&a.ub, &b.ub, LatticeValue::glb));
        let lb = if_ok!(self.merge_bnd(&a.lb, &b.lb, LatticeValue::lub));
        let bounds = Bounds { lb: lb, ub: ub };
        debug!("merge({}): bounds={}",
               v_id.to_str(),
               bounds.inf_str(self.infcx));

        // the new bounds must themselves
        // be relatable:
        let () = if_ok!(self.bnds(&bounds.lb, &bounds.ub));
        self.infcx.set(v_id, Root(bounds, rank));
        uok()
    }

    fn bnds<T:Clone + InferStr + LatticeValue>(&self,
                                               a: &Bound<T>,
                                               b: &Bound<T>)
                                               -> ures {
        debug!("bnds({} <: {})", a.inf_str(self.infcx),
               b.inf_str(self.infcx));
        let _r = indenter();

        match (a, b) {
            (&None, &None) |
            (&Some(_), &None) |
            (&None, &Some(_)) => {
                uok()
            }
            (&Some(ref t_a), &Some(ref t_b)) => {
                LatticeValue::sub(self, t_a, t_b)
            }
        }
    }
}

// ______________________________________________________________________
// Lattice operations on variables
//
// This is common code used by both LUB and GLB to compute the LUB/GLB
// for pairs of variables or for variables and values.

pub trait LatticeDir {
    fn combine_fields(&self) -> CombineFields;
    fn bnd<T:Clone>(&self, b: &Bounds<T>) -> Option<T>;
    fn with_bnd<T:Clone>(&self, b: &Bounds<T>, t: T) -> Bounds<T>;
}

pub trait TyLatticeDir {
    fn ty_bot(&self, t: ty::t) -> cres<ty::t>;
}

impl LatticeDir for Lub {
    fn combine_fields(&self) -> CombineFields { **self }
    fn bnd<T:Clone>(&self, b: &Bounds<T>) -> Option<T> { b.ub.clone() }
    fn with_bnd<T:Clone>(&self, b: &Bounds<T>, t: T) -> Bounds<T> {
        Bounds { ub: Some(t), ..(*b).clone() }
    }
}

impl TyLatticeDir for Lub {
    fn ty_bot(&self, t: ty::t) -> cres<ty::t> {
        Ok(t)
    }
}

impl LatticeDir for Glb {
    fn combine_fields(&self) -> CombineFields { **self }
    fn bnd<T:Clone>(&self, b: &Bounds<T>) -> Option<T> { b.lb.clone() }
    fn with_bnd<T:Clone>(&self, b: &Bounds<T>, t: T) -> Bounds<T> {
        Bounds { lb: Some(t), ..(*b).clone() }
    }
}

impl TyLatticeDir for Glb {
    fn ty_bot(&self, _t: ty::t) -> cres<ty::t> {
        Ok(ty::mk_bot())
    }
}

<<<<<<< HEAD
pub fn super_lattice_tys<L:LatticeDir+TyLatticeDir+Combine>(this: &L,
                                                            a: ty::t,
                                                            b: ty::t)
                                                            -> cres<ty::t> {
    debug2!("{}.lattice_tys({}, {})", this.tag(),
=======
pub fn super_lattice_tys<L:LatticeDir + TyLatticeDir + Combine>(
    this: &L,
    a: ty::t,
    b: ty::t) -> cres<ty::t> {
    debug!("{}.lattice_tys({}, {})", this.tag(),
>>>>>>> 560d9999
           a.inf_str(this.infcx()),
           b.inf_str(this.infcx()));

    if a == b {
        return Ok(a);
    }

    let tcx = this.infcx().tcx;

    match (&ty::get(a).sty, &ty::get(b).sty) {
        (&ty::ty_bot, _) => { return this.ty_bot(b); }
        (_, &ty::ty_bot) => { return this.ty_bot(a); }

        (&ty::ty_infer(TyVar(a_id)), &ty::ty_infer(TyVar(b_id))) => {
            let r = if_ok!(lattice_vars(this, a_id, b_id,
                                        |x, y| this.tys(*x, *y)));
            return match r {
                VarResult(v) => Ok(ty::mk_var(tcx, v)),
                ValueResult(t) => Ok(t)
            };
        }

        (&ty::ty_infer(TyVar(a_id)), _) => {
            return lattice_var_and_t(this, a_id, &b,
                                     |x, y| this.tys(*x, *y));
        }

        (_, &ty::ty_infer(TyVar(b_id))) => {
            return lattice_var_and_t(this, b_id, &a,
                                     |x, y| this.tys(*x, *y));
        }

        _ => {
            return super_tys(this, a, b);
        }
    }
}

pub type LatticeDirOp<'self, T> = &'self fn(a: &T, b: &T) -> cres<T>;

#[deriving(Clone)]
pub enum LatticeVarResult<V,T> {
    VarResult(V),
    ValueResult(T)
}

/**
 * Computes the LUB or GLB of two bounded variables.  These could be any
 * sort of variables, but in the comments on this function I'll assume
 * we are doing an LUB on two type variables.
 *
 * This computation can be done in one of two ways:
 *
 * - If both variables have an upper bound, we may just compute the
 *   LUB of those bounds and return that, in which case we are
 *   returning a type.  This is indicated with a `ValueResult` return.
 *
 * - If the variables do not both have an upper bound, we will unify
 *   the variables and return the unified variable, in which case the
 *   result is a variable.  This is indicated with a `VarResult`
 *   return. */
pub fn lattice_vars<L:LatticeDir + Combine,
                    T:Clone + InferStr + LatticeValue,
                    V:Clone + Eq + ToStr + Vid + UnifyVid<Bounds<T>>>(
    this: &L,                           // defines whether we want LUB or GLB
    a_vid: V,                          // first variable
    b_vid: V,                          // second variable
    lattice_dir_op: LatticeDirOp<T>)    // LUB or GLB operation on types
    -> cres<LatticeVarResult<V,T>> {
    let nde_a = this.infcx().get(a_vid);
    let nde_b = this.infcx().get(b_vid);
    let a_vid = nde_a.root.clone();
    let b_vid = nde_b.root.clone();
    let a_bounds = &nde_a.possible_types;
    let b_bounds = &nde_b.possible_types;

    debug!("{}.lattice_vars({}={} <: {}={})",
           this.tag(),
           a_vid.to_str(), a_bounds.inf_str(this.infcx()),
           b_vid.to_str(), b_bounds.inf_str(this.infcx()));

    // Same variable: the easy case.
    if a_vid == b_vid {
        return Ok(VarResult(a_vid));
    }

    // If both A and B have an UB type, then we can just compute the
    // LUB of those types:
    let (a_bnd, b_bnd) = (this.bnd(a_bounds), this.bnd(b_bounds));
    match (a_bnd, b_bnd) {
        (Some(ref a_ty), Some(ref b_ty)) => {
            match this.infcx().try(|| lattice_dir_op(a_ty, b_ty) ) {
                Ok(t) => return Ok(ValueResult(t)),
                Err(_) => { /*fallthrough */ }
            }
        }
        _ => {/*fallthrough*/}
    }

    // Otherwise, we need to merge A and B into one variable.  We can
    // then use either variable as an upper bound:
    let cf = this.combine_fields();
    do cf.var_sub_var(a_vid.clone(), b_vid.clone()).then {
        Ok(VarResult(a_vid.clone()))
    }
}

pub fn lattice_var_and_t<L:LatticeDir + Combine,
                         T:Clone + InferStr + LatticeValue,
                         V:Clone + Eq + ToStr + Vid + UnifyVid<Bounds<T>>>(
    this: &L,
    a_id: V,
    b: &T,
    lattice_dir_op: LatticeDirOp<T>)
    -> cres<T> {
    let nde_a = this.infcx().get(a_id);
    let a_id = nde_a.root.clone();
    let a_bounds = &nde_a.possible_types;

    // The comments in this function are written for LUB, but they
    // apply equally well to GLB if you inverse upper/lower/sub/super/etc.

    debug!("{}.lattice_var_and_t({}={} <: {})",
           this.tag(),
           a_id.to_str(),
           a_bounds.inf_str(this.infcx()),
           b.inf_str(this.infcx()));

    match this.bnd(a_bounds) {
        Some(ref a_bnd) => {
            // If a has an upper bound, return the LUB(a.ub, b)
            debug!("bnd=Some({})", a_bnd.inf_str(this.infcx()));
            lattice_dir_op(a_bnd, b)
        }
        None => {
            // If a does not have an upper bound, make b the upper bound of a
            // and then return b.
            debug!("bnd=None");
            let a_bounds = this.with_bnd(a_bounds, (*b).clone());
            do this.combine_fields().bnds(&a_bounds.lb, &a_bounds.ub).then {
                this.infcx().set(a_id.clone(),
                                 Root(a_bounds.clone(), nde_a.rank));
                Ok((*b).clone())
            }
        }
    }
}

// ___________________________________________________________________________
// Random utility functions used by LUB/GLB when computing LUB/GLB of
// fn types

pub fn var_ids<T:Combine>(this: &T,
                          map: &HashMap<ty::bound_region, ty::Region>)
                          -> ~[RegionVid] {
    map.iter().map(|(_, r)| match *r {
            ty::re_infer(ty::ReVar(r)) => { r }
            r => {
                this.infcx().tcx.sess.span_bug(
                    this.trace().origin.span(),
                    format!("Found non-region-vid: {:?}", r));
            }
        }).collect()
}

pub fn is_var_in_set(new_vars: &[RegionVid], r: ty::Region) -> bool {
    match r {
        ty::re_infer(ty::ReVar(ref v)) => new_vars.iter().any(|x| x == v),
        _ => false
    }
}<|MERGE_RESOLUTION|>--- conflicted
+++ resolved
@@ -364,19 +364,11 @@
     }
 }
 
-<<<<<<< HEAD
 pub fn super_lattice_tys<L:LatticeDir+TyLatticeDir+Combine>(this: &L,
                                                             a: ty::t,
                                                             b: ty::t)
                                                             -> cres<ty::t> {
-    debug2!("{}.lattice_tys({}, {})", this.tag(),
-=======
-pub fn super_lattice_tys<L:LatticeDir + TyLatticeDir + Combine>(
-    this: &L,
-    a: ty::t,
-    b: ty::t) -> cres<ty::t> {
     debug!("{}.lattice_tys({}, {})", this.tag(),
->>>>>>> 560d9999
            a.inf_str(this.infcx()),
            b.inf_str(this.infcx()));
 

--- conflicted
+++ resolved
@@ -565,24 +565,14 @@
 
     /// Execute `f`, unroll bindings on failure
     pub fn try<T,E>(@mut self, f: &fn() -> Result<T,E>) -> Result<T,E> {
-<<<<<<< HEAD
-        debug2!("try()");
+        debug!("try()");
         let snapshot = self.start_snapshot();
         let r = f();
         match r {
-            Ok(_) => { debug2!("success"); }
+            Ok(_) => { debug!("success"); }
             Err(ref e) => {
-                debug2!("error: {:?}", *e);
+                debug!("error: {:?}", *e);
                 self.rollback_to(&snapshot)
-=======
-        debug!("try()");
-        do indent {
-            let snapshot = self.start_snapshot();
-            let r = f();
-            match r {
-              Ok(_) => (),
-              Err(_) => self.rollback_to(&snapshot)
->>>>>>> 560d9999
             }
         }
         r

// Copyright 2013 The Rust Project Developers. See the COPYRIGHT
// file at the top-level directory of this distribution and at
// http://rust-lang.org/COPYRIGHT.
//
// Licensed under the Apache License, Version 2.0 <LICENSE-APACHE or
// http://www.apache.org/licenses/LICENSE-2.0> or the MIT license
// <LICENSE-MIT or http://opensource.org/licenses/MIT>, at your
// option. This file may not be copied, modified, or distributed
// except according to those terms.

/*!

This file infers the variance of type and lifetime parameters. The
algorithm is taken from Section 4 of the paper "Taming the Wildcards:
Combining Definition- and Use-Site Variance" published in PLDI'11 and
written by Altidor et al., and hereafter referred to as The Paper.

This inference is explicitly designed *not* to consider the uses of
types within code. To determine the variance of type parameters
defined on type `X`, we only consider the definition of the type `X`
and the definitions of any types it references.

We only infer variance for type parameters found on *types*: structs,
enums, and traits. We do not infer variance for type parameters found
on fns or impls. This is because those things are not type definitions
and variance doesn't really make sense in that context.

It is worth covering what variance means in each case. For structs and
enums, I think it is fairly straightforward. The variance of the type
or lifetime parameters defines whether `T<A>` is a subtype of `T<B>`
(resp. `T<'a>` and `T<'b>`) based on the relationship of `A` and `B`
(resp. `'a` and `'b`). (FIXME #3598 -- we do not currently make use of
the variances we compute for type parameters.)

### Variance on traits

The meaning of variance for trait parameters is more subtle and worth
expanding upon. There are in fact two uses of the variance values we
compute.

#### Trait variance and object types

The first is for object types. Just as with structs and enums, we can
decide the subtyping relationship between two object types `&Trait<A>`
and `&Trait<B>` based on the relationship of `A` and `B`. Note that
for object types we ignore the `Self` type parameter -- it is unknown,
and the nature of dynamic dispatch ensures that we will always call a
function that is expected the appropriate `Self` type. However, we
must be careful with the other type parameters, or else we could end
up calling a function that is expecting one type but provided another.

To see what I mean, consider a trait like so:

    trait ConvertTo<A> {
        fn convertTo(&self) -> A;
    }

Intuitively, If we had one object `O=&ConvertTo<Object>` and another
`S=&ConvertTo<String>`, then `S <: O` because `String <: Object`
(presuming Java-like "string" and "object" types, my go to examples
for subtyping). The actual algorithm would be to compare the
(explicit) type parameters pairwise respecting their variance: here,
the type parameter A is covariant (it appears only in a return
position), and hence we require that `String <: Object`.

You'll note though that we did not consider the binding for the
(implicit) `Self` type parameter: in fact, it is unknown, so that's
good. The reason we can ignore that parameter is precisely because we
don't need to know its value until a call occurs, and at that time (as
you said) the dynamic nature of virtual dispatch means the code we run
will be correct for whatever value `Self` happens to be bound to for
the particular object whose method we called. `Self` is thus different
from `A`, because the caller requires that `A` be known in order to
know the return type of the method `convertTo()`. (As an aside, we
have rules preventing methods where `Self` appears outside of the
receiver position from being called via an object.)

#### Trait variance and vtable resolution

But traits aren't only used with objects. They're also used when
deciding whether a given impl satisfies a given trait bound. To set the
scene here, imagine I had a function:

    fn convertAll<A,T:ConvertTo<A>>(v: &[T]) {
        ...
    }

Now imagine that I have an implementation of `ConvertTo` for `Object`:

    impl ConvertTo<int> for Object { ... }

And I want to call `convertAll` on an array of strings. Suppose
further that for whatever reason I specifically supply the value of
`String` for the type parameter `T`:

    let mut vector = ~["string", ...];
    convertAll::<int, String>(v);

Is this legal? To put another way, can we apply the `impl` for
`Object` to the type `String`? The answer is yes, but to see why
we have to expand out what will happen:

- `convertAll` will create a pointer to one of the entries in the
  vector, which will have type `&String`
- It will then call the impl of `convertTo()` that is intended
  for use with objects. This has the type:

      fn(self: &Object) -> int

  It is ok to provide a value for `self` of type `&String` because
  `&String <: &Object`.

OK, so intuitively we want this to be legal, so let's bring this back
to variance and see whether we are computing the correct result. We
must first figure out how to phrase the question "is an impl for
`Object,int` usable where an impl for `String,int` is expected?"

Maybe it's helpful to think of a dictionary-passing implementation of
type classes. In that case, `convertAll()` takes an implicit parameter
representing the impl. In short, we *have* an impl of type:

    V_O = ConvertTo<int> for Object

and the function prototype expects an impl of type:

    V_S = ConvertTo<int> for String

As with any argument, this is legal if the type of the value given
(`V_O`) is a subtype of the type expected (`V_S`). So is `V_O <: V_S`?
The answer will depend on the variance of the various parameters. In
this case, because the `Self` parameter is contravariant and `A` is
covariant, it means that:

    V_O <: V_S iff
        int <: int
        String <: Object

These conditions are satisfied and so we are happy.

### The algorithm

The basic idea is quite straightforward. We iterate over the types
defined and, for each use of a type parameter X, accumulate a
constraint indicating that the variance of X must be valid for the
variance of that use site. We then iteratively refine the variance of
X until all constraints are met. There is *always* a sol'n, because at
the limit we can declare all type parameters to be invariant and all
constraints will be satisfied.

As a simple example, consider:

    enum Option<A> { Some(A), None }
    enum OptionalFn<B> { Some(|B|), None }
    enum OptionalMap<C> { Some(|C| -> C), None }

Here, we will generate the constraints:

    1. V(A) <= +
    2. V(B) <= -
    3. V(C) <= +
    4. V(C) <= -

These indicate that (1) the variance of A must be at most covariant;
(2) the variance of B must be at most contravariant; and (3, 4) the
variance of C must be at most covariant *and* contravariant. All of these
results are based on a variance lattice defined as follows:

      *      Top (bivariant)
   -     +
      o      Bottom (invariant)

Based on this lattice, the solution V(A)=+, V(B)=-, V(C)=o is the
optimal solution. Note that there is always a naive solution which
just declares all variables to be invariant.

You may be wondering why fixed-point iteration is required. The reason
is that the variance of a use site may itself be a function of the
variance of other type parameters. In full generality, our constraints
take the form:

    V(X) <= Term
    Term := + | - | * | o | V(X) | Term x Term

Here the notation V(X) indicates the variance of a type/region
parameter `X` with respect to its defining class. `Term x Term`
represents the "variance transform" as defined in the paper:

  If the variance of a type variable `X` in type expression `E` is `V2`
  and the definition-site variance of the [corresponding] type parameter
  of a class `C` is `V1`, then the variance of `X` in the type expression
  `C<E>` is `V3 = V1.xform(V2)`.

*/

use std::collections::HashMap;
use arena;
use arena::Arena;
use middle::resolve_lifetime as rl;
use middle::subst;
use middle::subst::{ParamSpace, FnSpace, TypeSpace, SelfSpace, VecPerParamSpace};
use middle::ty;
use std::fmt;
use std::rc::Rc;
use syntax::ast;
use syntax::ast_map;
use syntax::ast_util;
use syntax::codemap::Span;
use syntax::parse::token::special_names;
use syntax::visit;
use syntax::visit::Visitor;
use util::ppaux::{Repr, UserString};

pub fn infer_variance(tcx: &ty::ctxt) {
    let krate = tcx.map.krate();
    let mut arena = arena::Arena::new();
    let terms_cx = determine_parameters_to_be_inferred(tcx, &mut arena, krate);
    let constraints_cx = add_constraints_from_crate(terms_cx, krate);
    solve_constraints(constraints_cx);
    tcx.variance_computed.set(true);
}

/**************************************************************************
 * Representing terms
 *
 * Terms are structured as a straightforward tree. Rather than rely on
 * GC, we allocate terms out of a bounded arena (the lifetime of this
 * arena is the lifetime 'a that is threaded around).
 *
 * We assign a unique index to each type/region parameter whose variance
 * is to be inferred. We refer to such variables as "inferreds". An
 * `InferredIndex` is a newtype'd int representing the index of such
 * a variable.
 */

type VarianceTermPtr<'a> = &'a VarianceTerm<'a>;

#[deriving(Show)]
struct InferredIndex(uint);

enum VarianceTerm<'a> {
    ConstantTerm(ty::Variance),
    TransformTerm(VarianceTermPtr<'a>, VarianceTermPtr<'a>),
    InferredTerm(InferredIndex),
}

impl<'a> fmt::Show for VarianceTerm<'a> {
    fn fmt(&self, f: &mut fmt::Formatter) -> fmt::Result {
        match *self {
            ConstantTerm(c1) => write!(f, "{}", c1),
            TransformTerm(v1, v2) => write!(f, "({} \u00D7 {})", v1, v2),
            InferredTerm(id) => write!(f, "[{}]", { let InferredIndex(i) = id; i })
        }
    }
}

/**************************************************************************
 * The first pass over the crate simply builds up the set of inferreds.
 */

struct TermsContext<'a, 'tcx: 'a> {
    tcx: &'a ty::ctxt<'tcx>,
    arena: &'a Arena,

    empty_variances: Rc<ty::ItemVariances>,

    // For marker types, UnsafeCell, and other lang items where
    // variance is hardcoded, records the item-id and the hardcoded
    // variance.
    lang_items: Vec<(ast::NodeId, ty::Variance)>,

    // Maps from the node id of a type/generic parameter to the
    // corresponding inferred index.
    inferred_map: HashMap<ast::NodeId, InferredIndex>,

    // Maps from an InferredIndex to the info for that variable.
    inferred_infos: Vec<InferredInfo<'a>> ,
}

#[deriving(Show, PartialEq)]
enum ParamKind {
    TypeParam,
    RegionParam
}

struct InferredInfo<'a> {
    item_id: ast::NodeId,
    kind: ParamKind,
    space: ParamSpace,
    index: uint,
    param_id: ast::NodeId,
    term: VarianceTermPtr<'a>,
    span: Span,
    name: ast::Name,

    // Initial value to use for this parameter when inferring
    // variance. For most parameters, this is Bivariant. But for lang
    // items and input type parameters on traits, it is different.
    initial_variance: ty::Variance,
}

fn determine_parameters_to_be_inferred<'a, 'tcx>(tcx: &'a ty::ctxt<'tcx>,
                                                 arena: &'a mut Arena,
                                                 krate: &ast::Crate)
                                                 -> TermsContext<'a, 'tcx> {
    let mut terms_cx = TermsContext {
        tcx: tcx,
        arena: arena,
        inferred_map: HashMap::new(),
        inferred_infos: Vec::new(),

        lang_items: lang_items(tcx),

        // cache and share the variance struct used for items with
        // no type/region parameters
        empty_variances: Rc::new(ty::ItemVariances {
            types: VecPerParamSpace::empty(),
            regions: VecPerParamSpace::empty()
        })
    };

    visit::walk_crate(&mut terms_cx, krate);

    terms_cx
}

fn lang_items(tcx: &ty::ctxt) -> Vec<(ast::NodeId,ty::Variance)> {
    let all = vec![
        (tcx.lang_items.covariant_trait(), ty::Covariant),
        (tcx.lang_items.covariant_type(), ty::Covariant),
        (tcx.lang_items.covariant_lifetime(), ty::Covariant),
        (tcx.lang_items.contravariant_trait(), ty::Contravariant),
        (tcx.lang_items.contravariant_type(), ty::Contravariant),
        (tcx.lang_items.contravariant_lifetime(), ty::Contravariant),
        (tcx.lang_items.invariant_trait(), ty::Invariant),
        (tcx.lang_items.invariant_type(), ty::Invariant),
        (tcx.lang_items.invariant_lifetime(), ty::Invariant),
        (tcx.lang_items.unsafe_type(), ty::Invariant)];

    all.move_iter()
       .filter(|&(ref d,_)| d.is_some())
       .filter(|&(ref d,_)| d.as_ref().unwrap().krate == ast::LOCAL_CRATE)
       .map(|(d, v)| (d.unwrap().node, v))
       .collect()
}

impl<'a, 'tcx> TermsContext<'a, 'tcx> {
    fn add_inferred(&mut self,
                    item_id: ast::NodeId,
                    kind: ParamKind,
                    space: ParamSpace,
                    index: uint,
                    param_id: ast::NodeId,
                    span: Span,
                    name: ast::Name) {
        let inf_index = InferredIndex(self.inferred_infos.len());
        let term = self.arena.alloc(|| InferredTerm(inf_index));
        let initial_variance = self.pick_initial_variance(item_id, space);
        self.inferred_infos.push(InferredInfo { item_id: item_id,
                                                kind: kind,
                                                space: space,
                                                index: index,
                                                param_id: param_id,
                                                term: term,
                                                span: span,
                                                name: name,
                                                initial_variance: initial_variance });
        let newly_added = self.inferred_map.insert(param_id, inf_index);
        assert!(newly_added);

        debug!("add_inferred(item_id={}, \
                kind={}, \
                index={}, \
                param_id={},
                inf_index={})",
                item_id, kind, index, param_id, inf_index);
    }

    fn pick_initial_variance(&self,
                             item_id: ast::NodeId,
                             space: ParamSpace)
                             -> ty::Variance
    {
        if is_stage0() {
            // Traits are always invariant w/r/t `Self` and their input
            // type parameters.
            if space == SelfSpace {
                return ty::Invariant;
            }
        }

        match self.lang_items.iter().find(|&&(n, _)| n == item_id) {
            Some(&(_, v)) => v,
            None => ty::Bivariant
        }
    }

    fn num_inferred(&self) -> uint {
        self.inferred_infos.len()
    }
}

impl<'a, 'tcx, 'v> Visitor<'v> for TermsContext<'a, 'tcx> {
    fn visit_item(&mut self, item: &ast::Item) {
        debug!("add_inferreds for item {}", item.repr(self.tcx));

        let inferreds_on_entry = self.num_inferred();

        // NB: In the code below for writing the results back into the
        // tcx, we rely on the fact that all inferreds for a particular
        // item are assigned continuous indices.
        match item.node {
            ast::ItemTrait(..) => {
                self.add_inferred(item.id, TypeParam, SelfSpace, 0, item.id,
                                  item.span, special_names::type_self);
            }
            _ => { }
        }

        match item.node {
            ast::ItemEnum(_, ref generics) |
            ast::ItemStruct(_, ref generics) |
            ast::ItemTrait(ref generics, _, _, _) => {
                for (i, p) in generics.lifetimes.iter().enumerate() {
                    let id = p.lifetime.id;
                    self.add_inferred(item.id, RegionParam, TypeSpace, i, id,
                                      p.lifetime.span, p.lifetime.name);
                }
                for (i, p) in generics.ty_params.iter().enumerate() {
                    self.add_inferred(item.id, TypeParam, TypeSpace, i, p.id,
                                      p.span, p.ident.name);
                }

                // If this item has no type or lifetime parameters,
                // then there are no variances to infer, so just
                // insert an empty entry into the variance map.
                // Arguably we could just leave the map empty in this
                // case but it seems cleaner to be able to distinguish
                // "invalid item id" from "item id with no
                // parameters".
                if self.num_inferred() == inferreds_on_entry {
                    let newly_added = self.tcx.item_variance_map.borrow_mut().insert(
                        ast_util::local_def(item.id),
                        self.empty_variances.clone());
                    assert!(newly_added);
                }

                visit::walk_item(self, item);
            }

            ast::ItemImpl(..) |
            ast::ItemStatic(..) |
            ast::ItemConst(..) |
            ast::ItemFn(..) |
            ast::ItemMod(..) |
            ast::ItemForeignMod(..) |
            ast::ItemTy(..) |
            ast::ItemMac(..) => {
                visit::walk_item(self, item);
            }
        }
    }
}

/**************************************************************************
 * Constraint construction and representation
 *
 * The second pass over the AST determines the set of constraints.
 * We walk the set of items and, for each member, generate new constraints.
 */

struct ConstraintContext<'a, 'tcx: 'a> {
    terms_cx: TermsContext<'a, 'tcx>,

    // These are pointers to common `ConstantTerm` instances
    covariant: VarianceTermPtr<'a>,
    contravariant: VarianceTermPtr<'a>,
    invariant: VarianceTermPtr<'a>,
    bivariant: VarianceTermPtr<'a>,

    constraints: Vec<Constraint<'a>> ,
}

/// Declares that the variable `decl_id` appears in a location with
/// variance `variance`.
struct Constraint<'a> {
    inferred: InferredIndex,
    variance: &'a VarianceTerm<'a>,
}

fn add_constraints_from_crate<'a, 'tcx>(terms_cx: TermsContext<'a, 'tcx>,
                                        krate: &ast::Crate)
                                        -> ConstraintContext<'a, 'tcx>
{
    let covariant = terms_cx.arena.alloc(|| ConstantTerm(ty::Covariant));
    let contravariant = terms_cx.arena.alloc(|| ConstantTerm(ty::Contravariant));
    let invariant = terms_cx.arena.alloc(|| ConstantTerm(ty::Invariant));
    let bivariant = terms_cx.arena.alloc(|| ConstantTerm(ty::Bivariant));
    let mut constraint_cx = ConstraintContext {
        terms_cx: terms_cx,
        covariant: covariant,
        contravariant: contravariant,
        invariant: invariant,
        bivariant: bivariant,
        constraints: Vec::new(),
    };
    visit::walk_crate(&mut constraint_cx, krate);
    constraint_cx
}

impl<'a, 'tcx, 'v> Visitor<'v> for ConstraintContext<'a, 'tcx> {
    fn visit_item(&mut self, item: &ast::Item) {
        let did = ast_util::local_def(item.id);
        let tcx = self.terms_cx.tcx;

        debug!("adding constraints from {}",
               did.repr(self.tcx()));

        match item.node {
            ast::ItemEnum(ref enum_definition, _) => {
                let polytype = ty::lookup_item_type(tcx, did);
                self.add_constraints_from_generics(&polytype.generics);

                // Hack: If we directly call `ty::enum_variants`, it
                // annoyingly takes it upon itself to run off and
                // evaluate the discriminants eagerly (*grumpy* that's
                // not the typical pattern). This results in double
                // error messages because typeck goes off and does
                // this at a later time. All we really care about is
                // the types of the variant arguments, so we just call
                // `ty::VariantInfo::from_ast_variant()` ourselves
                // here, mainly so as to mask the differences between
                // struct-like enums and so forth.
                for ast_variant in enum_definition.variants.iter() {
                    let variant =
                        ty::VariantInfo::from_ast_variant(tcx,
                                                          &**ast_variant,
                                                          /*discriminant*/ 0);
                    for arg_ty in variant.args.iter() {
                        self.add_constraints_from_ty(*arg_ty, self.covariant);
                    }
                }
            }

            ast::ItemStruct(..) => {
                let polytype = ty::lookup_item_type(tcx, did);
                self.add_constraints_from_generics(&polytype.generics);

                let struct_fields = ty::lookup_struct_fields(tcx, did);
                for field_info in struct_fields.iter() {
                    assert_eq!(field_info.id.krate, ast::LOCAL_CRATE);
                    let field_ty = ty::node_id_to_type(tcx, field_info.id.node);
                    self.add_constraints_from_ty(field_ty, self.covariant);
                }
            }

            ast::ItemTrait(..) => {
                let trait_def = ty::lookup_trait_def(tcx, did);
                self.add_constraints_from_generics(&trait_def.generics);
                self.add_constraints_from_param_bounds(&trait_def.bounds);

                let trait_items = ty::trait_items(tcx, did);
                for trait_item in trait_items.iter() {
                    match *trait_item {
                        ty::MethodTraitItem(ref method) => {
                            self.add_constraints_from_generics(&method.generics);
                            self.add_constraints_from_sig(&method.fty.sig,
                                                          self.covariant);
                        }
                        ty::TypeTraitItem(_) => {}
                    }
                }
            }

            ast::ItemStatic(..) |
            ast::ItemConst(..) |
            ast::ItemFn(..) |
            ast::ItemMod(..) |
            ast::ItemForeignMod(..) |
            ast::ItemTy(..) |
            ast::ItemImpl(..) |
            ast::ItemMac(..) => {
            }
        }

        visit::walk_item(self, item);
    }
}

/// Is `param_id` a lifetime according to `map`?
fn is_lifetime(map: &ast_map::Map, param_id: ast::NodeId) -> bool {
    match map.find(param_id) {
        Some(ast_map::NodeLifetime(..)) => true, _ => false
    }
}

impl<'a, 'tcx> ConstraintContext<'a, 'tcx> {
    fn tcx(&self) -> &'a ty::ctxt<'tcx> {
        self.terms_cx.tcx
    }

    fn inferred_index(&self, param_id: ast::NodeId) -> InferredIndex {
        match self.terms_cx.inferred_map.find(&param_id) {
            Some(&index) => index,
            None => {
                self.tcx().sess.bug(format!(
                        "no inferred index entry for {}",
                        self.tcx().map.node_to_string(param_id)).as_slice());
            }
        }
    }

    fn find_binding_for_lifetime(&self, param_id: ast::NodeId) -> ast::NodeId {
        let tcx = self.terms_cx.tcx;
        assert!(is_lifetime(&tcx.map, param_id));
        match tcx.named_region_map.find(&param_id) {
            Some(&rl::DefEarlyBoundRegion(_, _, lifetime_decl_id))
                => lifetime_decl_id,
            Some(_) => fail!("should not encounter non early-bound cases"),

            // The lookup should only fail when `param_id` is
            // itself a lifetime binding: use it as the decl_id.
            None    => param_id,
        }

    }

    /// Is `param_id` a type parameter for which we infer variance?
    fn is_to_be_inferred(&self, param_id: ast::NodeId) -> bool {
        let result = self.terms_cx.inferred_map.contains_key(&param_id);

        // To safe-guard against invalid inferred_map constructions,
        // double-check if variance is inferred at some use of a type
        // parameter (by inspecting parent of its binding declaration
        // to see if it is introduced by a type or by a fn/impl).

        let check_result = |this:&ConstraintContext| -> bool {
            let tcx = this.terms_cx.tcx;
            let decl_id = this.find_binding_for_lifetime(param_id);
            // Currently only called on lifetimes; double-checking that.
            assert!(is_lifetime(&tcx.map, param_id));
            let parent_id = tcx.map.get_parent(decl_id);
            let parent = tcx.map.find(parent_id).unwrap_or_else(
                || fail!("tcx.map missing entry for id: {}", parent_id));

            let is_inferred;
            macro_rules! cannot_happen { () => { {
                fail!("invalid parent: {:s} for {:s}",
                      tcx.map.node_to_string(parent_id),
                      tcx.map.node_to_string(param_id));
            } } }

            match parent {
                ast_map::NodeItem(p) => {
                    match p.node {
                        ast::ItemTy(..) |
                        ast::ItemEnum(..) |
                        ast::ItemStruct(..) |
                        ast::ItemTrait(..)   => is_inferred = true,
                        ast::ItemFn(..)      => is_inferred = false,
                        _                    => cannot_happen!(),
                    }
                }
                ast_map::NodeTraitItem(..)   => is_inferred = false,
                ast_map::NodeImplItem(..)    => is_inferred = false,
                _                            => cannot_happen!(),
            }

            return is_inferred;
        };

        assert_eq!(result, check_result(self));

        return result;
    }

    fn declared_variance(&self,
                         param_def_id: ast::DefId,
                         item_def_id: ast::DefId,
                         kind: ParamKind,
                         space: ParamSpace,
                         index: uint)
                         -> VarianceTermPtr<'a> {
        /*!
         * Returns a variance term representing the declared variance of
         * the type/region parameter with the given id.
         */

        assert_eq!(param_def_id.krate, item_def_id.krate);

        if param_def_id.krate == ast::LOCAL_CRATE {
            // Parameter on an item defined within current crate:
            // variance not yet inferred, so return a symbolic
            // variance.
            let InferredIndex(index) = self.inferred_index(param_def_id.node);
            self.terms_cx.inferred_infos[index].term
        } else {
            // Parameter on an item defined within another crate:
            // variance already inferred, just look it up.
            let variances = ty::item_variances(self.tcx(), item_def_id);
            let variance = match kind {
                TypeParam => *variances.types.get(space, index),
                RegionParam => *variances.regions.get(space, index),
            };
            self.constant_term(variance)
        }
    }

    fn add_constraint(&mut self,
                      InferredIndex(index): InferredIndex,
                      variance: VarianceTermPtr<'a>) {
        debug!("add_constraint(index={}, variance={})",
                index, variance.to_string());
        self.constraints.push(Constraint { inferred: InferredIndex(index),
                                           variance: variance });
    }

    fn contravariant(&mut self,
                     variance: VarianceTermPtr<'a>)
                     -> VarianceTermPtr<'a> {
        self.xform(variance, self.contravariant)
    }

    fn invariant(&mut self,
                 variance: VarianceTermPtr<'a>)
                 -> VarianceTermPtr<'a> {
        self.xform(variance, self.invariant)
    }

    fn constant_term(&self, v: ty::Variance) -> VarianceTermPtr<'a> {
        match v {
            ty::Covariant => self.covariant,
            ty::Invariant => self.invariant,
            ty::Contravariant => self.contravariant,
            ty::Bivariant => self.bivariant,
        }
    }

    fn xform(&mut self,
             v1: VarianceTermPtr<'a>,
             v2: VarianceTermPtr<'a>)
             -> VarianceTermPtr<'a> {
        match (*v1, *v2) {
            (_, ConstantTerm(ty::Covariant)) => {
                // Applying a "covariant" transform is always a no-op
                v1
            }

            (ConstantTerm(c1), ConstantTerm(c2)) => {
                self.constant_term(c1.xform(c2))
            }

            _ => {
                self.terms_cx.arena.alloc(|| TransformTerm(v1, v2))
            }
        }
    }

    fn add_constraints_from_trait_ref(&mut self,
                                      def_id: ast::DefId,
                                      spaces: &[subst::ParamSpace],
                                      substs: &subst::Substs,
                                      variance: VarianceTermPtr<'a>) {
        debug!("add_constraints_from_trait_ref: def_id={} substs={} variance={}",
               def_id.repr(self.tcx()),
               substs.repr(self.tcx()),
               variance);

        let trait_def = ty::lookup_trait_def(self.tcx(), def_id);
        let generics = &trait_def.generics;

        for &space in spaces.iter() {
            self.add_constraints_from_substs(
                def_id,
                generics.types.get_slice(space),
                generics.regions.get_slice(space),
                substs,
                variance);
        }
    }

    /// Adds constraints appropriate for an instance of `ty` appearing
    /// in a context with ambient variance `variance`
    fn add_constraints_from_ty(&mut self,
                               ty: ty::t,
                               variance: VarianceTermPtr<'a>) {
        debug!("add_constraints_from_ty(ty={})", ty.repr(self.tcx()));

        match ty::get(ty).sty {
            ty::ty_nil | ty::ty_bot | ty::ty_bool |
            ty::ty_char | ty::ty_int(_) | ty::ty_uint(_) |
            ty::ty_float(_) | ty::ty_str => {
                /* leaf type -- noop */
            }

            ty::ty_unboxed_closure(_, region) => {
                let contra = self.contravariant(variance);
                self.add_constraints_from_region(region, contra);
            }

            ty::ty_rptr(region, ref mt) => {
                let contra = self.contravariant(variance);
                self.add_constraints_from_region(region, contra);
                self.add_constraints_from_mt(mt, variance);
            }

            ty::ty_uniq(typ) | ty::ty_vec(typ, _) | ty::ty_open(typ) => {
                self.add_constraints_from_ty(typ, variance);
            }

            ty::ty_ptr(ref mt) => {
                self.add_constraints_from_mt(mt, variance);
            }

            ty::ty_tup(ref subtys) => {
                for &subty in subtys.iter() {
                    self.add_constraints_from_ty(subty, variance);
                }
            }

            ty::ty_enum(def_id, ref substs) |
            ty::ty_struct(def_id, ref substs) => {
                let item_type = ty::lookup_item_type(self.tcx(), def_id);
                let generics = &item_type.generics;

                // All type parameters on enums and structs should be
                // in the TypeSpace.
                assert!(generics.types.is_empty_in(subst::SelfSpace));
                assert!(generics.types.is_empty_in(subst::FnSpace));
                assert!(generics.regions.is_empty_in(subst::SelfSpace));
                assert!(generics.regions.is_empty_in(subst::FnSpace));

                self.add_constraints_from_substs(
                    def_id,
                    generics.types.get_slice(subst::TypeSpace),
                    generics.regions.get_slice(subst::TypeSpace),
                    substs,
                    variance);
            }

            ty::ty_trait(box ty::TyTrait { def_id, ref substs, .. }) => {
                // Ignore the SelfSpace, it is erased.
                self.add_constraints_from_trait_ref(
                    def_id, [subst::TypeSpace], substs, variance);
            }

            ty::ty_param(ty::ParamTy { ref def_id, .. }) => {
                assert_eq!(def_id.krate, ast::LOCAL_CRATE);
                match self.terms_cx.inferred_map.find(&def_id.node) {
                    Some(&index) => {
                        self.add_constraint(index, variance);
                    }
                    None => {
                        // We do not infer variance for type parameters
                        // declared on methods. They will not be present
                        // in the inferred_map.
                    }
                }
            }

            ty::ty_bare_fn(ty::BareFnTy { ref sig, .. }) |
            ty::ty_closure(box ty::ClosureTy {
                    ref sig,
                    store: ty::UniqTraitStore,
                    ..
                }) => {
                self.add_constraints_from_sig(sig, variance);
            }

            ty::ty_closure(box ty::ClosureTy { ref sig,
                    store: ty::RegionTraitStore(region, _), .. }) => {
                let contra = self.contravariant(variance);
                self.add_constraints_from_region(region, contra);
                self.add_constraints_from_sig(sig, variance);
            }

            ty::ty_infer(..) | ty::ty_err => {
                self.tcx().sess.bug(
                    format!("unexpected type encountered in \
                            variance inference: {}",
                            ty.repr(self.tcx())).as_slice());
            }
        }
    }


    /// Adds constraints appropriate for a nominal type (enum, struct,
    /// object, etc) appearing in a context with ambient variance `variance`
    fn add_constraints_from_substs(&mut self,
                                   def_id: ast::DefId,
                                   type_param_defs: &[ty::TypeParameterDef],
                                   region_param_defs: &[ty::RegionParameterDef],
                                   substs: &subst::Substs,
                                   variance: VarianceTermPtr<'a>) {
<<<<<<< HEAD
        debug!("add_constraints_from_substs(def_id={}, substs={}, variance={})",
               def_id.repr(self.tcx()),
               substs.repr(self.tcx()),
               variance);
=======
        debug!("add_constraints_from_substs(def_id={})", def_id);
>>>>>>> e05c3b77

        for p in type_param_defs.iter() {
            let variance_decl =
                self.declared_variance(p.def_id, def_id, TypeParam,
                                       p.space, p.index);
            let variance_i = self.xform(variance, variance_decl);
            let substs_ty = *substs.types.get(p.space, p.index);
            self.add_constraints_from_ty(substs_ty, variance_i);
        }

        for p in region_param_defs.iter() {
            let variance_decl =
                self.declared_variance(p.def_id, def_id,
                                       RegionParam, p.space, p.index);
            let variance_i = self.xform(variance, variance_decl);
            let substs_r = *substs.regions().get(p.space, p.index);
            self.add_constraints_from_region(substs_r, variance_i);
        }
    }

    fn add_constraints_from_generics(&mut self,
                                     generics: &ty::Generics) {
        debug!("add_constraints_from_generics({})",
               generics.repr(self.tcx()));

        for type_def in generics.types.iter() {
            self.add_constraints_from_param_bounds(&type_def.bounds);
        }

        for region_def in generics.regions.iter() {
            for bound in region_def.bounds.iter() {
                self.add_constraints_from_region(*bound,
                                                 self.contravariant);
            }
        }
    }

    fn add_constraints_from_param_bounds(&mut self,
                                         bounds: &ty::ParamBounds) {
        for bound in bounds.region_bounds.iter() {
            self.add_constraints_from_region(*bound,
                                             self.contravariant);
        }

        for bound in bounds.trait_bounds.iter() {
            self.add_constraints_from_trait_ref(bound.def_id,
                                                subst::ParamSpace::all(),
                                                &bound.substs,
                                                self.covariant);
        }
    }

    /// Adds constraints appropriate for a function with signature
    /// `sig` appearing in a context with ambient variance `variance`
    fn add_constraints_from_sig(&mut self,
                                sig: &ty::FnSig,
                                variance: VarianceTermPtr<'a>) {
        let contra = self.contravariant(variance);
        for &input in sig.inputs.iter() {
            self.add_constraints_from_ty(input, contra);
        }
        self.add_constraints_from_ty(sig.output, variance);
    }

    /// Adds constraints appropriate for a region appearing in a
    /// context with ambient variance `variance`
    fn add_constraints_from_region(&mut self,
                                   region: ty::Region,
                                   variance: VarianceTermPtr<'a>) {
        match region {
            ty::ReEarlyBound(param_id, _, _, _) => {
                if self.is_to_be_inferred(param_id) {
                    let index = self.inferred_index(param_id);
                    self.add_constraint(index, variance);
                }
            }

            ty::ReStatic => { }

            ty::ReLateBound(..) => {
                // We do not infer variance for region parameters on
                // methods or in fn types.
            }

            ty::ReFree(..) | ty::ReScope(..) | ty::ReInfer(..) |
            ty::ReEmpty => {
                // We don't expect to see anything but 'static or bound
                // regions when visiting member types or method types.
                self.tcx()
                    .sess
                    .bug(format!("unexpected region encountered in variance \
                                  inference: {}",
                                 region.repr(self.tcx())).as_slice());
            }
        }
    }

    /// Adds constraints appropriate for a mutability-type pair
    /// appearing in a context with ambient variance `variance`
    fn add_constraints_from_mt(&mut self,
                               mt: &ty::mt,
                               variance: VarianceTermPtr<'a>) {
        match mt.mutbl {
            ast::MutMutable => {
                let invar = self.invariant(variance);
                self.add_constraints_from_ty(mt.ty, invar);
            }

            ast::MutImmutable => {
                self.add_constraints_from_ty(mt.ty, variance);
            }
        }
    }
}

/**************************************************************************
 * Constraint solving
 *
 * The final phase iterates over the constraints, refining the variance
 * for each inferred until a fixed point is reached. This will be the
 * optimal solution to the constraints. The final variance for each
 * inferred is then written into the `variance_map` in the tcx.
 */

struct SolveContext<'a, 'tcx: 'a> {
    terms_cx: TermsContext<'a, 'tcx>,
    constraints: Vec<Constraint<'a>> ,

    // Maps from an InferredIndex to the inferred value for that variable.
    solutions: Vec<ty::Variance> }

fn solve_constraints(constraints_cx: ConstraintContext) {
    let ConstraintContext { terms_cx, constraints, .. } = constraints_cx;

    let solutions =
        terms_cx.inferred_infos.iter()
                               .map(|ii| ii.initial_variance)
                               .collect();

    let mut solutions_cx = SolveContext {
        terms_cx: terms_cx,
        constraints: constraints,
        solutions: solutions
    };
    solutions_cx.solve();
    solutions_cx.write();
}

impl<'a, 'tcx> SolveContext<'a, 'tcx> {
    fn solve(&mut self) {
        // Propagate constraints until a fixed point is reached.  Note
        // that the maximum number of iterations is 2C where C is the
        // number of constraints (each variable can change values at most
        // twice). Since number of constraints is linear in size of the
        // input, so is the inference process.
        let mut changed = true;
        while changed {
            changed = false;

            for constraint in self.constraints.iter() {
                let Constraint { inferred, variance: term } = *constraint;
                let InferredIndex(inferred) = inferred;
                let variance = self.evaluate(term);
                let old_value = self.solutions[inferred];
                let new_value = glb(variance, old_value);
                if old_value != new_value {
                    debug!("Updating inferred {} (node {}) \
                            from {} to {} due to {}",
                            inferred,
                            self.terms_cx
                                .inferred_infos[inferred]
                                .param_id,
                            old_value,
                            new_value,
                            term.to_string());

                    *self.solutions.get_mut(inferred) = new_value;
                    changed = true;
                }
            }
        }
    }

    fn write(&self) {
        // Collect all the variances for a particular item and stick
        // them into the variance map. We rely on the fact that we
        // generate all the inferreds for a particular item
        // consecutively (that is, we collect solutions for an item
        // until we see a new item id, and we assume (1) the solutions
        // are in the same order as the type parameters were declared
        // and (2) all solutions or a given item appear before a new
        // item id).

        let tcx = self.terms_cx.tcx;
        let solutions = &self.solutions;
        let inferred_infos = &self.terms_cx.inferred_infos;
        let mut index = 0;
        let num_inferred = self.terms_cx.num_inferred();
        while index < num_inferred {
            let item_id = inferred_infos[index].item_id;
            let mut types = VecPerParamSpace::empty();
            let mut regions = VecPerParamSpace::empty();

            while index < num_inferred &&
                  inferred_infos[index].item_id == item_id {
                let info = inferred_infos[index];
                let variance = solutions[index];
                debug!("Index {} Info {} / {} / {} Variance {}",
                       index, info.index, info.kind, info.space, variance);
                match info.kind {
                    TypeParam => {
                        types.push(info.space, variance);

                        if variance == ty::Bivariant {
                            span_err!(tcx.sess, info.span, E0163,
                                      "type parameter `{}` is never used; \
                                       either remove it, or use a marker such as \
                                       `std::kinds::marker::Invariance`",
                                        info.name.user_string(tcx));
                        }
                    }
                    RegionParam => {
                        regions.push(info.space, variance);

                        if variance == ty::Bivariant {
                            span_err!(tcx.sess, info.span, E0164,
                                      "lifetime parameter `{}` is never used; \
                                      either remove it, or use a marker such as \
                                      `std::kinds::marker::Invariance` applied to a \
                                      type referencing `{}`, such as `&{} int`",
                                      info.name.user_string(tcx),
                                      info.name.user_string(tcx),
                                      info.name.user_string(tcx));
                        }
                    }
                }

                index += 1;
            }

            let item_variances = ty::ItemVariances {
                types: types,
                regions: regions
            };
            debug!("item_id={} item_variances={}",
                    item_id,
                    item_variances.repr(tcx));

            let item_def_id = ast_util::local_def(item_id);

            // For unit testing: check for a special "rustc_variance"
            // attribute and report an error with various results if found.
            if ty::has_attr(tcx, item_def_id, "rustc_variance") {
                let found = item_variances.repr(tcx);
                tcx.sess.span_err(tcx.map.span(item_id), found.as_slice());
            }

            let newly_added = tcx.item_variance_map.borrow_mut()
                                 .insert(item_def_id, Rc::new(item_variances));
            assert!(newly_added);
        }
    }

    fn evaluate(&self, term: VarianceTermPtr<'a>) -> ty::Variance {
        match *term {
            ConstantTerm(v) => {
                v
            }

            TransformTerm(t1, t2) => {
                let v1 = self.evaluate(t1);
                let v2 = self.evaluate(t2);
                v1.xform(v2)
            }

            InferredTerm(InferredIndex(index)) => {
                self.solutions[index]
            }
        }
    }
}

/**************************************************************************
 * Miscellany transformations on variance
 */

trait Xform {
    fn xform(self, v: Self) -> Self;
}

impl Xform for ty::Variance {
    fn xform(self, v: ty::Variance) -> ty::Variance {
        // "Variance transformation", Figure 1 of The Paper
        match (self, v) {
            // Figure 1, column 1.
            (ty::Covariant, ty::Covariant) => ty::Covariant,
            (ty::Covariant, ty::Contravariant) => ty::Contravariant,
            (ty::Covariant, ty::Invariant) => ty::Invariant,
            (ty::Covariant, ty::Bivariant) => ty::Bivariant,

            // Figure 1, column 2.
            (ty::Contravariant, ty::Covariant) => ty::Contravariant,
            (ty::Contravariant, ty::Contravariant) => ty::Covariant,
            (ty::Contravariant, ty::Invariant) => ty::Invariant,
            (ty::Contravariant, ty::Bivariant) => ty::Bivariant,

            // Figure 1, column 3.
            (ty::Invariant, _) => ty::Invariant,

            // Figure 1, column 4.
            (ty::Bivariant, _) => ty::Bivariant,
        }
    }
}

fn glb(v1: ty::Variance, v2: ty::Variance) -> ty::Variance {
    // Greatest lower bound of the variance lattice as
    // defined in The Paper:
    //
    //       *
    //    -     +
    //       o
    match (v1, v2) {
        (ty::Invariant, _) | (_, ty::Invariant) => ty::Invariant,

        (ty::Covariant, ty::Contravariant) => ty::Invariant,
        (ty::Contravariant, ty::Covariant) => ty::Invariant,

        (ty::Covariant, ty::Covariant) => ty::Covariant,

        (ty::Contravariant, ty::Contravariant) => ty::Contravariant,

        (x, ty::Bivariant) | (ty::Bivariant, x) => x,
    }
}

fn is_stage0() -> bool { false }<|MERGE_RESOLUTION|>--- conflicted
+++ resolved
@@ -891,14 +891,10 @@
                                    region_param_defs: &[ty::RegionParameterDef],
                                    substs: &subst::Substs,
                                    variance: VarianceTermPtr<'a>) {
-<<<<<<< HEAD
         debug!("add_constraints_from_substs(def_id={}, substs={}, variance={})",
                def_id.repr(self.tcx()),
                substs.repr(self.tcx()),
                variance);
-=======
-        debug!("add_constraints_from_substs(def_id={})", def_id);
->>>>>>> e05c3b77
 
         for p in type_param_defs.iter() {
             let variance_decl =

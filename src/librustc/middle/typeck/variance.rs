--- conflicted
+++ resolved
@@ -864,41 +864,14 @@
                     variance);
             }
 
-<<<<<<< HEAD
             ty::ty_trait(box ty::TyTrait { def_id, ref substs, .. }) => {
+                // The type `Foo<T+'a>` is contravariant w/r/t `'a`:
+                let contra = self.contravariant(variance);
+                self.add_constraints_from_region(bounds.region_bound, contra);
+
                 // Ignore the SelfSpace, it is erased.
                 self.add_constraints_from_trait_ref(
                     def_id, [subst::TypeSpace], substs, variance);
-=======
-            ty::ty_trait(box ty::TyTrait { def_id, ref substs, bounds }) => {
-                let trait_def = ty::lookup_trait_def(self.tcx(), def_id);
-                let generics = &trait_def.generics;
-
-                // Traits DO have a Self type parameter, but it is
-                // erased from object types.
-                assert!(!generics.types.is_empty_in(subst::SelfSpace) &&
-                        substs.types.is_empty_in(subst::SelfSpace));
-
-                // Traits never declare region parameters in the self
-                // space.
-                assert!(generics.regions.is_empty_in(subst::SelfSpace));
-
-                // Traits never declare type/region parameters in the
-                // fn space.
-                assert!(generics.types.is_empty_in(subst::FnSpace));
-                assert!(generics.regions.is_empty_in(subst::FnSpace));
-
-                // The type `Foo<T+'a>` is contravariant w/r/t `'a`:
-                let contra = self.contravariant(variance);
-                self.add_constraints_from_region(bounds.region_bound, contra);
-
-                self.add_constraints_from_substs(
-                    def_id,
-                    generics.types.get_slice(subst::TypeSpace),
-                    generics.regions.get_slice(subst::TypeSpace),
-                    substs,
-                    variance);
->>>>>>> 0c126845
             }
 
             ty::ty_param(ty::ParamTy { ref def_id, .. }) => {

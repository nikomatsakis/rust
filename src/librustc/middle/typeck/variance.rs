// Copyright 2013 The Rust Project Developers. See the COPYRIGHT
// file at the top-level directory of this distribution and at
// http://rust-lang.org/COPYRIGHT.
//
// Licensed under the Apache License, Version 2.0 <LICENSE-APACHE or
// http://www.apache.org/licenses/LICENSE-2.0> or the MIT license
// <LICENSE-MIT or http://opensource.org/licenses/MIT>, at your
// option. This file may not be copied, modified, or distributed
// except according to those terms.

//! This file infers the variance of type and lifetime parameters. The
//! algorithm is taken from Section 4 of the paper "Taming the Wildcards:
//! Combining Definition- and Use-Site Variance" published in PLDI'11 and
//! written by Altidor et al., and hereafter referred to as The Paper.
//!
//! This inference is explicitly designed *not* to consider the uses of
//! types within code. To determine the variance of type parameters
//! defined on type `X`, we only consider the definition of the type `X`
//! and the definitions of any types it references.
//!
//! We only infer variance for type parameters found on *types*: structs,
//! enums, and traits. We do not infer variance for type parameters found
//! on fns or impls. This is because those things are not type definitions
//! and variance doesn't really make sense in that context.
//!
//! It is worth covering what variance means in each case. For structs and
//! enums, I think it is fairly straightforward. The variance of the type
//! or lifetime parameters defines whether `T<A>` is a subtype of `T<B>`
//! (resp. `T<'a>` and `T<'b>`) based on the relationship of `A` and `B`
//! (resp. `'a` and `'b`). (FIXME #3598 -- we do not currently make use of
//! the variances we compute for type parameters.)
//!
//! ### Variance on traits
//!
//! The meaning of variance for trait parameters is more subtle and worth
//! expanding upon. There are in fact two uses of the variance values we
//! compute.
//!
//! #### Trait variance and object types
//!
//! The first is for object types. Just as with structs and enums, we can
//! decide the subtyping relationship between two object types `&Trait<A>`
//! and `&Trait<B>` based on the relationship of `A` and `B`. Note that
//! for object types we ignore the `Self` type parameter -- it is unknown,
//! and the nature of dynamic dispatch ensures that we will always call a
//! function that is expected the appropriate `Self` type. However, we
//! must be careful with the other type parameters, or else we could end
//! up calling a function that is expecting one type but provided another.
//!
//! To see what I mean, consider a trait like so:
//!
//!     trait ConvertTo<A> {
//!         fn convertTo(&self) -> A;
//!     }
//!
//! Intuitively, If we had one object `O=&ConvertTo<Object>` and another
//! `S=&ConvertTo<String>`, then `S <: O` because `String <: Object`
//! (presuming Java-like "string" and "object" types, my go to examples
//! for subtyping). The actual algorithm would be to compare the
//! (explicit) type parameters pairwise respecting their variance: here,
//! the type parameter A is covariant (it appears only in a return
//! position), and hence we require that `String <: Object`.
//!
//! You'll note though that we did not consider the binding for the
//! (implicit) `Self` type parameter: in fact, it is unknown, so that's
//! good. The reason we can ignore that parameter is precisely because we
//! don't need to know its value until a call occurs, and at that time (as
//! you said) the dynamic nature of virtual dispatch means the code we run
//! will be correct for whatever value `Self` happens to be bound to for
//! the particular object whose method we called. `Self` is thus different
//! from `A`, because the caller requires that `A` be known in order to
//! know the return type of the method `convertTo()`. (As an aside, we
//! have rules preventing methods where `Self` appears outside of the
//! receiver position from being called via an object.)
//!
//! #### Trait variance and vtable resolution
//!
//! But traits aren't only used with objects. They're also used when
//! deciding whether a given impl satisfies a given trait bound. To set the
//! scene here, imagine I had a function:
//!
//!     fn convertAll<A,T:ConvertTo<A>>(v: &[T]) {
//!         ...
//!     }
//!
//! Now imagine that I have an implementation of `ConvertTo` for `Object`:
//!
//!     impl ConvertTo<int> for Object { ... }
//!
//! And I want to call `convertAll` on an array of strings. Suppose
//! further that for whatever reason I specifically supply the value of
//! `String` for the type parameter `T`:
//!
//!     let mut vector = ~["string", ...];
//!     convertAll::<int, String>(v);
//!
//! Is this legal? To put another way, can we apply the `impl` for
//! `Object` to the type `String`? The answer is yes, but to see why
//! we have to expand out what will happen:
//!
//! - `convertAll` will create a pointer to one of the entries in the
//!   vector, which will have type `&String`
//! - It will then call the impl of `convertTo()` that is intended
//!   for use with objects. This has the type:
//!
//!       fn(self: &Object) -> int
//!
//!   It is ok to provide a value for `self` of type `&String` because
//!   `&String <: &Object`.
//!
//! OK, so intuitively we want this to be legal, so let's bring this back
//! to variance and see whether we are computing the correct result. We
//! must first figure out how to phrase the question "is an impl for
//! `Object,int` usable where an impl for `String,int` is expected?"
//!
//! Maybe it's helpful to think of a dictionary-passing implementation of
//! type classes. In that case, `convertAll()` takes an implicit parameter
//! representing the impl. In short, we *have* an impl of type:
//!
//!     V_O = ConvertTo<int> for Object
//!
//! and the function prototype expects an impl of type:
//!
//!     V_S = ConvertTo<int> for String
//!
//! As with any argument, this is legal if the type of the value given
//! (`V_O`) is a subtype of the type expected (`V_S`). So is `V_O <: V_S`?
//! The answer will depend on the variance of the various parameters. In
//! this case, because the `Self` parameter is contravariant and `A` is
//! covariant, it means that:
//!
//!     V_O <: V_S iff
//!         int <: int
//!         String <: Object
//!
//! These conditions are satisfied and so we are happy.
//!
//! ### The algorithm
//!
//! The basic idea is quite straightforward. We iterate over the types
//! defined and, for each use of a type parameter X, accumulate a
//! constraint indicating that the variance of X must be valid for the
//! variance of that use site. We then iteratively refine the variance of
//! X until all constraints are met. There is *always* a sol'n, because at
//! the limit we can declare all type parameters to be invariant and all
//! constraints will be satisfied.
//!
//! As a simple example, consider:
//!
//!     enum Option<A> { Some(A), None }
//!     enum OptionalFn<B> { Some(|B|), None }
//!     enum OptionalMap<C> { Some(|C| -> C), None }
//!
//! Here, we will generate the constraints:
//!
//!     1. V(A) <= +
//!     2. V(B) <= -
//!     3. V(C) <= +
//!     4. V(C) <= -
//!
//! These indicate that (1) the variance of A must be at most covariant;
//! (2) the variance of B must be at most contravariant; and (3, 4) the
//! variance of C must be at most covariant *and* contravariant. All of these
//! results are based on a variance lattice defined as follows:
//!
//!       *      Top (bivariant)
//!    -     +
//!       o      Bottom (invariant)
//!
//! Based on this lattice, the solution V(A)=+, V(B)=-, V(C)=o is the
//! optimal solution. Note that there is always a naive solution which
//! just declares all variables to be invariant.
//!
//! You may be wondering why fixed-point iteration is required. The reason
//! is that the variance of a use site may itself be a function of the
//! variance of other type parameters. In full generality, our constraints
//! take the form:
//!
//!     V(X) <= Term
//!     Term := + | - | * | o | V(X) | Term x Term
//!
//! Here the notation V(X) indicates the variance of a type/region
//! parameter `X` with respect to its defining class. `Term x Term`
//! represents the "variance transform" as defined in the paper:
//!
//!   If the variance of a type variable `X` in type expression `E` is `V2`
//!   and the definition-site variance of the [corresponding] type parameter
//!   of a class `C` is `V1`, then the variance of `X` in the type expression
//!   `C<E>` is `V3 = V1.xform(V2)`.

<<<<<<< HEAD
### The algorithm

The basic idea is quite straightforward. We iterate over the types
defined and, for each use of a type parameter X, accumulate a
constraint indicating that the variance of X must be valid for the
variance of that use site. We then iteratively refine the variance of
X until all constraints are met. There is *always* a sol'n, because at
the limit we can declare all type parameters to be invariant and all
constraints will be satisfied.

As a simple example, consider:

    enum Option<A> { Some(A), None }
    enum OptionalFn<B> { Some(|B|), None }
    enum OptionalMap<C> { Some(|C| -> C), None }

Here, we will generate the constraints:

    1. V(A) <= +
    2. V(B) <= -
    3. V(C) <= +
    4. V(C) <= -

These indicate that (1) the variance of A must be at most covariant;
(2) the variance of B must be at most contravariant; and (3, 4) the
variance of C must be at most covariant *and* contravariant. All of these
results are based on a variance lattice defined as follows:

      *      Top (bivariant)
   -     +
      o      Bottom (invariant)

Based on this lattice, the solution V(A)=+, V(B)=-, V(C)=o is the
optimal solution. Note that there is always a naive solution which
just declares all variables to be invariant.

You may be wondering why fixed-point iteration is required. The reason
is that the variance of a use site may itself be a function of the
variance of other type parameters. In full generality, our constraints
take the form:

    V(X) <= Term
    Term := + | - | * | o | V(X) | Term x Term

Here the notation V(X) indicates the variance of a type/region
parameter `X` with respect to its defining class. `Term x Term`
represents the "variance transform" as defined in the paper:

  If the variance of a type variable `X` in type expression `E` is `V2`
  and the definition-site variance of the [corresponding] type parameter
  of a class `C` is `V1`, then the variance of `X` in the type expression
  `C<E>` is `V3 = V1.xform(V2)`.

### Constraints

If I have a struct or enum with where clauses:

    struct Foo<T:Bar> { ... }

you might wonder whether the variance of `T` with respect to `Bar`
affects the variance `T` with respect to `Foo`. I claim no.  The
reason: assume that `T` is invariant w/r/t `Bar` but covariant w/r/t
`Foo`. And then we have a `Foo<X>` that is upcast to `Foo<Y>`, where
`X <: Y`. However, while `X : Bar`, `Y : Bar` does not hold.  In that
case, the upcast will be illegal, but not because of a variance
failure, but rather because the target type `Foo<Y>` is itself just
not well-formed. Basically we get to assume well-formedness of all
types involved before considering variance.

*/
=======
>>>>>>> 21ba1d5e
use self::VarianceTerm::*;
use self::ParamKind::*;

use arena;
use arena::Arena;
use middle::resolve_lifetime as rl;
use middle::subst;
use middle::subst::{ParamSpace, FnSpace, TypeSpace, SelfSpace, AssocSpace, VecPerParamSpace};
use middle::traits;
use middle::ty::{mod, Ty};
use std::fmt;
use std::rc::Rc;
use syntax::ast;
use syntax::ast_map;
use syntax::ast_util;
use syntax::codemap::Span;
use syntax::parse::token::special_names;
use syntax::ptr::P;
use syntax::visit;
use syntax::visit::Visitor;
use util::common::ErrorReported;
use util::nodemap::NodeMap;
use util::ppaux::{Repr, UserString};

pub fn infer_variance(tcx: &ty::ctxt) {
    let krate = tcx.map.krate();
    let mut arena = arena::Arena::new();
    let terms_cx = determine_parameters_to_be_inferred(tcx, &mut arena, krate);
    let constraints_cx = add_constraints_from_crate(terms_cx, krate);
    solve_constraints(constraints_cx);
    tcx.variance_computed.set(true);
}

// Representing terms
//
// Terms are structured as a straightforward tree. Rather than rely on
// GC, we allocate terms out of a bounded arena (the lifetime of this
// arena is the lifetime 'a that is threaded around).
//
// We assign a unique index to each type/region parameter whose variance
// is to be inferred. We refer to such variables as "inferreds". An
// `InferredIndex` is a newtype'd int representing the index of such
// a variable.

type VarianceTermPtr<'a> = &'a VarianceTerm<'a>;

#[deriving(Show)]
struct InferredIndex(uint);

enum VarianceTerm<'a> {
    ConstantTerm(ty::Variance),
    TransformTerm(VarianceTermPtr<'a>, VarianceTermPtr<'a>),
    InferredTerm(InferredIndex),
}

impl<'a> fmt::Show for VarianceTerm<'a> {
    fn fmt(&self, f: &mut fmt::Formatter) -> fmt::Result {
        match *self {
            ConstantTerm(c1) => write!(f, "{}", c1),
            TransformTerm(v1, v2) => write!(f, "({} \u00D7 {})", v1, v2),
            InferredTerm(id) => write!(f, "[{}]", { let InferredIndex(i) = id; i })
        }
    }
}

// The first pass over the crate simply builds up the set of inferreds.

struct TermsContext<'a, 'tcx: 'a> {
    tcx: &'a ty::ctxt<'tcx>,
    arena: &'a Arena,

    empty_variances: Rc<ty::ItemVariances>,

    // For marker types, UnsafeCell, and other lang items where
    // variance is hardcoded, records the item-id and the hardcoded
    // variance.
    lang_items: Vec<(ast::NodeId, ty::Variance)>,

    // Maps from the node id of a type/generic parameter to the
    // corresponding inferred index.
    inferred_map: NodeMap<InferredIndex>,

    // Maps from an InferredIndex to the info for that variable.
    inferred_infos: Vec<InferredInfo<'a>> ,
}

#[deriving(Show, PartialEq)]
enum ParamKind {
    TypeParam,
    RegionParam,
}

struct InferredInfo<'a> {
    item_id: ast::NodeId,
    kind: ParamKind,
    space: ParamSpace,
    index: uint,
    param_id: ast::NodeId,
    term: VarianceTermPtr<'a>,
    span: Span,
    name: ast::Name,

    // Initial value to use for this parameter when inferring
    // variance. For most parameters, this is Bivariant. But for lang
    // items and input type parameters on traits, it is different.
    initial_variance: ty::Variance,
}

fn determine_parameters_to_be_inferred<'a, 'tcx>(tcx: &'a ty::ctxt<'tcx>,
                                                 arena: &'a mut Arena,
                                                 krate: &ast::Crate)
                                                 -> TermsContext<'a, 'tcx> {
    let mut terms_cx = TermsContext {
        tcx: tcx,
        arena: arena,
        inferred_map: NodeMap::new(),
        inferred_infos: Vec::new(),

        lang_items: lang_items(tcx),

        // cache and share the variance struct used for items with
        // no type/region parameters
        empty_variances: Rc::new(ty::ItemVariances {
            types: VecPerParamSpace::empty(),
            regions: VecPerParamSpace::empty()
        })
    };

    visit::walk_crate(&mut terms_cx, krate);

    terms_cx
}

fn lang_items(tcx: &ty::ctxt) -> Vec<(ast::NodeId,ty::Variance)> {
    let all = vec![
        (tcx.lang_items.covariant_trait(), ty::Covariant),
        (tcx.lang_items.covariant_type(), ty::Covariant),
        (tcx.lang_items.covariant_lifetime(), ty::Covariant),
        (tcx.lang_items.contravariant_trait(), ty::Contravariant),
        (tcx.lang_items.contravariant_type(), ty::Contravariant),
        (tcx.lang_items.contravariant_lifetime(), ty::Contravariant),
        (tcx.lang_items.invariant_trait(), ty::Invariant),
        (tcx.lang_items.invariant_type(), ty::Invariant),
        (tcx.lang_items.invariant_lifetime(), ty::Invariant),
        (tcx.lang_items.unsafe_type(), ty::Invariant)];

    all.into_iter()
       .filter(|&(ref d,_)| d.is_some())
       .filter(|&(ref d,_)| d.as_ref().unwrap().krate == ast::LOCAL_CRATE)
       .map(|(d, v)| (d.unwrap().node, v))
       .collect()
}

impl<'a, 'tcx> TermsContext<'a, 'tcx> {
    fn add_inferreds_for_item(&mut self,
                              item_id: ast::NodeId,
                              item_span: Span,
                              has_self: bool,
                              generics: &ast::Generics,
                              associated_types: &[&P<ast::AssociatedType>])
    {
        /*!
         * Add "inferreds" for the generic parameters declared on this
         * item. This has a lot of annoying parameters because we are
         * trying to drive this from the AST, rather than the
         * ty::Generics, so that we can get span info -- but this
         * means we must accommodate syntactic distinctions.
         */

        // NB: In the code below for writing the results back into the
        // tcx, we rely on the fact that all inferreds for a particular
        // item are assigned continuous indices.

        let inferreds_on_entry = self.num_inferred();

        if has_self {
            self.add_inferred(item_id, TypeParam, SelfSpace, 0, item_id,
                              item_span, special_names::type_self);
        }

        for (i, p) in generics.lifetimes.iter().enumerate() {
            let id = p.lifetime.id;
            self.add_inferred(item_id, RegionParam, TypeSpace, i, id,
                              p.lifetime.span, p.lifetime.name);
        }

        for (i, p) in generics.ty_params.iter().enumerate() {
            self.add_inferred(item_id, TypeParam, TypeSpace, i, p.id,
                              p.span, p.ident.name);
        }

        for (i, p) in associated_types.iter().enumerate() {
            self.add_inferred(item_id, TypeParam, AssocSpace, i, p.ty_param.id,
                              p.ty_param.span, p.ty_param.ident.name);
        }

        // If this item has no type or lifetime parameters,
        // then there are no variances to infer, so just
        // insert an empty entry into the variance map.
        // Arguably we could just leave the map empty in this
        // case but it seems cleaner to be able to distinguish
        // "invalid item id" from "item id with no
        // parameters".
        if self.num_inferred() == inferreds_on_entry {
            let newly_added =
                self.tcx.item_variance_map.borrow_mut().insert(
                    ast_util::local_def(item_id),
                    self.empty_variances.clone()).is_none();
            assert!(newly_added);
        }
    }

    fn add_inferred(&mut self,
                    item_id: ast::NodeId,
                    kind: ParamKind,
                    space: ParamSpace,
                    index: uint,
                    param_id: ast::NodeId,
                    span: Span,
                    name: ast::Name) {
        let inf_index = InferredIndex(self.inferred_infos.len());
        let term = self.arena.alloc(|| InferredTerm(inf_index));
        let initial_variance = self.pick_initial_variance(item_id, space);
        self.inferred_infos.push(InferredInfo { item_id: item_id,
                                                kind: kind,
                                                space: space,
                                                index: index,
                                                param_id: param_id,
                                                term: term,
                                                span: span,
                                                name: name,
                                                initial_variance: initial_variance });
        let newly_added = self.inferred_map.insert(param_id, inf_index).is_none();
        assert!(newly_added);

        debug!("add_inferred(item_id={}, \
                kind={}, \
                space={}, \
                index={}, \
                param_id={}, \
                inf_index={})",
                item_id, kind, space, index, param_id, inf_index);
    }

    fn pick_initial_variance(&self,
                             item_id: ast::NodeId,
                             space: ParamSpace)
                             -> ty::Variance
    {
        match space {
            AssocSpace => {
                // Associated types must always be invariant because
                // they can be projected out, so we can't easily
                // enumerate the uses to which they may be put.
                //
                // Consider the associated type `Foo::T`:
                //
                //     trait Foo { type T; fn get(&self) -> T; }
                //     fn foo<F:Foo>(x: &mut F::T) { ... }
                //
                // Within the trait itself, `T` only has covariant
                // uses, but *outside of the trait*, it appears in an
                // invariant position. So if we had an impl that was
                // supplying a vtable targeting some particular type
                // for `T`, and we allowed that vtable to be reused
                // with a subtype for `T`, it seems clear we'd get
                // into trouble.

                ty::Invariant
            }

            TypeSpace | SelfSpace | FnSpace => {
                match self.lang_items.iter().find(|&&(n, _)| n == item_id) {
                    Some(&(_, v)) => v,
                    None => ty::Bivariant
                }
            }
        }
    }

    fn num_inferred(&self) -> uint {
        self.inferred_infos.len()
    }
}

impl<'a, 'tcx, 'v> Visitor<'v> for TermsContext<'a, 'tcx> {
    fn visit_item(&mut self, item: &ast::Item) {
        debug!("add_inferreds for item {}", item.repr(self.tcx));

        match item.node {
            ast::ItemEnum(_, ref generics) |
            ast::ItemStruct(_, ref generics) => {
                self.add_inferreds_for_item(item.id, item.span, false, generics, &[]);
            }
            ast::ItemTrait(ref generics, _, _, ref trait_items) => {
                let assoc_types: Vec<_> =
                    trait_items.iter()
                    .flat_map(|t| match *t { ast::TypeTraitItem(ref d) => Some(d).into_iter(),
                                             ast::RequiredMethod(..) => None.into_iter(),
                                             ast::ProvidedMethod(..) => None.into_iter() })
                    .collect();

                self.add_inferreds_for_item(item.id, item.span, true, generics, &*assoc_types);

                visit::walk_item(self, item);
            }

            ast::ItemImpl(..) |
            ast::ItemStatic(..) |
            ast::ItemConst(..) |
            ast::ItemFn(..) |
            ast::ItemMod(..) |
            ast::ItemForeignMod(..) |
            ast::ItemTy(..) |
            ast::ItemMac(..) => {
                visit::walk_item(self, item);
            }
        }
    }
}

// Constraint construction and representation
//
// The second pass over the AST determines the set of constraints.
// We walk the set of items and, for each member, generate new constraints.

struct ConstraintContext<'a, 'tcx: 'a> {
    terms_cx: TermsContext<'a, 'tcx>,

    // These are pointers to common `ConstantTerm` instances
    covariant: VarianceTermPtr<'a>,
    contravariant: VarianceTermPtr<'a>,
    invariant: VarianceTermPtr<'a>,
    bivariant: VarianceTermPtr<'a>,

    constraints: Vec<Constraint<'a>> ,
}

/// Declares that the variable `decl_id` appears in a location with
/// variance `variance`.
struct Constraint<'a> {
    inferred: InferredIndex,
    variance: &'a VarianceTerm<'a>,
}

fn add_constraints_from_crate<'a, 'tcx>(terms_cx: TermsContext<'a, 'tcx>,
                                        krate: &ast::Crate)
                                        -> ConstraintContext<'a, 'tcx>
{
    let covariant = terms_cx.arena.alloc(|| ConstantTerm(ty::Covariant));
    let contravariant = terms_cx.arena.alloc(|| ConstantTerm(ty::Contravariant));
    let invariant = terms_cx.arena.alloc(|| ConstantTerm(ty::Invariant));
    let bivariant = terms_cx.arena.alloc(|| ConstantTerm(ty::Bivariant));
    let mut constraint_cx = ConstraintContext {
        terms_cx: terms_cx,
        covariant: covariant,
        contravariant: contravariant,
        invariant: invariant,
        bivariant: bivariant,
        constraints: Vec::new(),
    };
    visit::walk_crate(&mut constraint_cx, krate);
    constraint_cx
}

impl<'a, 'tcx, 'v> Visitor<'v> for ConstraintContext<'a, 'tcx> {
    fn visit_item(&mut self, item: &ast::Item) {
        let did = ast_util::local_def(item.id);
        let tcx = self.terms_cx.tcx;

        debug!("adding constraints from {}",
               did.repr(self.tcx()));

        match item.node {
            ast::ItemEnum(ref enum_definition, _) => {
                // Not entirely obvious: constriants on structs/enums do not
                // affect the variance of their type parameters. See discussion
                // in comment at top of module.
                //
                //  let polytype = ty::lookup_item_type(tcx, did);
                // self.add_constraints_from_generics(&polytype.generics);

                // Hack: If we directly call `ty::enum_variants`, it
                // annoyingly takes it upon itself to run off and
                // evaluate the discriminants eagerly (*grumpy* that's
                // not the typical pattern). This results in double
                // error messages because typeck goes off and does
                // this at a later time. All we really care about is
                // the types of the variant arguments, so we just call
                // `ty::VariantInfo::from_ast_variant()` ourselves
                // here, mainly so as to mask the differences between
                // struct-like enums and so forth.
                for ast_variant in enum_definition.variants.iter() {
                    let variant =
                        ty::VariantInfo::from_ast_variant(tcx,
                                                          &**ast_variant,
                                                          /*discriminant*/ 0);
                    for arg_ty in variant.args.iter() {
                        self.add_constraints_from_ty(*arg_ty, self.covariant);
                    }
                }
            }

            ast::ItemStruct(..) => {
                // Not entirely obvious: constriants on structs/enums do not
                // affect the variance of their type parameters. See discussion
                // in comment at top of module.
                //
                // let polytype = ty::lookup_item_type(tcx, did);
                // self.add_constraints_from_generics(&polytype.generics);

                let struct_fields = ty::lookup_struct_fields(tcx, did);
                for field_info in struct_fields.iter() {
                    assert_eq!(field_info.id.krate, ast::LOCAL_CRATE);
                    let field_ty = ty::node_id_to_type(tcx, field_info.id.node);
                    self.add_constraints_from_ty(field_ty, self.covariant);
                }
            }

            ast::ItemTrait(..) => {
                let trait_def = ty::lookup_trait_def(tcx, did);
                self.add_constraints_from_generics(&trait_def.generics);
                self.add_constraints_from_param_bounds(ty::mk_self_type(tcx, did),
                                                       &trait_def.bounds);

                let trait_items = ty::trait_items(tcx, did);
                for trait_item in trait_items.iter() {
                    match *trait_item {
                        ty::MethodTraitItem(ref method) => {
                            self.add_constraints_from_generics(&method.generics);
                            self.add_constraints_from_sig(&method.fty.sig,
                                                          self.covariant);
                        }
                        ty::TypeTraitItem(_) => {}
                    }
                }
            }

            ast::ItemStatic(..) |
            ast::ItemConst(..) |
            ast::ItemFn(..) |
            ast::ItemMod(..) |
            ast::ItemForeignMod(..) |
            ast::ItemTy(..) |
            ast::ItemImpl(..) |
            ast::ItemMac(..) => {
            }
        }

        visit::walk_item(self, item);
    }
}

/// Is `param_id` a lifetime according to `map`?
fn is_lifetime(map: &ast_map::Map, param_id: ast::NodeId) -> bool {
    match map.find(param_id) {
        Some(ast_map::NodeLifetime(..)) => true, _ => false
    }
}

impl<'a, 'tcx> ConstraintContext<'a, 'tcx> {
    fn tcx(&self) -> &'a ty::ctxt<'tcx> {
        self.terms_cx.tcx
    }

    fn inferred_index(&self, param_id: ast::NodeId) -> InferredIndex {
        match self.terms_cx.inferred_map.get(&param_id) {
            Some(&index) => index,
            None => {
                self.tcx().sess.bug(format!(
                        "no inferred index entry for {}",
                        self.tcx().map.node_to_string(param_id)).as_slice());
            }
        }
    }

    fn find_binding_for_lifetime(&self, param_id: ast::NodeId) -> ast::NodeId {
        let tcx = self.terms_cx.tcx;
        assert!(is_lifetime(&tcx.map, param_id));
        match tcx.named_region_map.get(&param_id) {
            Some(&rl::DefEarlyBoundRegion(_, _, lifetime_decl_id))
                => lifetime_decl_id,
            Some(_) => panic!("should not encounter non early-bound cases"),

            // The lookup should only fail when `param_id` is
            // itself a lifetime binding: use it as the decl_id.
            None    => param_id,
        }

    }

    /// Is `param_id` a type parameter for which we infer variance?
    fn is_to_be_inferred(&self, param_id: ast::NodeId) -> bool {
        let result = self.terms_cx.inferred_map.contains_key(&param_id);

        // To safe-guard against invalid inferred_map constructions,
        // double-check if variance is inferred at some use of a type
        // parameter (by inspecting parent of its binding declaration
        // to see if it is introduced by a type or by a fn/impl).

        let check_result = |this:&ConstraintContext| -> bool {
            let tcx = this.terms_cx.tcx;
            let decl_id = this.find_binding_for_lifetime(param_id);
            // Currently only called on lifetimes; double-checking that.
            assert!(is_lifetime(&tcx.map, param_id));
            let parent_id = tcx.map.get_parent(decl_id);
            let parent = tcx.map.find(parent_id).unwrap_or_else(
                || panic!("tcx.map missing entry for id: {}", parent_id));

            let is_inferred;
            macro_rules! cannot_happen { () => { {
                panic!("invalid parent: {} for {}",
                      tcx.map.node_to_string(parent_id),
                      tcx.map.node_to_string(param_id));
            } } }

            match parent {
                ast_map::NodeItem(p) => {
                    match p.node {
                        ast::ItemTy(..) |
                        ast::ItemEnum(..) |
                        ast::ItemStruct(..) |
                        ast::ItemTrait(..)   => is_inferred = true,
                        ast::ItemFn(..)      => is_inferred = false,
                        _                    => cannot_happen!(),
                    }
                }
                ast_map::NodeTraitItem(..)   => is_inferred = false,
                ast_map::NodeImplItem(..)    => is_inferred = false,
                _                            => cannot_happen!(),
            }

            return is_inferred;
        };

        assert_eq!(result, check_result(self));

        return result;
    }

    /// Returns a variance term representing the declared variance of the type/region parameter
    /// with the given id.
    fn declared_variance(&self,
                         param_def_id: ast::DefId,
                         item_def_id: ast::DefId,
                         kind: ParamKind,
                         space: ParamSpace,
                         index: uint)
                         -> VarianceTermPtr<'a> {
        assert_eq!(param_def_id.krate, item_def_id.krate);

        if param_def_id.krate == ast::LOCAL_CRATE {
            // Parameter on an item defined within current crate:
            // variance not yet inferred, so return a symbolic
            // variance.
            let InferredIndex(index) = self.inferred_index(param_def_id.node);
            self.terms_cx.inferred_infos[index].term
        } else {
            // Parameter on an item defined within another crate:
            // variance already inferred, just look it up.
            let variances = ty::item_variances(self.tcx(), item_def_id);
            let variance = match kind {
                TypeParam => *variances.types.get(space, index),
                RegionParam => *variances.regions.get(space, index),
            };
            self.constant_term(variance)
        }
    }

    fn add_constraint(&mut self,
                      InferredIndex(index): InferredIndex,
                      variance: VarianceTermPtr<'a>) {
        debug!("add_constraint(index={}, variance={})",
                index, variance.to_string());
        self.constraints.push(Constraint { inferred: InferredIndex(index),
                                           variance: variance });
    }

    fn contravariant(&mut self,
                     variance: VarianceTermPtr<'a>)
                     -> VarianceTermPtr<'a> {
        self.xform(variance, self.contravariant)
    }

    fn invariant(&mut self,
                 variance: VarianceTermPtr<'a>)
                 -> VarianceTermPtr<'a> {
        self.xform(variance, self.invariant)
    }

    fn constant_term(&self, v: ty::Variance) -> VarianceTermPtr<'a> {
        match v {
            ty::Covariant => self.covariant,
            ty::Invariant => self.invariant,
            ty::Contravariant => self.contravariant,
            ty::Bivariant => self.bivariant,
        }
    }

    fn xform(&mut self,
             v1: VarianceTermPtr<'a>,
             v2: VarianceTermPtr<'a>)
             -> VarianceTermPtr<'a> {
        match (*v1, *v2) {
            (_, ConstantTerm(ty::Covariant)) => {
                // Applying a "covariant" transform is always a no-op
                v1
            }

            (ConstantTerm(c1), ConstantTerm(c2)) => {
                self.constant_term(c1.xform(c2))
            }

            _ => {
                &*self.terms_cx.arena.alloc(|| TransformTerm(v1, v2))
            }
        }
    }

    fn add_constraints_from_trait_ref(&mut self,
                                      def_id: ast::DefId,
                                      spaces: &[subst::ParamSpace],
                                      substs: &subst::Substs,
                                      variance: VarianceTermPtr<'a>) {
        debug!("add_constraints_from_trait_ref: def_id={} substs={} variance={}",
               def_id.repr(self.tcx()),
               substs.repr(self.tcx()),
               variance);

        let trait_def = ty::lookup_trait_def(self.tcx(), def_id);
        let generics = &trait_def.generics;

        for &space in spaces.iter() {
            self.add_constraints_from_substs(
                def_id,
                generics.types.get_slice(space),
                generics.regions.get_slice(space),
                substs,
                variance);
        }
    }

    /// Adds constraints appropriate for an instance of `ty` appearing
    /// in a context with ambient variance `variance`
    fn add_constraints_from_ty(&mut self,
                               ty: Ty<'tcx>,
                               variance: VarianceTermPtr<'a>) {
        debug!("add_constraints_from_ty(ty={}, variance={})",
               ty.repr(self.tcx()),
               variance);

        match ty.sty {
            ty::ty_bool |
            ty::ty_char | ty::ty_int(_) | ty::ty_uint(_) |
            ty::ty_float(_) | ty::ty_str => {
                /* leaf type -- noop */
            }

            ty::ty_unboxed_closure(..) => {
                self.tcx().sess.bug("Unexpected unboxed closure type in variance computation");
            }

            ty::ty_rptr(region, ref mt) => {
                let contra = self.contravariant(variance);
                self.add_constraints_from_region(region, contra);
                self.add_constraints_from_mt(mt, variance);
            }

            ty::ty_uniq(typ) | ty::ty_vec(typ, _) | ty::ty_open(typ) => {
                self.add_constraints_from_ty(typ, variance);
            }

            ty::ty_ptr(ref mt) => {
                self.add_constraints_from_mt(mt, variance);
            }

            ty::ty_tup(ref subtys) => {
                for &subty in subtys.iter() {
                    self.add_constraints_from_ty(subty, variance);
                }
            }

            ty::ty_enum(def_id, ref substs) |
            ty::ty_struct(def_id, ref substs) => {
                let item_type = ty::lookup_item_type(self.tcx(), def_id);
                let generics = &item_type.generics;

                // All type parameters on enums and structs should be
                // in the TypeSpace.
                assert!(generics.types.is_empty_in(subst::SelfSpace));
                assert!(generics.types.is_empty_in(subst::FnSpace));
                assert!(generics.regions.is_empty_in(subst::SelfSpace));
                assert!(generics.regions.is_empty_in(subst::FnSpace));

                self.add_constraints_from_substs(
                    def_id,
                    generics.types.get_slice(subst::TypeSpace),
                    generics.regions.get_slice(subst::TypeSpace),
                    substs,
                    variance);
            }

            ty::ty_trait(box ty::TyTrait { ref principal, bounds }) => {
                // The type `Foo<T+'a>` is contravariant w/r/t `'a`:
                let contra = self.contravariant(variance);
                self.add_constraints_from_region(bounds.region_bound, contra);

                // Ignore the SelfSpace, it is erased.
                self.add_constraints_from_trait_ref(
                    principal.def_id, &[subst::TypeSpace],
                    &principal.substs, variance);
            }

            ty::ty_param(ty::ParamTy { ref def_id, .. }) => {
                assert_eq!(def_id.krate, ast::LOCAL_CRATE);
                match self.terms_cx.inferred_map.get(&def_id.node) {
                    Some(&index) => {
                        self.add_constraint(index, variance);
                    }
                    None => {
                        // We do not infer variance for type parameters
                        // declared on methods. They will not be present
                        // in the inferred_map.
                    }
                }
            }

            ty::ty_bare_fn(ty::BareFnTy { ref sig, .. }) |
            ty::ty_closure(box ty::ClosureTy { ref sig, store: ty::UniqTraitStore, .. }) => {
                self.add_constraints_from_sig(sig, variance);
            }

            ty::ty_closure(box ty::ClosureTy { ref sig,
                    store: ty::RegionTraitStore(region, _), .. }) => {
                let contra = self.contravariant(variance);
                self.add_constraints_from_region(region, contra);
                self.add_constraints_from_sig(sig, variance);
            }

            ty::ty_infer(..) | ty::ty_err => {
                self.tcx().sess.bug(
                    format!("unexpected type encountered in \
                            variance inference: {}",
                            ty.repr(self.tcx())).as_slice());
            }
        }
    }


    /// Adds constraints appropriate for a nominal type (enum, struct,
    /// object, etc) appearing in a context with ambient variance `variance`
    fn add_constraints_from_substs(&mut self,
                                   def_id: ast::DefId,
                                   type_param_defs: &[ty::TypeParameterDef<'tcx>],
                                   region_param_defs: &[ty::RegionParameterDef],
                                   substs: &subst::Substs<'tcx>,
                                   variance: VarianceTermPtr<'a>) {
        debug!("add_constraints_from_substs(def_id={}, substs={}, variance={})",
               def_id.repr(self.tcx()),
               substs.repr(self.tcx()),
               variance);

        for p in type_param_defs.iter() {
            let variance_decl =
                self.declared_variance(p.def_id, def_id, TypeParam,
                                       p.space, p.index);
            let variance_i = self.xform(variance, variance_decl);
            let substs_ty = *substs.types.get(p.space, p.index);
            self.add_constraints_from_ty(substs_ty, variance_i);
        }

        for p in region_param_defs.iter() {
            let variance_decl =
                self.declared_variance(p.def_id, def_id,
                                       RegionParam, p.space, p.index);
            let variance_i = self.xform(variance, variance_decl);
            let substs_r = *substs.regions().get(p.space, p.index);
            self.add_constraints_from_region(substs_r, variance_i);
        }
    }

    fn add_constraints_from_generics(&mut self,
                                     generics: &ty::Generics) {
        debug!("add_constraints_from_generics({})",
               generics.repr(self.tcx()));

        for type_def in generics.types.iter() {
            let param_ty = ty::mk_param_from_def(self.tcx(), type_def);
            self.add_constraints_from_param_bounds(param_ty, &type_def.bounds);
        }

        for region_def in generics.regions.iter() {
            for bound in region_def.bounds.iter() {
                self.add_constraints_from_region(*bound, self.contravariant);
            }
        }
    }

    fn add_constraints_from_param_bounds(&mut self,
                                         subject_ty: Ty<'tcx>,
                                         bounds: &ty::ParamBounds) {
        /*!
         * Adds any variance constraints that occur due to `subject_ty`
         * being bound by the bounds in `bounds`.
         */

        debug!("add_constraints_from_param_bounds(subject_ty={}, bounds={})",
               subject_ty.repr(self.tcx()),
               bounds.repr(self.tcx()));

        for bound in bounds.builtin_bounds.iter() {
            let trait_ref = traits::trait_ref_for_builtin_bound(self.tcx(),
                                                                bound,
                                                                subject_ty);
            match trait_ref {
                Ok(trait_ref) => {
                    self.add_constraints_from_trait_ref(trait_ref.def_id,
                                                        &subst::ParamSpace::all(),
                                                        &trait_ref.substs,
                                                        self.covariant);
                }
                Err(ErrorReported) => { }
            }
        }

        for bound in bounds.region_bounds.iter() {
            self.add_constraints_from_region(*bound,
                                             self.contravariant);
        }

        for bound in bounds.trait_bounds.iter() {
            assert_eq!(bound.substs.self_ty(), Some(subject_ty));
            self.add_constraints_from_trait_ref(bound.def_id,
                                                &subst::ParamSpace::all(),
                                                &bound.substs,
                                                self.covariant);
        }
    }

    /// Adds constraints appropriate for a function with signature
    /// `sig` appearing in a context with ambient variance `variance`
    fn add_constraints_from_sig(&mut self,
                                sig: &ty::FnSig<'tcx>,
                                variance: VarianceTermPtr<'a>) {
        let contra = self.contravariant(variance);
        for &input in sig.inputs.iter() {
            self.add_constraints_from_ty(input, contra);
        }
        if let ty::FnConverging(result_type) = sig.output {
            self.add_constraints_from_ty(result_type, variance);
        }
    }

    /// Adds constraints appropriate for a region appearing in a
    /// context with ambient variance `variance`
    fn add_constraints_from_region(&mut self,
                                   region: ty::Region,
                                   variance: VarianceTermPtr<'a>) {
        match region {
            ty::ReEarlyBound(param_id, _, _, _) => {
                if self.is_to_be_inferred(param_id) {
                    let index = self.inferred_index(param_id);
                    self.add_constraint(index, variance);
                }
            }

            ty::ReStatic => { }

            ty::ReLateBound(..) => {
                // We do not infer variance for region parameters on
                // methods or in fn types.
            }

            ty::ReFree(..) | ty::ReScope(..) | ty::ReInfer(..) |
            ty::ReEmpty => {
                // We don't expect to see anything but 'static or bound
                // regions when visiting member types or method types.
                self.tcx()
                    .sess
                    .bug(format!("unexpected region encountered in variance \
                                  inference: {}",
                                 region.repr(self.tcx())).as_slice());
            }
        }
    }

    /// Adds constraints appropriate for a mutability-type pair
    /// appearing in a context with ambient variance `variance`
    fn add_constraints_from_mt(&mut self,
                               mt: &ty::mt<'tcx>,
                               variance: VarianceTermPtr<'a>) {
        match mt.mutbl {
            ast::MutMutable => {
                let invar = self.invariant(variance);
                self.add_constraints_from_ty(mt.ty, invar);
            }

            ast::MutImmutable => {
                self.add_constraints_from_ty(mt.ty, variance);
            }
        }
    }
}

// Constraint solving
//
// The final phase iterates over the constraints, refining the variance
// for each inferred until a fixed point is reached. This will be the
// optimal solution to the constraints. The final variance for each
// inferred is then written into the `variance_map` in the tcx.

struct SolveContext<'a, 'tcx: 'a> {
    terms_cx: TermsContext<'a, 'tcx>,
    constraints: Vec<Constraint<'a>> ,

    // Maps from an InferredIndex to the inferred value for that variable.
    solutions: Vec<ty::Variance> }

fn solve_constraints(constraints_cx: ConstraintContext) {
    let ConstraintContext { terms_cx, constraints, .. } = constraints_cx;

    let solutions =
        terms_cx.inferred_infos.iter()
                               .map(|ii| ii.initial_variance)
                               .collect();

    let mut solutions_cx = SolveContext {
        terms_cx: terms_cx,
        constraints: constraints,
        solutions: solutions
    };
    solutions_cx.solve();
    solutions_cx.write();
}

impl<'a, 'tcx> SolveContext<'a, 'tcx> {
    fn solve(&mut self) {
        // Propagate constraints until a fixed point is reached.  Note
        // that the maximum number of iterations is 2C where C is the
        // number of constraints (each variable can change values at most
        // twice). Since number of constraints is linear in size of the
        // input, so is the inference process.
        let mut changed = true;
        while changed {
            changed = false;

            for constraint in self.constraints.iter() {
                let Constraint { inferred, variance: term } = *constraint;
                let InferredIndex(inferred) = inferred;
                let variance = self.evaluate(term);
                let old_value = self.solutions[inferred];
                let new_value = glb(variance, old_value);
                if old_value != new_value {
                    debug!("Updating inferred {} (node {}) \
                            from {} to {} due to {}",
                            inferred,
                            self.terms_cx
                                .inferred_infos[inferred]
                                .param_id,
                            old_value,
                            new_value,
                            term.to_string());

                    self.solutions[inferred] = new_value;
                    changed = true;
                }
            }
        }
    }

    fn write(&self) {
        // Collect all the variances for a particular item and stick
        // them into the variance map. We rely on the fact that we
        // generate all the inferreds for a particular item
        // consecutively (that is, we collect solutions for an item
        // until we see a new item id, and we assume (1) the solutions
        // are in the same order as the type parameters were declared
        // and (2) all solutions or a given item appear before a new
        // item id).

        let tcx = self.terms_cx.tcx;
        let solutions = &self.solutions;
        let inferred_infos = &self.terms_cx.inferred_infos;
        let mut index = 0;
        let num_inferred = self.terms_cx.num_inferred();
        while index < num_inferred {
            let item_id = inferred_infos[index].item_id;
            let mut types = VecPerParamSpace::empty();
            let mut regions = VecPerParamSpace::empty();

            while index < num_inferred &&
                  inferred_infos[index].item_id == item_id {
                let info = inferred_infos[index];
                let variance = solutions[index];
                debug!("Index {} Info {} / {} / {} Variance {}",
                       index, info.index, info.kind, info.space, variance);
                match info.kind {
                    TypeParam => {
                        types.push(info.space, variance);

                        if variance == ty::Bivariant {
                            span_err!(tcx.sess, info.span, E0170,
                                      "type parameter `{}` is never used; \
                                       either remove it, or use a marker such as \
                                       `std::kinds::marker::Invariance`",
                                        info.name.user_string(tcx));
                        }
                    }
                    RegionParam => {
                        regions.push(info.space, variance);

                        if variance == ty::Bivariant {
                            span_err!(tcx.sess, info.span, E0171,
                                      "lifetime parameter `{}` is never used; \
                                      either remove it, or use a marker such as \
                                      `std::kinds::marker::Invariance` applied to a \
                                      type referencing `{}`, such as `&{} int`",
                                      info.name.user_string(tcx),
                                      info.name.user_string(tcx),
                                      info.name.user_string(tcx));
                        }
                    }
                }

                index += 1;
            }

            let item_variances = ty::ItemVariances {
                types: types,
                regions: regions
            };
            debug!("item_id={} item_variances={}",
                    item_id,
                    item_variances.repr(tcx));

            let item_def_id = ast_util::local_def(item_id);

            // For unit testing: check for a special "rustc_variance"
            // attribute and report an error with various results if found.
            if ty::has_attr(tcx, item_def_id, "rustc_variance") {
                let found = item_variances.repr(tcx);
                tcx.sess.span_err(tcx.map.span(item_id), found.as_slice());
            }

            let newly_added = tcx.item_variance_map.borrow_mut()
                                 .insert(item_def_id, Rc::new(item_variances)).is_none();
            assert!(newly_added);
        }
    }

    fn evaluate(&self, term: VarianceTermPtr<'a>) -> ty::Variance {
        match *term {
            ConstantTerm(v) => {
                v
            }

            TransformTerm(t1, t2) => {
                let v1 = self.evaluate(t1);
                let v2 = self.evaluate(t2);
                v1.xform(v2)
            }

            InferredTerm(InferredIndex(index)) => {
                self.solutions[index]
            }
        }
    }
}

// Miscellany transformations on variance

trait Xform {
    fn xform(self, v: Self) -> Self;
}

impl Xform for ty::Variance {
    fn xform(self, v: ty::Variance) -> ty::Variance {
        // "Variance transformation", Figure 1 of The Paper
        match (self, v) {
            // Figure 1, column 1.
            (ty::Covariant, ty::Covariant) => ty::Covariant,
            (ty::Covariant, ty::Contravariant) => ty::Contravariant,
            (ty::Covariant, ty::Invariant) => ty::Invariant,
            (ty::Covariant, ty::Bivariant) => ty::Bivariant,

            // Figure 1, column 2.
            (ty::Contravariant, ty::Covariant) => ty::Contravariant,
            (ty::Contravariant, ty::Contravariant) => ty::Covariant,
            (ty::Contravariant, ty::Invariant) => ty::Invariant,
            (ty::Contravariant, ty::Bivariant) => ty::Bivariant,

            // Figure 1, column 3.
            (ty::Invariant, _) => ty::Invariant,

            // Figure 1, column 4.
            (ty::Bivariant, _) => ty::Bivariant,
        }
    }
}

fn glb(v1: ty::Variance, v2: ty::Variance) -> ty::Variance {
    // Greatest lower bound of the variance lattice as
    // defined in The Paper:
    //
    //       *
    //    -     +
    //       o
    match (v1, v2) {
        (ty::Invariant, _) | (_, ty::Invariant) => ty::Invariant,

        (ty::Covariant, ty::Contravariant) => ty::Invariant,
        (ty::Contravariant, ty::Covariant) => ty::Invariant,

        (ty::Covariant, ty::Covariant) => ty::Covariant,

        (ty::Contravariant, ty::Contravariant) => ty::Contravariant,

        (x, ty::Bivariant) | (ty::Bivariant, x) => x,
    }
}
<|MERGE_RESOLUTION|>--- conflicted
+++ resolved
@@ -187,80 +187,23 @@
 //!   and the definition-site variance of the [corresponding] type parameter
 //!   of a class `C` is `V1`, then the variance of `X` in the type expression
 //!   `C<E>` is `V3 = V1.xform(V2)`.
-
-<<<<<<< HEAD
-### The algorithm
-
-The basic idea is quite straightforward. We iterate over the types
-defined and, for each use of a type parameter X, accumulate a
-constraint indicating that the variance of X must be valid for the
-variance of that use site. We then iteratively refine the variance of
-X until all constraints are met. There is *always* a sol'n, because at
-the limit we can declare all type parameters to be invariant and all
-constraints will be satisfied.
-
-As a simple example, consider:
-
-    enum Option<A> { Some(A), None }
-    enum OptionalFn<B> { Some(|B|), None }
-    enum OptionalMap<C> { Some(|C| -> C), None }
-
-Here, we will generate the constraints:
-
-    1. V(A) <= +
-    2. V(B) <= -
-    3. V(C) <= +
-    4. V(C) <= -
-
-These indicate that (1) the variance of A must be at most covariant;
-(2) the variance of B must be at most contravariant; and (3, 4) the
-variance of C must be at most covariant *and* contravariant. All of these
-results are based on a variance lattice defined as follows:
-
-      *      Top (bivariant)
-   -     +
-      o      Bottom (invariant)
-
-Based on this lattice, the solution V(A)=+, V(B)=-, V(C)=o is the
-optimal solution. Note that there is always a naive solution which
-just declares all variables to be invariant.
-
-You may be wondering why fixed-point iteration is required. The reason
-is that the variance of a use site may itself be a function of the
-variance of other type parameters. In full generality, our constraints
-take the form:
-
-    V(X) <= Term
-    Term := + | - | * | o | V(X) | Term x Term
-
-Here the notation V(X) indicates the variance of a type/region
-parameter `X` with respect to its defining class. `Term x Term`
-represents the "variance transform" as defined in the paper:
-
-  If the variance of a type variable `X` in type expression `E` is `V2`
-  and the definition-site variance of the [corresponding] type parameter
-  of a class `C` is `V1`, then the variance of `X` in the type expression
-  `C<E>` is `V3 = V1.xform(V2)`.
-
-### Constraints
-
-If I have a struct or enum with where clauses:
-
-    struct Foo<T:Bar> { ... }
-
-you might wonder whether the variance of `T` with respect to `Bar`
-affects the variance `T` with respect to `Foo`. I claim no.  The
-reason: assume that `T` is invariant w/r/t `Bar` but covariant w/r/t
-`Foo`. And then we have a `Foo<X>` that is upcast to `Foo<Y>`, where
-`X <: Y`. However, while `X : Bar`, `Y : Bar` does not hold.  In that
-case, the upcast will be illegal, but not because of a variance
-failure, but rather because the target type `Foo<Y>` is itself just
-not well-formed. Basically we get to assume well-formedness of all
-types involved before considering variance.
-
-*/
-=======
->>>>>>> 21ba1d5e
+//!
+//! ### Constraints
+//!
+//! If I have a struct or enum with where clauses:
+//!
+//!     struct Foo<T:Bar> { ... }
+//!
+//! you might wonder whether the variance of `T` with respect to `Bar`
+//! affects the variance `T` with respect to `Foo`. I claim no.  The
+//! reason: assume that `T` is invariant w/r/t `Bar` but covariant w/r/t
+//! `Foo`. And then we have a `Foo<X>` that is upcast to `Foo<Y>`, where
+//! `X <: Y`. However, while `X : Bar`, `Y : Bar` does not hold.  In that
+//! case, the upcast will be illegal, but not because of a variance
+//! failure, but rather because the target type `Foo<Y>` is itself just
+//! not well-formed. Basically we get to assume well-formedness of all
+//! types involved before considering variance.
+
 use self::VarianceTerm::*;
 use self::ParamKind::*;
 

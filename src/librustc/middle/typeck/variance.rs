--- conflicted
+++ resolved
@@ -413,7 +413,7 @@
         if self.num_inferred() == inferreds_on_entry {
             let newly_added = self.tcx.item_variance_map.borrow_mut().insert(
                 ast_util::local_def(item.id),
-                self.empty_variances.clone());
+                self.empty_variances.clone()).is_none();
             assert!(newly_added);
         }
     }
@@ -434,16 +434,11 @@
                                                 space: space,
                                                 index: index,
                                                 param_id: param_id,
-<<<<<<< HEAD
                                                 term: term,
                                                 span: span,
                                                 name: name,
                                                 initial_variance: initial_variance });
-        let newly_added = self.inferred_map.insert(param_id, inf_index);
-=======
-                                                term: term });
         let newly_added = self.inferred_map.insert(param_id, inf_index).is_none();
->>>>>>> a0a7ab46
         assert!(newly_added);
 
         debug!("add_inferred(item_id={}, \
@@ -512,23 +507,7 @@
                                              ProvidedMethod(..) => None.into_iter() })
                     .collect();
 
-<<<<<<< HEAD
                 self.add_inferreds(item.id, item.span, true, generics, &*assoc_types);
-=======
-                // If this item has no type or lifetime parameters,
-                // then there are no variances to infer, so just
-                // insert an empty entry into the variance map.
-                // Arguably we could just leave the map empty in this
-                // case but it seems cleaner to be able to distinguish
-                // "invalid item id" from "item id with no
-                // parameters".
-                if self.num_inferred() == inferreds_on_entry {
-                    let newly_added = self.tcx.item_variance_map.borrow_mut().insert(
-                        ast_util::local_def(item.id),
-                        self.empty_variances.clone()).is_none();
-                    assert!(newly_added);
-                }
->>>>>>> a0a7ab46
 
                 visit::walk_item(self, item);
             }

// Copyright 2017 The Rust Project Developers. See the COPYRIGHT
// file at the top-level directory of this distribution and at
// http://rust-lang.org/COPYRIGHT.
//
// Licensed under the Apache License, Version 2.0 <LICENSE-APACHE or
// http://www.apache.org/licenses/LICENSE-2.0> or the MIT license
// <LICENSE-MIT or http://opensource.org/licenses/MIT>, at your
// option. This file may not be copied, modified, or distributed
// except according to those terms.

//! Liveness analysis which computes liveness of MIR local variables at the boundary of basic blocks
//!
//! This analysis considers references as being used only at the point of the
//! borrow. This means that this does not track uses because of references that
//! already exist:
//!
//! ```Rust
//!     fn foo() {
//!         x = 0;
//!         // `x` is live here
//!         GLOBAL = &x: *const u32;
//!         // but not here, even while it can be accessed through `GLOBAL`.
//!         foo();
//!         x = 1;
//!         // `x` is live again here, because it is assigned to `OTHER_GLOBAL`
//!         OTHER_GLOBAL = &x: *const u32;
//!         // ...
//!     }
//! ```
//!
//! This means that users of this analysis still have to check whether
//! pre-existing references can be used to access the value (e.g. at movable
//! generator yield points, all pre-existing references are invalidated, so this
//! doesn't matter).

use rustc::mir::*;
use rustc::mir::visit::{PlaceContext, Visitor};
use rustc_data_structures::indexed_vec::{Idx, IndexVec};
use rustc_data_structures::indexed_set::{IdxSet, IdxSetBuf};
use rustc_data_structures::work_queue::WorkQueue;
use util::pretty::{dump_enabled, write_basic_block, write_mir_intro};
use rustc::ty::item_path;
use rustc::mir::visit::MirVisitable;
use std::path::{Path, PathBuf};
use std::fs;
use rustc::ty::TyCtxt;
use std::io::{self, Write};
use transform::MirSource;

pub type LocalSet = IdxSetBuf<Local>;

/// This gives the result of the liveness analysis at the boundary of
/// basic blocks. You can use `simulate_block` to obtain the
/// intra-block results.
pub struct LivenessResult {
    /// Liveness mode in use when these results were computed.
    pub mode: LivenessMode,

    /// Live variables on exit to each basic block. This is equal to
    /// the union of the `ins` for each successor.
    pub outs: IndexVec<BasicBlock, LocalSet>,
}

#[derive(Copy, Clone, Debug)]
pub struct LivenessMode {
    /// If true, then we will consider "regular uses" of a variable to be live.
    /// For example, if the user writes `foo(x)`, then this is a regular use of
    /// the variable `x`.
    pub include_regular_use: bool,

    /// If true, then we will consider (implicit) drops of a variable
    /// to be live.  For example, if the user writes `{ let x =
    /// vec![...]; .. }`, then the drop at the end of the block is an
    /// implicit drop.
    ///
    /// NB. Despite its name, a call like `::std::mem::drop(x)` is
    /// **not** considered a drop for this purposes, but rather a
    /// regular use.
    pub include_drops: bool,
}

/// A combination of liveness results, used in NLL.
pub struct LivenessResults {
    /// Liveness results where a regular use makes a variable X live,
    /// but not a drop.
    pub regular: LivenessResult,

    /// Liveness results where a drop makes a variable X live,
    /// but not a regular use.
    pub drop: LivenessResult,
}

impl LivenessResults {
    pub fn compute<'tcx>(mir: &Mir<'tcx>) -> LivenessResults {
        LivenessResults {
            regular: liveness_of_locals(
                &mir,
                LivenessMode {
                    include_regular_use: true,
                    include_drops: false,
                },
            ),

            drop: liveness_of_locals(
                &mir,
                LivenessMode {
                    include_regular_use: false,
                    include_drops: true,
                },
            ),
        }
    }
}

/// Compute which local variables are live within the given function
/// `mir`. The liveness mode `mode` determines what sorts of uses are
/// considered to make a variable live (e.g., do drops count?).
pub fn liveness_of_locals<'tcx>(mir: &Mir<'tcx>, mode: LivenessMode) -> LivenessResult {
    let locals = mir.local_decls.len();
    let def_use: IndexVec<_, _> = mir.basic_blocks()
        .iter()
        .map(|b| block(mode, b, locals))
        .collect();

    let mut outs: IndexVec<_, _> = mir.basic_blocks()
        .indices()
        .map(|_| LocalSet::new_empty(locals))
        .collect();

    let mut bits = LocalSet::new_empty(locals);
<<<<<<< HEAD
=======
    while changed {
        changed = false;

        for b in mir.basic_blocks().indices().rev() {
            // outs[b] = ∪ {ins of successors}
            bits.clear();
            for &successor in mir.basic_blocks()[b].terminator().successors() {
                bits.union(&ins[successor]);
            }
            outs[b].overwrite(&bits);
>>>>>>> 08683f00

    // queue of things that need to be re-processed, and a set containing
    // the things currently in the queue
    let mut dirty_queue: WorkQueue<BasicBlock> = WorkQueue::with_all(mir.basic_blocks().len());

    let predecessors = mir.predecessors();

<<<<<<< HEAD
    while let Some(bb) = dirty_queue.pop() {
        // bits = use ∪ (bits - def)
        IdxSet::clone_from(&mut bits, &outs[bb]);
        def_use[bb].apply(&mut bits);

        // add `bits` to the out set for each predecessor; if those
        // bits were not already present, then enqueue the predecessor
        // as dirty.
        for &pred_bb in &predecessors[bb] {
            if outs[pred_bb].union(&bits) {
                dirty_queue.insert(pred_bb);
=======
            // update bits on entry and flag if they have changed
            if ins[b] != bits {
                ins[b].overwrite(&bits);
                changed = true;
>>>>>>> 08683f00
            }
        }
    }

    LivenessResult { mode, outs }
}

impl LivenessResult {
    /// Walks backwards through the statements/terminator in the given
    /// basic block `block`.  At each point within `block`, invokes
    /// the callback `op` with the current location and the set of
    /// variables that are live on entry to that location.
    pub fn simulate_block<'tcx, OP>(&self, mir: &Mir<'tcx>, block: BasicBlock, mut callback: OP)
    where
        OP: FnMut(Location, &LocalSet),
    {
        let data = &mir[block];

        // Get a copy of the bits on exit from the block.
        let mut bits = self.outs[block].clone();

        // Start with the maximal statement index -- i.e., right before
        // the terminator executes.
        let mut statement_index = data.statements.len();

        // Compute liveness right before terminator and invoke callback.
        let terminator_location = Location {
            block,
            statement_index,
        };
        let terminator_defs_uses = self.defs_uses(mir, terminator_location, &data.terminator);
        terminator_defs_uses.apply(&mut bits);
        callback(terminator_location, &bits);

        // Compute liveness before each statement (in rev order) and invoke callback.
        for statement in data.statements.iter().rev() {
            statement_index -= 1;
            let statement_location = Location {
                block,
                statement_index,
            };
            let statement_defs_uses = self.defs_uses(mir, statement_location, statement);
            statement_defs_uses.apply(&mut bits);
            callback(statement_location, &bits);
        }
    }

    fn defs_uses<'tcx, V>(&self, mir: &Mir<'tcx>, location: Location, thing: &V) -> DefsUses
    where
        V: MirVisitable<'tcx>,
    {
        let locals = mir.local_decls.len();
        let mut visitor = DefsUsesVisitor {
            mode: self.mode,
            defs_uses: DefsUses {
                defs: LocalSet::new_empty(locals),
                uses: LocalSet::new_empty(locals),
            },
        };

        // Visit the various parts of the basic block in reverse. If we go
        // forward, the logic in `add_def` and `add_use` would be wrong.
        thing.apply(location, &mut visitor);

        visitor.defs_uses
    }
}

#[derive(Eq, PartialEq, Clone)]
pub enum DefUse {
    Def,
    Use,
}

pub fn categorize<'tcx>(context: PlaceContext<'tcx>, mode: LivenessMode) -> Option<DefUse> {
    match context {
        ///////////////////////////////////////////////////////////////////////////
        // DEFS

        PlaceContext::Store |

        // This is potentially both a def and a use...
        PlaceContext::AsmOutput |

        // We let Call define the result in both the success and
        // unwind cases. This is not really correct, however it
        // does not seem to be observable due to the way that we
        // generate MIR. See the test case
        // `mir-opt/nll/liveness-call-subtlety.rs`. To do things
        // properly, we would apply the def in call only to the
        // input from the success path and not the unwind
        // path. -nmatsakis
        PlaceContext::Call |

        // Storage live and storage dead aren't proper defines, but we can ignore
        // values that come before them.
        PlaceContext::StorageLive |
        PlaceContext::StorageDead => Some(DefUse::Def),

        ///////////////////////////////////////////////////////////////////////////
        // REGULAR USES
        //
        // These are uses that occur *outside* of a drop. For the
        // purposes of NLL, these are special in that **all** the
        // lifetimes appearing in the variable must be live for each regular use.

        PlaceContext::Projection(..) |

        // Borrows only consider their local used at the point of the borrow.
        // This won't affect the results since we use this analysis for generators
        // and we only care about the result at suspension points. Borrows cannot
        // cross suspension points so this behavior is unproblematic.
        PlaceContext::Borrow { .. } |

        PlaceContext::Inspect |
        PlaceContext::Copy |
        PlaceContext::Move |
        PlaceContext::Validate => {
            if mode.include_regular_use {
                Some(DefUse::Use)
            } else {
                None
            }
        }

        ///////////////////////////////////////////////////////////////////////////
        // DROP USES
        //
        // These are uses that occur in a DROP (a MIR drop, not a
        // call to `std::mem::drop()`). For the purposes of NLL,
        // uses in drop are special because `#[may_dangle]`
        // attributes can affect whether lifetimes must be live.

        PlaceContext::Drop => {
            if mode.include_drops {
                Some(DefUse::Use)
            } else {
                None
            }
        }
    }
}

struct DefsUsesVisitor {
    mode: LivenessMode,
    defs_uses: DefsUses,
}

#[derive(Eq, PartialEq, Clone)]
struct DefsUses {
    defs: LocalSet,
    uses: LocalSet,
}

impl DefsUses {
    fn apply(&self, bits: &mut LocalSet) -> bool {
        bits.subtract(&self.defs) | bits.union(&self.uses)
    }

    fn add_def(&mut self, index: Local) {
        // If it was used already in the block, remove that use
        // now that we found a definition.
        //
        // Example:
        //
        //     // Defs = {X}, Uses = {}
        //     X = 5
        //     // Defs = {}, Uses = {X}
        //     use(X)
        self.uses.remove(&index);
        self.defs.add(&index);
    }

    fn add_use(&mut self, index: Local) {
        // Inverse of above.
        //
        // Example:
        //
        //     // Defs = {}, Uses = {X}
        //     use(X)
        //     // Defs = {X}, Uses = {}
        //     X = 5
        //     // Defs = {}, Uses = {X}
        //     use(X)
        self.defs.remove(&index);
        self.uses.add(&index);
    }
}

impl<'tcx> Visitor<'tcx> for DefsUsesVisitor {
    fn visit_local(&mut self, &local: &Local, context: PlaceContext<'tcx>, _: Location) {
        match categorize(context, self.mode) {
            Some(DefUse::Def) => {
                self.defs_uses.add_def(local);
            }

            Some(DefUse::Use) => {
                self.defs_uses.add_use(local);
            }

            None => {}
        }
    }
}

fn block<'tcx>(mode: LivenessMode, b: &BasicBlockData<'tcx>, locals: usize) -> DefsUses {
    let mut visitor = DefsUsesVisitor {
        mode,
        defs_uses: DefsUses {
            defs: LocalSet::new_empty(locals),
            uses: LocalSet::new_empty(locals),
        },
    };

    let dummy_location = Location {
        block: BasicBlock::new(0),
        statement_index: 0,
    };

    // Visit the various parts of the basic block in reverse. If we go
    // forward, the logic in `add_def` and `add_use` would be wrong.
    visitor.visit_terminator(BasicBlock::new(0), b.terminator(), dummy_location);
    for statement in b.statements.iter().rev() {
        visitor.visit_statement(BasicBlock::new(0), statement, dummy_location);
    }

    visitor.defs_uses
}

pub fn dump_mir<'a, 'tcx>(
    tcx: TyCtxt<'a, 'tcx, 'tcx>,
    pass_name: &str,
    source: MirSource,
    mir: &Mir<'tcx>,
    result: &LivenessResult,
) {
    if !dump_enabled(tcx, pass_name, source) {
        return;
    }
    let node_path = item_path::with_forced_impl_filename_line(|| {
        // see notes on #41697 below
        tcx.item_path_str(source.def_id)
    });
    dump_matched_mir_node(tcx, pass_name, &node_path, source, mir, result);
}

fn dump_matched_mir_node<'a, 'tcx>(
    tcx: TyCtxt<'a, 'tcx, 'tcx>,
    pass_name: &str,
    node_path: &str,
    source: MirSource,
    mir: &Mir<'tcx>,
    result: &LivenessResult,
) {
    let mut file_path = PathBuf::new();
    file_path.push(Path::new(&tcx.sess.opts.debugging_opts.dump_mir_dir));
    let item_id = tcx.hir.as_local_node_id(source.def_id).unwrap();
    let file_name = format!("rustc.node{}{}-liveness.mir", item_id, pass_name);
    file_path.push(&file_name);
    let _ = fs::File::create(&file_path).and_then(|mut file| {
        writeln!(file, "// MIR local liveness analysis for `{}`", node_path)?;
        writeln!(file, "// source = {:?}", source)?;
        writeln!(file, "// pass_name = {}", pass_name)?;
        writeln!(file, "")?;
        write_mir_fn(tcx, source, mir, &mut file, result)?;
        Ok(())
    });
}

pub fn write_mir_fn<'a, 'tcx>(
    tcx: TyCtxt<'a, 'tcx, 'tcx>,
    src: MirSource,
    mir: &Mir<'tcx>,
    w: &mut dyn Write,
    result: &LivenessResult,
) -> io::Result<()> {
    write_mir_intro(tcx, src, mir, w)?;
    for block in mir.basic_blocks().indices() {
        let print = |w: &mut dyn Write, prefix, result: &IndexVec<BasicBlock, LocalSet>| {
            let live: Vec<String> = mir.local_decls
                .indices()
                .filter(|i| result[block].contains(i))
                .map(|i| format!("{:?}", i))
                .collect();
            writeln!(w, "{} {{{}}}", prefix, live.join(", "))
        };
        write_basic_block(tcx, block, mir, &mut |_, _| Ok(()), w)?;
        print(w, "   ", &result.outs)?;
        if block.index() + 1 != mir.basic_blocks().len() {
            writeln!(w, "")?;
        }
    }

    writeln!(w, "}}")?;
    Ok(())
}<|MERGE_RESOLUTION|>--- conflicted
+++ resolved
@@ -36,7 +36,7 @@
 use rustc::mir::*;
 use rustc::mir::visit::{PlaceContext, Visitor};
 use rustc_data_structures::indexed_vec::{Idx, IndexVec};
-use rustc_data_structures::indexed_set::{IdxSet, IdxSetBuf};
+use rustc_data_structures::indexed_set::IdxSetBuf;
 use rustc_data_structures::work_queue::WorkQueue;
 use util::pretty::{dump_enabled, write_basic_block, write_mir_intro};
 use rustc::ty::item_path;
@@ -128,19 +128,6 @@
         .collect();
 
     let mut bits = LocalSet::new_empty(locals);
-<<<<<<< HEAD
-=======
-    while changed {
-        changed = false;
-
-        for b in mir.basic_blocks().indices().rev() {
-            // outs[b] = ∪ {ins of successors}
-            bits.clear();
-            for &successor in mir.basic_blocks()[b].terminator().successors() {
-                bits.union(&ins[successor]);
-            }
-            outs[b].overwrite(&bits);
->>>>>>> 08683f00
 
     // queue of things that need to be re-processed, and a set containing
     // the things currently in the queue
@@ -148,10 +135,9 @@
 
     let predecessors = mir.predecessors();
 
-<<<<<<< HEAD
     while let Some(bb) = dirty_queue.pop() {
         // bits = use ∪ (bits - def)
-        IdxSet::clone_from(&mut bits, &outs[bb]);
+        bits.overwrite(&outs[bb]);
         def_use[bb].apply(&mut bits);
 
         // add `bits` to the out set for each predecessor; if those
@@ -160,12 +146,6 @@
         for &pred_bb in &predecessors[bb] {
             if outs[pred_bb].union(&bits) {
                 dirty_queue.insert(pred_bb);
-=======
-            // update bits on entry and flag if they have changed
-            if ins[b] != bits {
-                ins[b].overwrite(&bits);
-                changed = true;
->>>>>>> 08683f00
             }
         }
     }

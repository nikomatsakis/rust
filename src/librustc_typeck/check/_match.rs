// Copyright 2012-2014 The Rust Project Developers. See the COPYRIGHT
// file at the top-level directory of this distribution and at
// http://rust-lang.org/COPYRIGHT.
//
// Licensed under the Apache License, Version 2.0 <LICENSE-APACHE or
// http://www.apache.org/licenses/LICENSE-2.0> or the MIT license
// <LICENSE-MIT or http://opensource.org/licenses/MIT>, at your
// option. This file may not be copied, modified, or distributed
// except according to those terms.

use middle::def;
use middle::infer;
use middle::pat_util::{PatIdMap, pat_id_map, pat_is_binding, pat_is_const};
use middle::subst::{Substs};
use middle::ty::{self, Ty};
use check::{check_expr, check_expr_has_type, check_expr_with_expectation};
use check::{check_expr_coercable_to_type, demand, FnCtxt, Expectation};
use check::{instantiate_path, structurally_resolved_type, valid_range_bounds};
use require_same_types;
use util::nodemap::FnvHashMap;
use util::ppaux::Repr;

use std::cmp;
use std::collections::hash_map::Entry::{Occupied, Vacant};
use syntax::ast;
use syntax::ast_util;
use syntax::codemap::{Span, Spanned};
use syntax::parse::token;
use syntax::print::pprust;
use syntax::ptr::P;

pub fn check_pat<'a, 'tcx>(pcx: &pat_ctxt<'a, 'tcx>,
                           pat: &ast::Pat,
                           expected: Ty<'tcx>)
{
    let fcx = pcx.fcx;
    let tcx = pcx.fcx.ccx.tcx;

    debug!("check_pat(pat={},expected={})",
           pat.repr(tcx),
           expected.repr(tcx));

    match pat.node {
        ast::PatWild(_) => {
            fcx.write_ty(pat.id, expected);
        }
        ast::PatLit(ref lt) => {
            check_expr(fcx, &**lt);
            let expr_ty = fcx.expr_ty(&**lt);
            fcx.write_ty(pat.id, expr_ty);

            // somewhat surprising: in this case, the subtyping
            // relation goes the opposite way as the other
            // cases. Actually what we really want is not a subtyping
            // relation at all but rather that there exists a LUB (so
            // that they can be compared). However, in practice,
            // constants are always scalars or strings.  For scalars
            // subtyping is irrelevant, and for strings `expr_ty` is
            // type is `&'static str`, so if we say that
            //
            //     &'static str <: expected
            //
            // that's equivalent to there existing a LUB.
            demand::suptype(fcx, pat.span, expected, expr_ty);
        }
        ast::PatRange(ref begin, ref end) => {
            check_expr(fcx, &**begin);
            check_expr(fcx, &**end);

            let lhs_ty = fcx.expr_ty(&**begin);
            let rhs_ty = fcx.expr_ty(&**end);

            let lhs_eq_rhs =
                require_same_types(
                    tcx, Some(fcx.infcx()), false, pat.span, lhs_ty, rhs_ty,
                    || "mismatched types in range".to_string());

            let numeric_or_char =
                lhs_eq_rhs && (ty::type_is_numeric(lhs_ty) || ty::type_is_char(lhs_ty));

            if numeric_or_char {
                match valid_range_bounds(fcx.ccx, &**begin, &**end) {
                    Some(false) => {
                        span_err!(tcx.sess, begin.span, E0030,
                            "lower range bound must be less than upper");
                    },
                    None => {
                        span_err!(tcx.sess, begin.span, E0031,
                            "mismatched types in range");
                    },
                    Some(true) => {}
                }
            } else {
                span_err!(tcx.sess, begin.span, E0029,
                          "only char and numeric types are allowed in range");
            }

            fcx.write_ty(pat.id, lhs_ty);

            // subtyping doesn't matter here, as the value is some kind of scalar
            demand::eqtype(fcx, pat.span, expected, lhs_ty);
        }
        ast::PatEnum(..) | ast::PatIdent(..) if pat_is_const(&tcx.def_map, pat) => {
            let const_did = tcx.def_map.borrow()[pat.id].clone().def_id();
            let const_scheme = ty::lookup_item_type(tcx, const_did);
            assert!(const_scheme.generics.is_empty());
            let const_ty = pcx.fcx.instantiate_type_scheme(pat.span,
                                                           &Substs::empty(),
                                                           &const_scheme.ty);
            fcx.write_ty(pat.id, const_ty);

            // FIXME(#20489) -- we should limit the types here to scalars or something!

            // As with PatLit, what we really want here is that there
            // exist a LUB, but for the cases that can occur, subtype
            // is good enough.
            demand::suptype(fcx, pat.span, expected, const_ty);
        }
        ast::PatIdent(bm, ref path, ref sub) if pat_is_binding(&tcx.def_map, pat) => {
            let typ = fcx.local_ty(pat.span, pat.id);
            match bm {
                ast::BindByRef(mutbl) => {
                    // if the binding is like
                    //    ref x | ref const x | ref mut x
                    // then `x` is assigned a value of type `&M T` where M is the mutability
                    // and T is the expected type.
                    let region_var = fcx.infcx().next_region_var(infer::PatternRegion(pat.span));
                    let mt = ty::mt { ty: expected, mutbl: mutbl };
                    let region_ty = ty::mk_rptr(tcx, tcx.mk_region(region_var), mt);

                    // `x` is assigned a value of type `&M T`, hence `&M T <: typeof(x)` is
                    // required. However, we use equality, which is stronger. See (*) for
                    // an explanation.
                    demand::eqtype(fcx, pat.span, region_ty, typ);
                }
                // otherwise the type of x is the expected type T
                ast::BindByValue(_) => {
                    // As above, `T <: typeof(x)` is required but we
                    // use equality, see (*) below.
                    demand::eqtype(fcx, pat.span, expected, typ);
                }
            }

            fcx.write_ty(pat.id, typ);

            // if there are multiple arms, make sure they all agree on
            // what the type of the binding `x` ought to be
            let canon_id = pcx.map[path.node];
            if canon_id != pat.id {
                let ct = fcx.local_ty(pat.span, canon_id);
                demand::eqtype(fcx, pat.span, ct, typ);
            }

            if let Some(ref p) = *sub {
                check_pat(pcx, &**p, expected);
            }
        }
        ast::PatIdent(_, ref path, _) => {
            let path = ast_util::ident_to_path(path.span, path.node);
            check_pat_enum(pcx, pat, &path, &Some(vec![]), expected);
        }
        ast::PatEnum(ref path, ref subpats) => {
            check_pat_enum(pcx, pat, path, subpats, expected);
        }
        ast::PatStruct(ref path, ref fields, etc) => {
            check_pat_struct(pcx, pat, path, fields.as_slice(), etc, expected);
        }
        ast::PatTup(ref elements) => {
            let element_tys: Vec<_> =
                range(0, elements.len()).map(|_| fcx.infcx().next_ty_var())
                                        .collect();
            let pat_ty = ty::mk_tup(tcx, element_tys.clone());
            fcx.write_ty(pat.id, pat_ty);
            demand::eqtype(fcx, pat.span, expected, pat_ty);
            for (element_pat, element_ty) in elements.iter().zip(element_tys.into_iter()) {
                check_pat(pcx, &**element_pat, element_ty);
            }
        }
        ast::PatBox(ref inner) => {
            let inner_ty = fcx.infcx().next_ty_var();
            let uniq_ty = ty::mk_uniq(tcx, inner_ty);

            if check_dereferencable(pcx, pat.span, expected, &**inner) {
                // Here, `demand::subtype` is good enough, but I don't
                // think any errors can be introduced by using
                // `demand::eqtype`.
                demand::eqtype(fcx, pat.span, expected, uniq_ty);
                fcx.write_ty(pat.id, uniq_ty);
                check_pat(pcx, &**inner, inner_ty);
            } else {
                fcx.write_error(pat.id);
                check_pat(pcx, &**inner, tcx.types.err);
            }
        }
        ast::PatRegion(ref inner, mutbl) => {
            let inner_ty = fcx.infcx().next_ty_var();

            let mt = ty::mt { ty: inner_ty, mutbl: mutbl };
            let region = fcx.infcx().next_region_var(infer::PatternRegion(pat.span));
            let rptr_ty = ty::mk_rptr(tcx, tcx.mk_region(region), mt);

            if check_dereferencable(pcx, pat.span, expected, &**inner) {
<<<<<<< HEAD
                demand::subtype(fcx, pat.span, expected, rptr_ty);
=======
                // `demand::subtype` would be good enough, but using
                // `eqtype` turns out to be equally general. See (*)
                // below for details.
                demand::eqtype(fcx, pat.span, expected, rptr_ty);
>>>>>>> 2e2372c6
                fcx.write_ty(pat.id, rptr_ty);
                check_pat(pcx, &**inner, inner_ty);
            } else {
                fcx.write_error(pat.id);
                check_pat(pcx, &**inner, tcx.types.err);
            }
        }
        ast::PatVec(ref before, ref slice, ref after) => {
            let expected_ty = structurally_resolved_type(fcx, pat.span, expected);
            let inner_ty = fcx.infcx().next_ty_var();
            let pat_ty = match expected_ty.sty {
                ty::ty_vec(_, Some(size)) => ty::mk_vec(tcx, inner_ty, Some({
                    let min_len = before.len() + after.len();
                    match *slice {
                        Some(_) => cmp::max(min_len, size),
                        None => min_len
                    }
                })),
                _ => {
                    let region = fcx.infcx().next_region_var(infer::PatternRegion(pat.span));
                    ty::mk_slice(tcx, tcx.mk_region(region), ty::mt {
                        ty: inner_ty,
                        mutbl: ty::deref(expected_ty, true).map(|mt| mt.mutbl)
                                                           .unwrap_or(ast::MutImmutable)
                    })
                }
            };

            fcx.write_ty(pat.id, pat_ty);

            // `demand::subtype` would be good enough, but using
            // `eqtype` turns out to be equally general. See (*)
            // below for details.
            demand::eqtype(fcx, pat.span, expected, pat_ty);

            for elt in before.iter() {
                check_pat(pcx, &**elt, inner_ty);
            }
            if let Some(ref slice) = *slice {
                let region = fcx.infcx().next_region_var(infer::PatternRegion(pat.span));
                let mutbl = ty::deref(expected_ty, true)
                    .map_or(ast::MutImmutable, |mt| mt.mutbl);

                let slice_ty = ty::mk_slice(tcx, tcx.mk_region(region), ty::mt {
                    ty: inner_ty,
                    mutbl: mutbl
                });
                check_pat(pcx, &**slice, slice_ty);
            }
            for elt in after.iter() {
                check_pat(pcx, &**elt, inner_ty);
            }
        }
        ast::PatMac(_) => tcx.sess.bug("unexpanded macro")
    }


    // (*) In most of the cases above (literals and constants being
    // the exception), we relate types using strict equality, evewn
    // though subtyping would be sufficient. There are a few reasons
    // for this, some of which are fairly subtle and which cost me
    // (nmatsakis) an hour or two debugging to remember, so I thought
    // I'd write them down this time.
    //
    // 1. Most importantly, there is no loss of expressiveness
    // here. What we are saying is that the type of `x`
    // becomes *exactly* what is expected. This might seem
    // like it will cause errors in a case like this:
    //
    // ```
    // fn foo<'x>(x: &'x int) {
    //    let a = 1;
    //    let mut z = x;
    //    z = &a;
    // }
    // ```
    //
    // The reason we might get an error is that `z` might be
    // assigned a type like `&'x int`, and then we would have
    // a problem when we try to assign `&a` to `z`, because
    // the lifetime of `&a` (i.e., the enclosing block) is
    // shorter than `'x`.
    //
    // HOWEVER, this code works fine. The reason is that the
    // expected type here is whatever type the user wrote, not
    // the initializer's type. In this case the user wrote
    // nothing, so we are going to create a type variable `Z`.
    // Then we will assign the type of the initializer (`&'x
    // int`) as a subtype of `Z`: `&'x int <: Z`. And hence we
    // will instantiate `Z` as a type `&'0 int` where `'0` is
    // a fresh region variable, with the constraint that `'x :
    // '0`.  So basically we're all set.
    //
    // Note that there are two tests to check that this remains true
    // (`regions-reassign-{match,let}-bound-pointer.rs`).
    //
    // 2. Things go horribly wrong if we use subtype. The reason for
    // THIS is a fairly subtle case involving bound regions. See the
    // `givens` field in `region_inference`, as well as the test
    // `regions-relate-bound-regions-on-closures-to-inference-variables.rs`,
    // for details. Short version is that we must sometimes detect
    // relationships between specific region variables and regions
    // bound in a closure signature, and that detection gets thrown
    // off when we substitute fresh region variables here to enable
    // subtyping.
}

pub fn check_dereferencable<'a, 'tcx>(pcx: &pat_ctxt<'a, 'tcx>,
                                      span: Span, expected: Ty<'tcx>,
                                      inner: &ast::Pat) -> bool {
    let fcx = pcx.fcx;
    let tcx = pcx.fcx.ccx.tcx;
    if pat_is_binding(&tcx.def_map, inner) {
        let expected = fcx.infcx().shallow_resolve(expected);
        ty::deref(expected, true).map_or(true, |mt| match mt.ty.sty {
            ty::ty_trait(_) => {
                // This is "x = SomeTrait" being reduced from
                // "let &x = &SomeTrait" or "let box x = Box<SomeTrait>", an error.
                span_err!(tcx.sess, span, E0033,
                          "type `{}` cannot be dereferenced",
                          fcx.infcx().ty_to_string(expected));
                false
            }
            _ => true
        })
    } else {
        true
    }
}

pub fn check_match<'a, 'tcx>(fcx: &FnCtxt<'a, 'tcx>,
                             expr: &ast::Expr,
                             discrim: &ast::Expr,
                             arms: &[ast::Arm],
                             expected: Expectation<'tcx>,
                             match_src: ast::MatchSource) {
    let tcx = fcx.ccx.tcx;

    let discrim_ty = fcx.infcx().next_ty_var();
    check_expr_has_type(fcx, discrim, discrim_ty);

    // Typecheck the patterns first, so that we get types for all the
    // bindings.
    for arm in arms.iter() {
        let mut pcx = pat_ctxt {
            fcx: fcx,
            map: pat_id_map(&tcx.def_map, &*arm.pats[0]),
        };
        for p in arm.pats.iter() {
            check_pat(&mut pcx, &**p, discrim_ty);
        }
    }

    // Now typecheck the blocks.
    //
    // The result of the match is the common supertype of all the
    // arms. Start out the value as bottom, since it's the, well,
    // bottom the type lattice, and we'll be moving up the lattice as
    // we process each arm. (Note that any match with 0 arms is matching
    // on any empty type and is therefore unreachable; should the flow
    // of execution reach it, we will panic, so bottom is an appropriate
    // type in that case)
    let expected = expected.adjust_for_branches(fcx);
    let result_ty = arms.iter().fold(fcx.infcx().next_diverging_ty_var(), |result_ty, arm| {
        let bty = match expected {
            // We don't coerce to `()` so that if the match expression is a
            // statement it's branches can have any consistent type. That allows
            // us to give better error messages (pointing to a usually better
            // arm for inconsistent arms or to the whole match when a `()` type
            // is required).
            Expectation::ExpectHasType(ety) if ety != ty::mk_nil(fcx.tcx()) => {
                check_expr_coercable_to_type(fcx, &*arm.body, ety);
                ety
            }
            _ => {
                check_expr_with_expectation(fcx, &*arm.body, expected);
                fcx.node_ty(arm.body.id)
            }
        };

        if let Some(ref e) = arm.guard {
            check_expr_has_type(fcx, &**e, tcx.types.bool);
        }

        if ty::type_is_error(result_ty) || ty::type_is_error(bty) {
            tcx.types.err
        } else {
            let (origin, expected, found) = match match_src {
                /* if-let construct without an else block */
                ast::MatchSource::IfLetDesugar { contains_else_clause }
                if !contains_else_clause => (
                    infer::IfExpressionWithNoElse(expr.span),
                    bty,
                    result_ty,
                ),
                _ => (
                    infer::MatchExpressionArm(expr.span, arm.body.span),
                    result_ty,
                    bty,
                ),
            };

            infer::common_supertype(
                fcx.infcx(),
                origin,
                true,
                expected,
                found,
            )
        }
    });

    fcx.write_ty(expr.id, result_ty);
}

pub struct pat_ctxt<'a, 'tcx: 'a> {
    pub fcx: &'a FnCtxt<'a, 'tcx>,
    pub map: PatIdMap,
}

pub fn check_pat_struct<'a, 'tcx>(pcx: &pat_ctxt<'a, 'tcx>, pat: &ast::Pat,
                                  path: &ast::Path, fields: &[Spanned<ast::FieldPat>],
                                  etc: bool, expected: Ty<'tcx>) {
    let fcx = pcx.fcx;
    let tcx = pcx.fcx.ccx.tcx;

    let def = tcx.def_map.borrow()[pat.id].clone();
    let (enum_def_id, variant_def_id) = match def {
        def::DefTrait(_) => {
            let name = pprust::path_to_string(path);
            span_err!(tcx.sess, pat.span, E0168,
                "use of trait `{}` in a struct pattern", name);
            fcx.write_error(pat.id);

            for field in fields.iter() {
                check_pat(pcx, &*field.node.pat, tcx.types.err);
            }
            return;
        },
        _ => {
            let def_type = ty::lookup_item_type(tcx, def.def_id());
            match def_type.ty.sty {
                ty::ty_struct(struct_def_id, _) =>
                    (struct_def_id, struct_def_id),
                ty::ty_enum(enum_def_id, _)
                    if def == def::DefVariant(enum_def_id, def.def_id(), true) =>
                    (enum_def_id, def.def_id()),
                _ => {
                    let name = pprust::path_to_string(path);
                    span_err!(tcx.sess, pat.span, E0163,
                        "`{}` does not name a struct or a struct variant", name);
                    fcx.write_error(pat.id);

                    for field in fields.iter() {
                        check_pat(pcx, &*field.node.pat, tcx.types.err);
                    }
                    return;
                }
            }
        }
    };

    instantiate_path(pcx.fcx, path, ty::lookup_item_type(tcx, enum_def_id),
                     def, pat.span, pat.id);

    let pat_ty = fcx.node_ty(pat.id);
    demand::eqtype(fcx, pat.span, expected, pat_ty);

    let item_substs = fcx
        .item_substs()
        .get(&pat.id)
        .map(|substs| substs.substs.clone())
        .unwrap_or_else(|| Substs::empty());

    let struct_fields = ty::struct_fields(tcx, variant_def_id, &item_substs);
    check_struct_pat_fields(pcx, pat.span, fields, struct_fields.as_slice(),
                            variant_def_id, etc);
}

pub fn check_pat_enum<'a, 'tcx>(pcx: &pat_ctxt<'a, 'tcx>, pat: &ast::Pat,
                                path: &ast::Path, subpats: &Option<Vec<P<ast::Pat>>>,
                                expected: Ty<'tcx>) {

    // Typecheck the path.
    let fcx = pcx.fcx;
    let tcx = pcx.fcx.ccx.tcx;

    let def = tcx.def_map.borrow()[pat.id].clone();
    let enum_def = def.variant_def_ids()
        .map_or_else(|| def.def_id(), |(enum_def, _)| enum_def);

    let ctor_scheme = ty::lookup_item_type(tcx, enum_def);
    let path_scheme = if ty::is_fn_ty(ctor_scheme.ty) {
        let fn_ret = ty::assert_no_late_bound_regions(tcx, &ty::ty_fn_ret(ctor_scheme.ty));
        ty::TypeScheme {
            ty: fn_ret.unwrap(),
            generics: ctor_scheme.generics,
        }
    } else {
        ctor_scheme
    };
    instantiate_path(pcx.fcx, path, path_scheme, def, pat.span, pat.id);

    let pat_ty = fcx.node_ty(pat.id);
    demand::eqtype(fcx, pat.span, expected, pat_ty);

    let real_path_ty = fcx.node_ty(pat.id);
    let (arg_tys, kind_name): (Vec<_>, &'static str) = match real_path_ty.sty {
        ty::ty_enum(enum_def_id, expected_substs)
            if def == def::DefVariant(enum_def_id, def.def_id(), false) =>
        {
            let variant = ty::enum_variant_with_id(tcx, enum_def_id, def.def_id());
            (variant.args.iter()
                         .map(|t| fcx.instantiate_type_scheme(pat.span, expected_substs, t))
                         .collect(),
             "variant")
        }
        ty::ty_struct(struct_def_id, expected_substs) => {
            let struct_fields = ty::struct_fields(tcx, struct_def_id, expected_substs);
            (struct_fields.iter()
                          .map(|field| fcx.instantiate_type_scheme(pat.span,
                                                                   expected_substs,
                                                                   &field.mt.ty))
                          .collect(),
             "struct")
        }
        _ => {
            let name = pprust::path_to_string(path);
            span_err!(tcx.sess, pat.span, E0164,
                "`{}` does not name a non-struct variant or a tuple struct", name);
            fcx.write_error(pat.id);

            if let Some(ref subpats) = *subpats {
                for pat in subpats.iter() {
                    check_pat(pcx, &**pat, tcx.types.err);
                }
            }
            return;
        }
    };

    if let Some(ref subpats) = *subpats {
        if subpats.len() == arg_tys.len() {
            for (subpat, arg_ty) in subpats.iter().zip(arg_tys.iter()) {
                check_pat(pcx, &**subpat, *arg_ty);
            }
        } else if arg_tys.len() == 0 {
            span_err!(tcx.sess, pat.span, E0024,
                      "this pattern has {} field{}, but the corresponding {} has no fields",
                      subpats.len(), if subpats.len() == 1 {""} else {"s"}, kind_name);

            for pat in subpats.iter() {
                check_pat(pcx, &**pat, tcx.types.err);
            }
        } else {
            span_err!(tcx.sess, pat.span, E0023,
                      "this pattern has {} field{}, but the corresponding {} has {} field{}",
                      subpats.len(), if subpats.len() == 1 {""} else {"s"},
                      kind_name,
                      arg_tys.len(), if arg_tys.len() == 1 {""} else {"s"});

            for pat in subpats.iter() {
                check_pat(pcx, &**pat, tcx.types.err);
            }
        }
    }
}

/// `path` is the AST path item naming the type of this struct.
/// `fields` is the field patterns of the struct pattern.
/// `struct_fields` describes the type of each field of the struct.
/// `struct_id` is the ID of the struct.
/// `etc` is true if the pattern said '...' and false otherwise.
pub fn check_struct_pat_fields<'a, 'tcx>(pcx: &pat_ctxt<'a, 'tcx>,
                                         span: Span,
                                         fields: &[Spanned<ast::FieldPat>],
                                         struct_fields: &[ty::field<'tcx>],
                                         struct_id: ast::DefId,
                                         etc: bool) {
    let tcx = pcx.fcx.ccx.tcx;

    // Index the struct fields' types.
    let field_type_map = struct_fields
        .iter()
        .map(|field| (field.name, field.mt.ty))
        .collect::<FnvHashMap<_, _>>();

    // Keep track of which fields have already appeared in the pattern.
    let mut used_fields = FnvHashMap::new();

    // Typecheck each field.
    for &Spanned { node: ref field, span } in fields.iter() {
        let field_type = match used_fields.entry(field.ident.name) {
            Occupied(occupied) => {
                span_err!(tcx.sess, span, E0025,
                    "field `{}` bound multiple times in the pattern",
                    token::get_ident(field.ident));
                span_note!(tcx.sess, *occupied.get(),
                    "field `{}` previously bound here",
                    token::get_ident(field.ident));
                tcx.types.err
            }
            Vacant(vacant) => {
                vacant.insert(span);
                field_type_map.get(&field.ident.name).cloned()
                    .unwrap_or_else(|| {
                        span_err!(tcx.sess, span, E0026,
                            "struct `{}` does not have a field named `{}`",
                            ty::item_path_str(tcx, struct_id),
                            token::get_ident(field.ident));
                        tcx.types.err
                    })
            }
        };

        check_pat(pcx, &*field.pat, field_type);
    }

    // Report an error if not all the fields were specified.
    if !etc {
        for field in struct_fields
            .iter()
            .filter(|field| !used_fields.contains_key(&field.name)) {
            span_err!(tcx.sess, span, E0027,
                "pattern does not mention field `{}`",
                token::get_name(field.name));
        }
    }
}<|MERGE_RESOLUTION|>--- conflicted
+++ resolved
@@ -200,14 +200,10 @@
             let rptr_ty = ty::mk_rptr(tcx, tcx.mk_region(region), mt);
 
             if check_dereferencable(pcx, pat.span, expected, &**inner) {
-<<<<<<< HEAD
-                demand::subtype(fcx, pat.span, expected, rptr_ty);
-=======
                 // `demand::subtype` would be good enough, but using
                 // `eqtype` turns out to be equally general. See (*)
                 // below for details.
                 demand::eqtype(fcx, pat.span, expected, rptr_ty);
->>>>>>> 2e2372c6
                 fcx.write_ty(pat.id, rptr_ty);
                 check_pat(pcx, &**inner, inner_ty);
             } else {

// Copyright 2012 The Rust Project Developers. See the COPYRIGHT
// file at the top-level directory of this distribution and at
// http://rust-lang.org/COPYRIGHT.
//
// Licensed under the Apache License, Version 2.0 <LICENSE-APACHE or
// http://www.apache.org/licenses/LICENSE-2.0> or the MIT license
// <LICENSE-MIT or http://opensource.org/licenses/MIT>, at your
// option. This file may not be copied, modified, or distributed
// except according to those terms.


use check::FnCtxt;
use middle::ty::{mod, Ty};
use middle::infer;

use std::result::Result::{Err, Ok};
use syntax::ast;
use syntax::codemap::Span;
use util::ppaux::Repr;

/// Requires that `actual <: expected` and prints an error if this is not true.
pub fn suptype<'a, 'tcx>(fcx: &FnCtxt<'a, 'tcx>, sp: Span,
                         expected: Ty<'tcx>, actual: Ty<'tcx>) {
    suptype_with_fn(fcx, sp, false, expected, actual,
        |sp, e, a, s| { fcx.report_mismatched_types(sp, e, a, s) })
}

<<<<<<< HEAD
/// Requires that `expected <: actual` and prints an error if this is
/// not true. This is the same as `suptype` with the order of parameters
/// reversed, except for the fact that the type which is considered
/// the "expected" type is switched.
pub fn subtype<'a, 'tcx>(fcx: &FnCtxt<'a, 'tcx>, sp: Span,
                         expected: Ty<'tcx>, actual: Ty<'tcx>) {
    match infer::mk_subty(fcx.infcx(), true, infer::Misc(sp), expected, actual) {
        Ok(()) => { }
        Err(ref err) => {
            fcx.report_mismatched_types(sp, expected, actual, err);
        }
    }
}

pub fn suptype_with_fn<'a, 'tcx>(fcx: &FnCtxt<'a, 'tcx>,
                                 sp: Span,
                                 b_is_expected: bool,
                                 ty_a: Ty<'tcx>,
                                 ty_b: Ty<'tcx>,
                                 handle_err: |Span, Ty<'tcx>, Ty<'tcx>, &ty::type_err<'tcx>|) {
=======
pub fn suptype_with_fn<'a, 'tcx, F>(fcx: &FnCtxt<'a, 'tcx>,
                                    sp: Span,
                                    b_is_expected: bool,
                                    ty_a: Ty<'tcx>,
                                    ty_b: Ty<'tcx>,
                                    handle_err: F) where
    F: FnOnce(Span, Ty<'tcx>, Ty<'tcx>, &ty::type_err<'tcx>),
{
>>>>>>> 8f51ad24
    // n.b.: order of actual, expected is reversed
    match infer::mk_subty(fcx.infcx(), b_is_expected, infer::Misc(sp),
                          ty_b, ty_a) {
      Ok(()) => { /* ok */ }
      Err(ref err) => {
          handle_err(sp, ty_a, ty_b, err);
      }
    }
}

pub fn eqtype<'a, 'tcx>(fcx: &FnCtxt<'a, 'tcx>, sp: Span,
                        expected: Ty<'tcx>, actual: Ty<'tcx>) {
    match infer::mk_eqty(fcx.infcx(), false, infer::Misc(sp), actual, expected) {
        Ok(()) => { /* ok */ }
        Err(ref err) => {
            fcx.report_mismatched_types(sp, expected, actual, err);
        }
    }
}

// Checks that the type `actual` can be coerced to `expected`.
pub fn coerce<'a, 'tcx>(fcx: &FnCtxt<'a, 'tcx>, sp: Span,
                        expected: Ty<'tcx>, expr: &ast::Expr) {
    let expr_ty = fcx.expr_ty(expr);
    debug!("demand::coerce(expected = {}, expr_ty = {})",
           expected.repr(fcx.ccx.tcx),
           expr_ty.repr(fcx.ccx.tcx));
    let expected = fcx.infcx().resolve_type_vars_if_possible(&expected);
    match fcx.mk_assignty(expr, expr_ty, expected) {
      Ok(()) => { /* ok */ }
      Err(ref err) => {
        fcx.report_mismatched_types(sp, expected, expr_ty, err);
      }
    }
}<|MERGE_RESOLUTION|>--- conflicted
+++ resolved
@@ -25,7 +25,6 @@
         |sp, e, a, s| { fcx.report_mismatched_types(sp, e, a, s) })
 }
 
-<<<<<<< HEAD
 /// Requires that `expected <: actual` and prints an error if this is
 /// not true. This is the same as `suptype` with the order of parameters
 /// reversed, except for the fact that the type which is considered
@@ -40,13 +39,6 @@
     }
 }
 
-pub fn suptype_with_fn<'a, 'tcx>(fcx: &FnCtxt<'a, 'tcx>,
-                                 sp: Span,
-                                 b_is_expected: bool,
-                                 ty_a: Ty<'tcx>,
-                                 ty_b: Ty<'tcx>,
-                                 handle_err: |Span, Ty<'tcx>, Ty<'tcx>, &ty::type_err<'tcx>|) {
-=======
 pub fn suptype_with_fn<'a, 'tcx, F>(fcx: &FnCtxt<'a, 'tcx>,
                                     sp: Span,
                                     b_is_expected: bool,
@@ -55,7 +47,6 @@
                                     handle_err: F) where
     F: FnOnce(Span, Ty<'tcx>, Ty<'tcx>, &ty::type_err<'tcx>),
 {
->>>>>>> 8f51ad24
     // n.b.: order of actual, expected is reversed
     match infer::mk_subty(fcx.infcx(), b_is_expected, infer::Misc(sp),
                           ty_b, ty_a) {

// Copyright 2012-2014 The Rust Project Developers. See the COPYRIGHT
// file at the top-level directory of this distribution and at
// http://rust-lang.org/COPYRIGHT.
//
// Licensed under the Apache License, Version 2.0 <LICENSE-APACHE or
// http://www.apache.org/licenses/LICENSE-2.0> or the MIT license
// <LICENSE-MIT or http://opensource.org/licenses/MIT>, at your
// option. This file may not be copied, modified, or distributed
// except according to those terms.

/*

# check.rs

Within the check phase of type check, we check each item one at a time
(bodies of function expressions are checked as part of the containing
function).  Inference is used to supply types wherever they are
unknown.

By far the most complex case is checking the body of a function. This
can be broken down into several distinct phases:

- gather: creates type variables to represent the type of each local
  variable and pattern binding.

- main: the main pass does the lion's share of the work: it
  determines the types of all expressions, resolves
  methods, checks for most invalid conditions, and so forth.  In
  some cases, where a type is unknown, it may create a type or region
  variable and use that as the type of an expression.

  In the process of checking, various constraints will be placed on
  these type variables through the subtyping relationships requested
  through the `demand` module.  The `infer` module is in charge
  of resolving those constraints.

- regionck: after main is complete, the regionck pass goes over all
  types looking for regions and making sure that they did not escape
  into places they are not in scope.  This may also influence the
  final assignments of the various region variables if there is some
  flexibility.

- vtable: find and records the impls to use for each trait bound that
  appears on a type parameter.

- writeback: writes the final types within a function body, replacing
  type variables with their final inferred types.  These final types
  are written into the `tcx.node_types` table, which should *never* contain
  any reference to a type variable.

## Intermediate types

While type checking a function, the intermediate types for the
expressions, blocks, and so forth contained within the function are
stored in `fcx.node_types` and `fcx.item_substs`.  These types
may contain unresolved type variables.  After type checking is
complete, the functions in the writeback module are used to take the
types from this table, resolve them, and then write them into their
permanent home in the type context `ccx.tcx`.

This means that during inferencing you should use `fcx.write_ty()`
and `fcx.expr_ty()` / `fcx.node_ty()` to write/obtain the types of
nodes within the function.

The types of top-level items, which never contain unbound type
variables, are stored directly into the `tcx` tables.

n.b.: A type variable is not the same thing as a type parameter.  A
type variable is rather an "instance" of a type parameter: that is,
given a generic function `fn foo<T>(t: T)`: while checking the
function `foo`, the type `ty_param(0)` refers to the type `T`, which
is treated in abstract.  When `foo()` is called, however, `T` will be
substituted for a fresh type variable `N`.  This variable will
eventually be resolved to some concrete type (which might itself be
type parameter).

*/

pub use self::LvaluePreference::*;
pub use self::Expectation::*;
pub use self::compare_method::compare_impl_method;
use self::IsBinopAssignment::*;
use self::TupleArgumentsFlag::*;

use astconv::{self, ast_region_to_region, ast_ty_to_ty, AstConv};
use check::_match::pat_ctxt;
use middle::{const_eval, def};
use middle::infer;
use middle::lang_items::IteratorItem;
use middle::mem_categorization as mc;
use middle::mem_categorization::McResult;
use middle::pat_util::{self, pat_id_map};
use middle::region::CodeExtent;
use middle::subst::{self, Subst, Substs, VecPerParamSpace, ParamSpace, TypeSpace};
use middle::traits;
use middle::ty::{FnSig, VariantInfo, TypeScheme};
use middle::ty::{Disr, ParamTy, ParameterEnvironment};
use middle::ty::{self, HasProjectionTypes, RegionEscape, Ty};
use middle::ty::liberate_late_bound_regions;
use middle::ty::{MethodCall, MethodCallee, MethodMap, ObjectCastMap};
use middle::ty_fold::{TypeFolder, TypeFoldable};
use rscope::RegionScope;
use session::Session;
use {CrateCtxt, lookup_def_ccx, no_params, require_same_types};
use TypeAndSubsts;
use middle::lang_items::TypeIdLangItem;
use lint;
use util::common::{block_query, indenter, loop_query};
use util::ppaux::{self, Repr};
use util::nodemap::{DefIdMap, FnvHashMap, NodeMap};

use std::cell::{Cell, Ref, RefCell};
use std::mem::replace;
use std::rc::Rc;
use std::iter::repeat;
use syntax::{self, abi, attr};
use syntax::ast::{self, ProvidedMethod, RequiredMethod, TypeTraitItem, DefId};
use syntax::ast_util::{self, local_def, PostExpansionMethod};
use syntax::codemap::{self, Span};
use syntax::owned_slice::OwnedSlice;
use syntax::parse::token;
use syntax::print::pprust;
use syntax::ptr::P;
use syntax::visit::{self, Visitor};

mod assoc;
pub mod _match;
pub mod vtable;
pub mod writeback;
pub mod regionmanip;
pub mod regionck;
pub mod demand;
pub mod method;
mod upvar;
pub mod wf;
mod closure;
mod callee;
mod compare_method;

/// closures defined within the function.  For example:
///
///     fn foo() {
///         bar(move|| { ... })
///     }
///
/// Here, the function `foo()` and the closure passed to
/// `bar()` will each have their own `FnCtxt`, but they will
/// share the inherited fields.
pub struct Inherited<'a, 'tcx: 'a> {
    infcx: infer::InferCtxt<'a, 'tcx>,
    locals: RefCell<NodeMap<Ty<'tcx>>>,
    param_env: ty::ParameterEnvironment<'a, 'tcx>,

    // Temporary tables:
    node_types: RefCell<NodeMap<Ty<'tcx>>>,
    item_substs: RefCell<NodeMap<ty::ItemSubsts<'tcx>>>,
    adjustments: RefCell<NodeMap<ty::AutoAdjustment<'tcx>>>,
    method_map: MethodMap<'tcx>,
    upvar_borrow_map: RefCell<ty::UpvarBorrowMap>,
    unboxed_closures: RefCell<DefIdMap<ty::UnboxedClosure<'tcx>>>,
    object_cast_map: ObjectCastMap<'tcx>,

    // A mapping from each fn's id to its signature, with all bound
    // regions replaced with free ones. Unlike the other tables, this
    // one is never copied into the tcx: it is only used by regionck.
    fn_sig_map: RefCell<NodeMap<Vec<Ty<'tcx>>>>,

    // Tracks trait obligations incurred during this function body.
    fulfillment_cx: RefCell<traits::FulfillmentContext<'tcx>>,
}

/// When type-checking an expression, we propagate downward
/// whatever type hint we are able in the form of an `Expectation`.
#[derive(Copy)]
enum Expectation<'tcx> {
    /// We know nothing about what type this expression should have.
    NoExpectation,

    /// This expression should have the type given (or some subtype)
    ExpectHasType(Ty<'tcx>),

    /// This expression will be cast to the `Ty`
    ExpectCastableToType(Ty<'tcx>),

    /// This rvalue expression will be wrapped in `&` or `Box` and coerced
    /// to `&Ty` or `Box<Ty>`, respectively. `Ty` is `[A]` or `Trait`.
    ExpectRvalueLikeUnsized(Ty<'tcx>),
}

impl<'tcx> Expectation<'tcx> {
    // Disregard "castable to" expectations because they
    // can lead us astray. Consider for example `if cond
    // {22} else {c} as u8` -- if we propagate the
    // "castable to u8" constraint to 22, it will pick the
    // type 22u8, which is overly constrained (c might not
    // be a u8). In effect, the problem is that the
    // "castable to" expectation is not the tightest thing
    // we can say, so we want to drop it in this case.
    // The tightest thing we can say is "must unify with
    // else branch". Note that in the case of a "has type"
    // constraint, this limitation does not hold.

    // If the expected type is just a type variable, then don't use
    // an expected type. Otherwise, we might write parts of the type
    // when checking the 'then' block which are incompatible with the
    // 'else' branch.
    fn adjust_for_branches<'a>(&self, fcx: &FnCtxt<'a, 'tcx>) -> Expectation<'tcx> {
        match *self {
            ExpectHasType(ety) => {
                let ety = fcx.infcx().shallow_resolve(ety);
                if !ty::type_is_ty_var(ety) {
                    ExpectHasType(ety)
                } else {
                    NoExpectation
                }
            }
            ExpectRvalueLikeUnsized(ety) => {
                ExpectRvalueLikeUnsized(ety)
            }
            _ => NoExpectation
        }
    }
}

#[derive(Copy, Clone)]
pub struct UnsafetyState {
    pub def: ast::NodeId,
    pub unsafety: ast::Unsafety,
    from_fn: bool
}

impl UnsafetyState {
    pub fn function(unsafety: ast::Unsafety, def: ast::NodeId) -> UnsafetyState {
        UnsafetyState { def: def, unsafety: unsafety, from_fn: true }
    }

    pub fn recurse(&mut self, blk: &ast::Block) -> UnsafetyState {
        match self.unsafety {
            // If this unsafe, then if the outer function was already marked as
            // unsafe we shouldn't attribute the unsafe'ness to the block. This
            // way the block can be warned about instead of ignoring this
            // extraneous block (functions are never warned about).
            ast::Unsafety::Unsafe if self.from_fn => *self,

            unsafety => {
                let (unsafety, def) = match blk.rules {
                    ast::UnsafeBlock(..) => (ast::Unsafety::Unsafe, blk.id),
                    ast::DefaultBlock => (unsafety, self.def),
                };
                UnsafetyState{ def: def,
                             unsafety: unsafety,
                             from_fn: false }
            }
        }
    }
}

/// Whether `check_binop` is part of an assignment or not.
/// Used to know whether we allow user overloads and to print
/// better messages on error.
#[derive(PartialEq)]
enum IsBinopAssignment{
    SimpleBinop,
    BinopAssignment,
}

#[derive(Clone)]
pub struct FnCtxt<'a, 'tcx: 'a> {
    body_id: ast::NodeId,

    // This flag is set to true if, during the writeback phase, we encounter
    // a type error in this function.
    writeback_errors: Cell<bool>,

    // Number of errors that had been reported when we started
    // checking this function. On exit, if we find that *more* errors
    // have been reported, we will skip regionck and other work that
    // expects the types within the function to be consistent.
    err_count_on_creation: uint,

    ret_ty: ty::FnOutput<'tcx>,

    ps: RefCell<UnsafetyState>,

    inh: &'a Inherited<'a, 'tcx>,

    ccx: &'a CrateCtxt<'a, 'tcx>,
}

impl<'a, 'tcx> mc::Typer<'tcx> for FnCtxt<'a, 'tcx> {
    fn tcx(&self) -> &ty::ctxt<'tcx> {
        self.ccx.tcx
    }
    fn node_ty(&self, id: ast::NodeId) -> McResult<Ty<'tcx>> {
        let ty = self.node_ty(id);
        self.resolve_type_vars_or_error(&ty)
    }
    fn expr_ty_adjusted(&self, expr: &ast::Expr) -> McResult<Ty<'tcx>> {
        let ty = self.adjust_expr_ty(expr, self.inh.adjustments.borrow().get(&expr.id));
        self.resolve_type_vars_or_error(&ty)
    }
    fn type_moves_by_default(&self, span: Span, ty: Ty<'tcx>) -> bool {
        let ty = self.infcx().resolve_type_vars_if_possible(&ty);
        traits::type_known_to_meet_builtin_bound(self.infcx(), self, ty, ty::BoundCopy, span)
    }
    fn node_method_ty(&self, method_call: ty::MethodCall)
                      -> Option<Ty<'tcx>> {
        self.inh.method_map.borrow()
                           .get(&method_call)
                           .map(|method| method.ty)
                           .map(|ty| self.infcx().resolve_type_vars_if_possible(&ty))
    }
    fn node_method_origin(&self, method_call: ty::MethodCall)
                          -> Option<ty::MethodOrigin<'tcx>>
    {
        self.inh.method_map.borrow()
                           .get(&method_call)
                           .map(|method| method.origin.clone())
    }
    fn adjustments(&self) -> &RefCell<NodeMap<ty::AutoAdjustment<'tcx>>> {
        &self.inh.adjustments
    }
    fn is_method_call(&self, id: ast::NodeId) -> bool {
        self.inh.method_map.borrow().contains_key(&ty::MethodCall::expr(id))
    }
    fn temporary_scope(&self, rvalue_id: ast::NodeId) -> Option<CodeExtent> {
        self.param_env().temporary_scope(rvalue_id)
    }
    fn upvar_borrow(&self, upvar_id: ty::UpvarId) -> Option<ty::UpvarBorrow> {
        self.inh.upvar_borrow_map.borrow().get(&upvar_id).cloned()
    }
    fn capture_mode(&self, closure_expr_id: ast::NodeId)
                    -> ast::CaptureClause {
        self.ccx.tcx.capture_mode(closure_expr_id)
    }
}

impl<'a, 'tcx> ty::UnboxedClosureTyper<'tcx> for FnCtxt<'a, 'tcx> {
    fn param_env<'b>(&'b self) -> &'b ty::ParameterEnvironment<'b,'tcx> {
        &self.inh.param_env
    }

    fn unboxed_closure_kind(&self,
                            def_id: ast::DefId)
                            -> ty::UnboxedClosureKind
    {
        self.inh.unboxed_closures.borrow()[def_id].kind
    }

    fn unboxed_closure_type(&self,
                            def_id: ast::DefId,
                            substs: &subst::Substs<'tcx>)
                            -> ty::ClosureTy<'tcx>
    {
        self.inh.unboxed_closures.borrow()[def_id].closure_type.subst(self.tcx(), substs)
    }

    fn unboxed_closure_upvars(&self,
                              def_id: ast::DefId,
                              substs: &Substs<'tcx>)
                              -> Option<Vec<ty::UnboxedClosureUpvar<'tcx>>>
    {
        ty::unboxed_closure_upvars(self, def_id, substs)
    }
}

impl<'a, 'tcx> Inherited<'a, 'tcx> {
    fn new(tcx: &'a ty::ctxt<'tcx>,
           param_env: ty::ParameterEnvironment<'a, 'tcx>)
           -> Inherited<'a, 'tcx> {
        Inherited {
            infcx: infer::new_infer_ctxt(tcx),
            locals: RefCell::new(NodeMap::new()),
            param_env: param_env,
            node_types: RefCell::new(NodeMap::new()),
            item_substs: RefCell::new(NodeMap::new()),
            adjustments: RefCell::new(NodeMap::new()),
            method_map: RefCell::new(FnvHashMap::new()),
            object_cast_map: RefCell::new(NodeMap::new()),
            upvar_borrow_map: RefCell::new(FnvHashMap::new()),
            unboxed_closures: RefCell::new(DefIdMap::new()),
            fn_sig_map: RefCell::new(NodeMap::new()),
            fulfillment_cx: RefCell::new(traits::FulfillmentContext::new()),
        }
    }

    fn normalize_associated_types_in<T>(&self,
                                        typer: &ty::UnboxedClosureTyper<'tcx>,
                                        span: Span,
                                        body_id: ast::NodeId,
                                        value: &T)
                                        -> T
        where T : TypeFoldable<'tcx> + Clone + HasProjectionTypes + Repr<'tcx>
    {
        let mut fulfillment_cx = self.fulfillment_cx.borrow_mut();
        assoc::normalize_associated_types_in(&self.infcx,
                                             typer,
                                             &mut *fulfillment_cx, span,
                                             body_id,
                                             value)
    }

}

// Used by check_const and check_enum_variants
pub fn blank_fn_ctxt<'a, 'tcx>(ccx: &'a CrateCtxt<'a, 'tcx>,
                               inh: &'a Inherited<'a, 'tcx>,
                               rty: ty::FnOutput<'tcx>,
                               body_id: ast::NodeId)
                               -> FnCtxt<'a, 'tcx> {
    FnCtxt {
        body_id: body_id,
        writeback_errors: Cell::new(false),
        err_count_on_creation: ccx.tcx.sess.err_count(),
        ret_ty: rty,
        ps: RefCell::new(UnsafetyState::function(ast::Unsafety::Normal, 0)),
        inh: inh,
        ccx: ccx
    }
}

fn static_inherited_fields<'a, 'tcx>(ccx: &'a CrateCtxt<'a, 'tcx>)
                                    -> Inherited<'a, 'tcx> {
    // It's kind of a kludge to manufacture a fake function context
    // and statement context, but we might as well do write the code only once
    let param_env = ty::empty_parameter_environment(ccx.tcx);
    Inherited::new(ccx.tcx, param_env)
}

struct CheckItemTypesVisitor<'a, 'tcx: 'a> { ccx: &'a CrateCtxt<'a, 'tcx> }

impl<'a, 'tcx, 'v> Visitor<'v> for CheckItemTypesVisitor<'a, 'tcx> {
    fn visit_item(&mut self, i: &ast::Item) {
        check_item(self.ccx, i);
        visit::walk_item(self, i);
    }

    fn visit_ty(&mut self, t: &ast::Ty) {
        match t.node {
            ast::TyFixedLengthVec(_, ref expr) => {
                check_const_in_type(self.ccx, &**expr, self.ccx.tcx.types.uint);
            }
            _ => {}
        }

        visit::walk_ty(self, t);
    }
}

pub fn check_item_types(ccx: &CrateCtxt) {
    let krate = ccx.tcx.map.krate();
    let mut visit = wf::CheckTypeWellFormedVisitor::new(ccx);
    visit::walk_crate(&mut visit, krate);

    // If types are not well-formed, it leads to all manner of errors
    // downstream, so stop reporting errors at this point.
    ccx.tcx.sess.abort_if_errors();

    let mut visit = CheckItemTypesVisitor { ccx: ccx };
    visit::walk_crate(&mut visit, krate);

    ccx.tcx.sess.abort_if_errors();
}

fn check_bare_fn<'a, 'tcx>(ccx: &CrateCtxt<'a, 'tcx>,
                           decl: &ast::FnDecl,
                           body: &ast::Block,
                           id: ast::NodeId,
                           raw_fty: Ty<'tcx>,
                           param_env: ty::ParameterEnvironment<'a, 'tcx>) {
    match raw_fty.sty {
        ty::ty_bare_fn(_, ref fn_ty) => {
            let inh = Inherited::new(ccx.tcx, param_env);

            // Compute the fty from point of view of inside fn.
            let fn_sig =
                fn_ty.sig.subst(ccx.tcx, &inh.param_env.free_substs);
            let fn_sig =
                liberate_late_bound_regions(ccx.tcx, CodeExtent::from_node_id(body.id), &fn_sig);
            let fn_sig =
                inh.normalize_associated_types_in(&inh.param_env, body.span, body.id, &fn_sig);

            let fcx = check_fn(ccx, fn_ty.unsafety, id, &fn_sig,
                               decl, id, body, &inh);

            vtable::select_all_fcx_obligations_or_error(&fcx);
            upvar::closure_analyze_fn(&fcx, id, decl, body);
            regionck::regionck_fn(&fcx, id, decl, body);
            writeback::resolve_type_vars_in_fn(&fcx, decl, body);
        }
        _ => ccx.tcx.sess.impossible_case(body.span,
                                 "check_bare_fn: function type expected")
    }
}

struct GatherLocalsVisitor<'a, 'tcx: 'a> {
    fcx: &'a FnCtxt<'a, 'tcx>
}

impl<'a, 'tcx> GatherLocalsVisitor<'a, 'tcx> {
    fn assign(&mut self, _span: Span, nid: ast::NodeId, ty_opt: Option<Ty<'tcx>>) -> Ty<'tcx> {
        match ty_opt {
            None => {
                // infer the variable's type
                let var_ty = self.fcx.infcx().next_ty_var();
                self.fcx.inh.locals.borrow_mut().insert(nid, var_ty);
                var_ty
            }
            Some(typ) => {
                // take type that the user specified
                self.fcx.inh.locals.borrow_mut().insert(nid, typ);
                typ
            }
        }
    }
}

impl<'a, 'tcx, 'v> Visitor<'v> for GatherLocalsVisitor<'a, 'tcx> {
    // Add explicitly-declared locals.
    fn visit_local(&mut self, local: &ast::Local) {
        let o_ty = match local.ty {
            Some(ref ty) => Some(self.fcx.to_ty(&**ty)),
            None => None
        };
        self.assign(local.span, local.id, o_ty);
        debug!("Local variable {} is assigned type {}",
               self.fcx.pat_to_string(&*local.pat),
               self.fcx.infcx().ty_to_string(
                   self.fcx.inh.locals.borrow()[local.id].clone()));
        visit::walk_local(self, local);
    }

    // Add pattern bindings.
    fn visit_pat(&mut self, p: &ast::Pat) {
        if let ast::PatIdent(_, ref path1, _) = p.node {
            if pat_util::pat_is_binding(&self.fcx.ccx.tcx.def_map, p) {
                let var_ty = self.assign(p.span, p.id, None);

                self.fcx.require_type_is_sized(var_ty, p.span,
                                               traits::VariableType(p.id));

                debug!("Pattern binding {} is assigned to {} with type {}",
                       token::get_ident(path1.node),
                       self.fcx.infcx().ty_to_string(
                           self.fcx.inh.locals.borrow()[p.id].clone()),
                       var_ty.repr(self.fcx.tcx()));
            }
        }
        visit::walk_pat(self, p);
    }

    fn visit_block(&mut self, b: &ast::Block) {
        // non-obvious: the `blk` variable maps to region lb, so
        // we have to keep this up-to-date.  This
        // is... unfortunate.  It'd be nice to not need this.
        visit::walk_block(self, b);
    }

    // Since an expr occurs as part of the type fixed size arrays we
    // need to record the type for that node
    fn visit_ty(&mut self, t: &ast::Ty) {
        match t.node {
            ast::TyFixedLengthVec(ref ty, ref count_expr) => {
                self.visit_ty(&**ty);
                check_expr_with_hint(self.fcx, &**count_expr, self.fcx.tcx().types.uint);
            }
            _ => visit::walk_ty(self, t)
        }
    }

    // Don't descend into fns and items
    fn visit_fn(&mut self, _: visit::FnKind<'v>, _: &'v ast::FnDecl,
                _: &'v ast::Block, _: Span, _: ast::NodeId) { }
    fn visit_item(&mut self, _: &ast::Item) { }

}

/// Helper used by check_bare_fn and check_expr_fn. Does the grungy work of checking a function
/// body and returns the function context used for that purpose, since in the case of a fn item
/// there is still a bit more to do.
///
/// * ...
/// * inherited: other fields inherited from the enclosing fn (if any)
fn check_fn<'a, 'tcx>(ccx: &'a CrateCtxt<'a, 'tcx>,
                      unsafety: ast::Unsafety,
                      unsafety_id: ast::NodeId,
                      fn_sig: &ty::FnSig<'tcx>,
                      decl: &ast::FnDecl,
                      fn_id: ast::NodeId,
                      body: &ast::Block,
                      inherited: &'a Inherited<'a, 'tcx>)
                      -> FnCtxt<'a, 'tcx>
{
    let tcx = ccx.tcx;
    let err_count_on_creation = tcx.sess.err_count();

    let arg_tys = &fn_sig.inputs[];
    let ret_ty = fn_sig.output;

    debug!("check_fn(arg_tys={}, ret_ty={}, fn_id={})",
           arg_tys.repr(tcx),
           ret_ty.repr(tcx),
           fn_id);

    // Create the function context.  This is either derived from scratch or,
    // in the case of function expressions, based on the outer context.
    let fcx = FnCtxt {
        body_id: body.id,
        writeback_errors: Cell::new(false),
        err_count_on_creation: err_count_on_creation,
        ret_ty: ret_ty,
        ps: RefCell::new(UnsafetyState::function(unsafety, unsafety_id)),
        inh: inherited,
        ccx: ccx
    };

    // Remember return type so that regionck can access it later.
    let mut fn_sig_tys: Vec<Ty> =
        arg_tys.iter()
        .map(|&ty| ty)
        .collect();

    if let ty::FnConverging(ret_ty) = ret_ty {
        fcx.require_type_is_sized(ret_ty, decl.output.span(), traits::ReturnType);
        fn_sig_tys.push(ret_ty);
    }

    debug!("fn-sig-map: fn_id={} fn_sig_tys={}",
           fn_id,
           fn_sig_tys.repr(tcx));

    inherited.fn_sig_map.borrow_mut().insert(fn_id, fn_sig_tys);

    {
        let mut visit = GatherLocalsVisitor { fcx: &fcx, };

        // Add formal parameters.
        for (arg_ty, input) in arg_tys.iter().zip(decl.inputs.iter()) {
            // Create type variables for each argument.
            pat_util::pat_bindings(
                &tcx.def_map,
                &*input.pat,
                |_bm, pat_id, sp, _path| {
                    let var_ty = visit.assign(sp, pat_id, None);
                    fcx.require_type_is_sized(var_ty, sp,
                                              traits::VariableType(pat_id));
                });

            // Check the pattern.
            let pcx = pat_ctxt {
                fcx: &fcx,
                map: pat_id_map(&tcx.def_map, &*input.pat),
            };
            _match::check_pat(&pcx, &*input.pat, *arg_ty);
        }

        visit.visit_block(body);
    }

    check_block_with_expected(&fcx, body, match ret_ty {
        ty::FnConverging(result_type) => ExpectHasType(result_type),
        ty::FnDiverging => NoExpectation
    });

    for (input, arg) in decl.inputs.iter().zip(arg_tys.iter()) {
        fcx.write_ty(input.id, *arg);
    }

    fcx
}

pub fn check_struct(ccx: &CrateCtxt, id: ast::NodeId, span: Span) {
    let tcx = ccx.tcx;

    check_representable(tcx, span, id, "struct");
    check_instantiable(tcx, span, id);

    if ty::lookup_simd(tcx, local_def(id)) {
        check_simd(tcx, span, id);
    }
}

pub fn check_item(ccx: &CrateCtxt, it: &ast::Item) {
    debug!("check_item(it.id={}, it.ident={})",
           it.id,
           ty::item_path_str(ccx.tcx, local_def(it.id)));
    let _indenter = indenter();

    match it.node {
      ast::ItemStatic(_, _, ref e) |
      ast::ItemConst(_, ref e) => check_const(ccx, it.span, &**e, it.id),
      ast::ItemEnum(ref enum_definition, _) => {
        check_enum_variants(ccx,
                            it.span,
                            &enum_definition.variants[],
                            it.id);
      }
      ast::ItemFn(ref decl, _, _, _, ref body) => {
        let fn_pty = ty::lookup_item_type(ccx.tcx, ast_util::local_def(it.id));
        let param_env = ParameterEnvironment::for_item(ccx.tcx, it.id);
        check_bare_fn(ccx, &**decl, &**body, it.id, fn_pty.ty, param_env);
      }
      ast::ItemImpl(_, _, _, _, _, ref impl_items) => {
        debug!("ItemImpl {} with id {}", token::get_ident(it.ident), it.id);

        let impl_pty = ty::lookup_item_type(ccx.tcx, ast_util::local_def(it.id));

          match ty::impl_trait_ref(ccx.tcx, local_def(it.id)) {
              Some(impl_trait_ref) => {
                check_impl_items_against_trait(ccx,
                                               it.span,
                                               &*impl_trait_ref,
                                               impl_items.as_slice());
              }
              None => { }
          }

        for impl_item in impl_items.iter() {
            match *impl_item {
                ast::MethodImplItem(ref m) => {
                    check_method_body(ccx, &impl_pty.generics, &**m);
                }
                ast::TypeImplItem(_) => {
                    // Nothing to do here.
                }
            }
        }

      }
      ast::ItemTrait(_, _, _, ref trait_methods) => {
        let trait_def = ty::lookup_trait_def(ccx.tcx, local_def(it.id));
        for trait_method in trait_methods.iter() {
            match *trait_method {
                RequiredMethod(..) => {
                    // Nothing to do, since required methods don't have
                    // bodies to check.
                }
                ProvidedMethod(ref m) => {
                    check_method_body(ccx, &trait_def.generics, &**m);
                }
                TypeTraitItem(_) => {
                    // Nothing to do.
                }
            }
        }
      }
      ast::ItemStruct(..) => {
        check_struct(ccx, it.id, it.span);
      }
      ast::ItemTy(ref t, ref generics) => {
        let pty_ty = ty::node_id_to_type(ccx.tcx, it.id);
        check_bounds_are_used(ccx, t.span, &generics.ty_params, pty_ty);
      }
      ast::ItemForeignMod(ref m) => {
        if m.abi == abi::RustIntrinsic {
            for item in m.items.iter() {
                check_intrinsic_type(ccx, &**item);
            }
        } else {
            for item in m.items.iter() {
                let pty = ty::lookup_item_type(ccx.tcx, local_def(item.id));
                if !pty.generics.types.is_empty() {
                    span_err!(ccx.tcx.sess, item.span, E0044,
                        "foreign items may not have type parameters");
                }

                if let ast::ForeignItemFn(ref fn_decl, _) = item.node {
                    if fn_decl.variadic && m.abi != abi::C {
                        span_err!(ccx.tcx.sess, item.span, E0045,
                                  "variadic function must have C calling convention");
                    }
                }
            }
        }
      }
      _ => {/* nothing to do */ }
    }
}

/// Type checks a method body.
///
/// # Parameters
///
/// * `item_generics`: generics defined on the impl/trait that contains
///   the method
/// * `self_bound`: bound for the `Self` type parameter, if any
/// * `method`: the method definition
fn check_method_body<'a, 'tcx>(ccx: &CrateCtxt<'a, 'tcx>,
                               item_generics: &ty::Generics<'tcx>,
                               method: &ast::Method) {
    debug!("check_method_body(item_generics={}, method.id={})",
            item_generics.repr(ccx.tcx),
            method.id);
    let param_env = ParameterEnvironment::for_item(ccx.tcx, method.id);

    let fty = ty::node_id_to_type(ccx.tcx, method.id);
    debug!("check_method_body: fty={}", fty.repr(ccx.tcx));

    check_bare_fn(ccx,
                  &*method.pe_fn_decl(),
                  &*method.pe_body(),
                  method.id,
                  fty,
                  param_env);
}

fn check_impl_items_against_trait<'a, 'tcx>(ccx: &CrateCtxt<'a, 'tcx>,
                                            impl_span: Span,
                                            impl_trait_ref: &ty::TraitRef<'tcx>,
                                            impl_items: &[ast::ImplItem]) {
    // Locate trait methods
    let tcx = ccx.tcx;
    let trait_items = ty::trait_items(tcx, impl_trait_ref.def_id);

    // Check existing impl methods to see if they are both present in trait
    // and compatible with trait signature
    for impl_item in impl_items.iter() {
        match *impl_item {
            ast::MethodImplItem(ref impl_method) => {
                let impl_method_def_id = local_def(impl_method.id);
                let impl_item_ty = ty::impl_or_trait_item(ccx.tcx,
                                                          impl_method_def_id);

                // If this is an impl of a trait method, find the
                // corresponding method definition in the trait.
                let opt_trait_method_ty =
                    trait_items.iter()
                               .find(|ti| ti.name() == impl_item_ty.name());
                match opt_trait_method_ty {
                    Some(trait_method_ty) => {
                        match (trait_method_ty, &impl_item_ty) {
                            (&ty::MethodTraitItem(ref trait_method_ty),
                             &ty::MethodTraitItem(ref impl_method_ty)) => {
                                compare_impl_method(ccx.tcx,
                                                    &**impl_method_ty,
                                                    impl_method.span,
                                                    impl_method.pe_body().id,
                                                    &**trait_method_ty,
                                                    &*impl_trait_ref);
                            }
                            _ => {
                                // This is span_bug as it should have already been
                                // caught in resolve.
                                tcx.sess.span_bug(
                                    impl_method.span,
                                    format!("item `{}` is of a different kind from its trait `{}`",
                                            token::get_name(impl_item_ty.name()),
                                            impl_trait_ref.repr(tcx)).as_slice());
                            }
                        }
                    }
                    None => {
                        // This is span_bug as it should have already been
                        // caught in resolve.
                        tcx.sess.span_bug(
                            impl_method.span,
                            format!("method `{}` is not a member of trait `{}`",
                                    token::get_name(impl_item_ty.name()),
                                    impl_trait_ref.repr(tcx)).as_slice());
                    }
                }
            }
            ast::TypeImplItem(ref typedef) => {
                let typedef_def_id = local_def(typedef.id);
                let typedef_ty = ty::impl_or_trait_item(ccx.tcx,
                                                        typedef_def_id);

                // If this is an impl of an associated type, find the
                // corresponding type definition in the trait.
                let opt_associated_type =
                    trait_items.iter()
                               .find(|ti| ti.name() == typedef_ty.name());
                match opt_associated_type {
                    Some(associated_type) => {
                        match (associated_type, &typedef_ty) {
                            (&ty::TypeTraitItem(_), &ty::TypeTraitItem(_)) => {}
                            _ => {
                                // This is `span_bug` as it should have
                                // already been caught in resolve.
                                tcx.sess.span_bug(
                                    typedef.span,
                                    format!("item `{}` is of a different kind from its trait `{}`",
                                            token::get_name(typedef_ty.name()),
                                            impl_trait_ref.repr(tcx)).as_slice());
                            }
                        }
                    }
                    None => {
                        // This is `span_bug` as it should have already been
                        // caught in resolve.
                        tcx.sess.span_bug(
                            typedef.span,
                            format!(
                                "associated type `{}` is not a member of \
                                 trait `{}`",
                                token::get_name(typedef_ty.name()),
                                impl_trait_ref.repr(tcx)).as_slice());
                    }
                }
            }
        }
    }

    // Check for missing items from trait
    let provided_methods = ty::provided_trait_methods(tcx, impl_trait_ref.def_id);
    let mut missing_methods = Vec::new();
    for trait_item in trait_items.iter() {
        match *trait_item {
            ty::MethodTraitItem(ref trait_method) => {
                let is_implemented =
                    impl_items.iter().any(|ii| {
                        match *ii {
                            ast::MethodImplItem(ref m) => {
                                m.pe_ident().name == trait_method.name
                            }
                            ast::TypeImplItem(_) => false,
                        }
                    });
                let is_provided =
                    provided_methods.iter().any(|m| m.name == trait_method.name);
                if !is_implemented && !is_provided {
                    missing_methods.push(format!("`{}`", token::get_name(trait_method.name)));
                }
            }
            ty::TypeTraitItem(ref associated_type) => {
                let is_implemented = impl_items.iter().any(|ii| {
                    match *ii {
                        ast::TypeImplItem(ref typedef) => {
                            typedef.ident.name == associated_type.name
                        }
                        ast::MethodImplItem(_) => false,
                    }
                });
                if !is_implemented {
                    missing_methods.push(format!("`{}`", token::get_name(associated_type.name)));
                }
            }
        }
    }

    if !missing_methods.is_empty() {
        span_err!(tcx.sess, impl_span, E0046,
            "not all trait items implemented, missing: {}",
            missing_methods.connect(", "));
    }
}

<<<<<<< HEAD
/// Checks that a method from an impl conforms to the signature of
/// the same method as declared in the trait.
///
/// # Parameters
///
/// - impl_generics: the generics declared on the impl itself (not the method!)
/// - impl_m: type of the method we are checking
/// - impl_m_span: span to use for reporting errors
/// - impl_m_body_id: id of the method body
/// - trait_m: the method in the trait
/// - trait_to_impl_substs: the substitutions used on the type of the trait
fn compare_impl_method<'tcx>(tcx: &ty::ctxt<'tcx>,
                             impl_m: &ty::Method<'tcx>,
                             impl_m_span: Span,
                             impl_m_body_id: ast::NodeId,
                             trait_m: &ty::Method<'tcx>,
                             impl_trait_ref: &ty::TraitRef<'tcx>) {
    debug!("compare_impl_method(impl_trait_ref={})",
           impl_trait_ref.repr(tcx));

    debug!("impl_trait_ref (liberated) = {}",
           impl_trait_ref.repr(tcx));

    let infcx = infer::new_infer_ctxt(tcx);
    let mut fulfillment_cx = traits::FulfillmentContext::new();

    let trait_to_impl_substs = &impl_trait_ref.substs;

    // Try to give more informative error messages about self typing
    // mismatches.  Note that any mismatch will also be detected
    // below, where we construct a canonical function type that
    // includes the self parameter as a normal parameter.  It's just
    // that the error messages you get out of this code are a bit more
    // inscrutable, particularly for cases where one method has no
    // self.
    match (&trait_m.explicit_self, &impl_m.explicit_self) {
        (&ty::StaticExplicitSelfCategory,
         &ty::StaticExplicitSelfCategory) => {}
        (&ty::StaticExplicitSelfCategory, _) => {
            tcx.sess.span_err(
                impl_m_span,
                &format!("method `{}` has a `{}` declaration in the impl, \
                        but not in the trait",
                        token::get_name(trait_m.name),
                        ppaux::explicit_self_category_to_str(
                            &impl_m.explicit_self))[]);
            return;
        }
        (_, &ty::StaticExplicitSelfCategory) => {
            tcx.sess.span_err(
                impl_m_span,
                &format!("method `{}` has a `{}` declaration in the trait, \
                        but not in the impl",
                        token::get_name(trait_m.name),
                        ppaux::explicit_self_category_to_str(
                            &trait_m.explicit_self))[]);
            return;
        }
        _ => {
            // Let the type checker catch other errors below
        }
    }

    let num_impl_m_type_params = impl_m.generics.types.len(subst::FnSpace);
    let num_trait_m_type_params = trait_m.generics.types.len(subst::FnSpace);
    if num_impl_m_type_params != num_trait_m_type_params {
        span_err!(tcx.sess, impl_m_span, E0049,
            "method `{}` has {} type parameter{} \
             but its trait declaration has {} type parameter{}",
            token::get_name(trait_m.name),
            num_impl_m_type_params,
            if num_impl_m_type_params == 1 {""} else {"s"},
            num_trait_m_type_params,
            if num_trait_m_type_params == 1 {""} else {"s"});
        return;
    }

    if impl_m.fty.sig.0.inputs.len() != trait_m.fty.sig.0.inputs.len() {
        span_err!(tcx.sess, impl_m_span, E0050,
            "method `{}` has {} parameter{} \
             but the declaration in trait `{}` has {}",
            token::get_name(trait_m.name),
            impl_m.fty.sig.0.inputs.len(),
            if impl_m.fty.sig.0.inputs.len() == 1 {""} else {"s"},
            ty::item_path_str(tcx, trait_m.def_id),
            trait_m.fty.sig.0.inputs.len());
        return;
    }

    // This code is best explained by example. Consider a trait:
    //
    //     trait Trait<'t,T> {
    //          fn method<'a,M>(t: &'t T, m: &'a M) -> Self;
    //     }
    //
    // And an impl:
    //
    //     impl<'i, 'j, U> Trait<'j, &'i U> for Foo {
    //          fn method<'b,N>(t: &'j &'i U, m: &'b N) -> Foo;
    //     }
    //
    // We wish to decide if those two method types are compatible.
    //
    // We start out with trait_to_impl_substs, that maps the trait
    // type parameters to impl type parameters. This is taken from the
    // impl trait reference:
    //
    //     trait_to_impl_substs = {'t => 'j, T => &'i U, Self => Foo}
    //
    // We create a mapping `dummy_substs` that maps from the impl type
    // parameters to fresh types and regions. For type parameters,
    // this is the identity transform, but we could as well use any
    // skolemized types. For regions, we convert from bound to free
    // regions (Note: but only early-bound regions, i.e., those
    // declared on the impl or used in type parameter bounds).
    //
    //     impl_to_skol_substs = {'i => 'i0, U => U0, N => N0 }
    //
    // Now we can apply skol_substs to the type of the impl method
    // to yield a new function type in terms of our fresh, skolemized
    // types:
    //
    //     <'b> fn(t: &'i0 U0, m: &'b) -> Foo
    //
    // We now want to extract and substitute the type of the *trait*
    // method and compare it. To do so, we must create a compound
    // substitution by combining trait_to_impl_substs and
    // impl_to_skol_substs, and also adding a mapping for the method
    // type parameters. We extend the mapping to also include
    // the method parameters.
    //
    //     trait_to_skol_substs = { T => &'i0 U0, Self => Foo, M => N0 }
    //
    // Applying this to the trait method type yields:
    //
    //     <'a> fn(t: &'i0 U0, m: &'a) -> Foo
    //
    // This type is also the same but the name of the bound region ('a
    // vs 'b).  However, the normal subtyping rules on fn types handle
    // this kind of equivalency just fine.

    // Create mapping from impl to skolemized.
    let impl_param_env = ty::construct_parameter_environment(tcx, &impl_m.generics, impl_m_body_id);
    let impl_to_skol_substs = &impl_param_env.free_substs;

    // Create mapping from trait to skolemized.
    let trait_to_skol_substs =
        trait_to_impl_substs
        .subst(tcx, impl_to_skol_substs)
        .with_method(impl_to_skol_substs.types.get_slice(subst::FnSpace).to_vec(),
                     impl_to_skol_substs.regions().get_slice(subst::FnSpace).to_vec());

    // Check region bounds.
    if !check_region_bounds_on_impl_method(tcx,
                                           impl_m_span,
                                           impl_m,
                                           &trait_m.generics,
                                           &impl_m.generics,
                                           &trait_to_skol_substs,
                                           impl_to_skol_substs) {
        return;
    }

    // Check bounds. Note that the bounds from the impl may reference
    // late-bound regions declared on the impl, so liberate those.
    // This requires two artificial binding scopes -- one for the impl,
    // and one for the method.
    //
    // An example would be:
    //
    //     trait Foo<T> { fn method<U:Bound<T>>() { ... } }
    //
    //     impl<'a> Foo<&'a T> for &'a U {
    //         fn method<U:Bound<&'a T>>() { ... }
    //     }
    //
    // Here, the region parameter `'a` is late-bound, so in the bound
    // `Bound<&'a T>`, the lifetime `'a` will be late-bound with a
    // depth of 3 (it is nested within 3 binders: the impl, method,
    // and trait-ref itself). So when we do the liberation, we have
    // two introduce two `ty::Binder` scopes, one for the impl and one
    // the method.
    //
    // The only late-bounded regions that can possibly appear here are
    // from the impl, not the method. This is because region
    // parameters declared on the method which appear in a type bound
    // would be early bound. On the trait side, there can be no
    // late-bound lifetimes because trait definitions do not introduce
    // a late region binder.
    let trait_bounds =
        trait_m.generics.types.get_slice(subst::FnSpace).iter()
        .map(|trait_param_def| &trait_param_def.bounds);
    let impl_bounds =
        impl_m.generics.types.get_slice(subst::FnSpace).iter()
        .map(|impl_param_def| &impl_param_def.bounds);
    for (i, (trait_param_bounds, impl_param_bounds)) in
        trait_bounds.zip(impl_bounds).enumerate()
    {
        // Check that the impl does not require any builtin-bounds
        // that the trait does not guarantee:
        let extra_bounds =
            impl_param_bounds.builtin_bounds -
            trait_param_bounds.builtin_bounds;
        if !extra_bounds.is_empty() {
            span_err!(tcx.sess, impl_m_span, E0051,
                "in method `{}`, type parameter {} requires `{}`, \
                 which is not required by the corresponding type parameter \
                 in the trait declaration",
                token::get_name(trait_m.name),
                i,
                extra_bounds.user_string(tcx));
           return;
        }

        // Check that the trait bounds of the trait imply the bounds of its
        // implementation.
        //
        // FIXME(pcwalton): We could be laxer here regarding sub- and super-
        // traits, but I doubt that'll be wanted often, so meh.
        for impl_trait_bound in impl_param_bounds.trait_bounds.iter() {
            debug!("compare_impl_method(): impl-trait-bound subst");
            let impl_trait_bound =
                impl_trait_bound.subst(tcx, impl_to_skol_substs);

            // There may be late-bound regions from the impl in the
            // impl's bound, so "liberate" those. Note that the
            // trait_to_skol_substs is derived from the impl's
            // trait-ref, and the late-bound regions appearing there
            // have already been liberated, so the result should match
            // up.

            let found_match_in_trait =
                trait_param_bounds.trait_bounds.iter().any(|trait_bound| {
                    debug!("compare_impl_method(): trait-bound subst");
                    let trait_bound =
                        trait_bound.subst(tcx, &trait_to_skol_substs);
                    infer::mk_sub_poly_trait_refs(&infcx,
                                                  true,
                                                  infer::Misc(impl_m_span),
                                                  trait_bound,
                                                  impl_trait_bound.clone()).is_ok()
                });

            if !found_match_in_trait {
                span_err!(tcx.sess, impl_m_span, E0052,
                          "in method `{}`, type parameter {} requires bound `{}`, which is not \
                           required by the corresponding type parameter in the trait declaration",
                          token::get_name(trait_m.name),
                          i,
                          impl_trait_bound.user_string(tcx));
            }
        }
    }

    // We now need to check that the signature of the impl method is
    // compatible with that of the trait method. We do this by
    // checking that `impl_fty <: trait_fty`.
    //
    // FIXME. Unfortunately, this doesn't quite work right now because
    // associated type normalization is not integrated into subtype
    // checks. For the comparison to be valid, we need to
    // normalize the associated types in the impl/trait methods
    // first. However, because function types bind regions, just
    // calling `normalize_associated_types_in` would have no effect on
    // any associated types appearing in the fn arguments or return
    // type.


    // Compute skolemized form of impl and trait method tys.
    let impl_fty = ty::mk_bare_fn(tcx, None, tcx.mk_bare_fn(impl_m.fty.clone()));
    let impl_fty = impl_fty.subst(tcx, impl_to_skol_substs);
    let trait_fty = ty::mk_bare_fn(tcx, None, tcx.mk_bare_fn(trait_m.fty.clone()));
    let trait_fty = trait_fty.subst(tcx, &trait_to_skol_substs);

    let err = infcx.try(|snapshot| {
        let origin = infer::MethodCompatCheck(impl_m_span);

        let (impl_sig, _) =
            infcx.replace_late_bound_regions_with_fresh_var(impl_m_span,
                                                            infer::HigherRankedType,
                                                            &impl_m.fty.sig);
        let impl_sig =
            impl_sig.subst(tcx, impl_to_skol_substs);
        let impl_sig =
            assoc::normalize_associated_types_in(&infcx,
                                                 &impl_param_env,
                                                 &mut fulfillment_cx,
                                                 impl_m_span,
                                                 impl_m_body_id,
                                                 &impl_sig);
        let impl_fty =
            ty::mk_bare_fn(tcx,
                           None,
                           tcx.mk_bare_fn(ty::BareFnTy { unsafety: impl_m.fty.unsafety,
                                                         abi: impl_m.fty.abi,
                                                         sig: ty::Binder(impl_sig) }));
        debug!("compare_impl_method: impl_fty={}",
               impl_fty.repr(tcx));

        let (trait_sig, skol_map) =
            infcx.skolemize_late_bound_regions(&trait_m.fty.sig, snapshot);
        let trait_sig =
            trait_sig.subst(tcx, &trait_to_skol_substs);
        let trait_sig =
            assoc::normalize_associated_types_in(&infcx,
                                                 &impl_param_env,
                                                 &mut fulfillment_cx,
                                                 impl_m_span,
                                                 impl_m_body_id,
                                                 &trait_sig);
        let trait_fty =
            ty::mk_bare_fn(tcx,
                           None,
                           tcx.mk_bare_fn(ty::BareFnTy { unsafety: trait_m.fty.unsafety,
                                                         abi: trait_m.fty.abi,
                                                         sig: ty::Binder(trait_sig) }));

        debug!("compare_impl_method: trait_fty={}",
               trait_fty.repr(tcx));

        try!(infer::mk_subty(&infcx, false, origin, impl_fty, trait_fty));

        infcx.leak_check(&skol_map, snapshot)
    });

    match err {
        Ok(()) => { }
        Err(terr) => {
            debug!("checking trait method for compatibility: impl ty {}, trait ty {}",
                   impl_fty.repr(tcx),
                   trait_fty.repr(tcx));
            span_err!(tcx.sess, impl_m_span, E0053,
                      "method `{}` has an incompatible type for trait: {}",
                      token::get_name(trait_m.name),
                      ty::type_err_to_str(tcx, &terr));
            return;
        }
    }

    // Run the fulfillment context to completion to accommodate any
    // associated type normalizations that may have occurred.
    match fulfillment_cx.select_all_or_error(&infcx, &impl_param_env) {
        Ok(()) => { }
        Err(errors) => {
            traits::report_fulfillment_errors(&infcx, &errors);
        }
    }

    // Finally, resolve all regions. This catches wily misuses of lifetime
    // parameters.
    infcx.resolve_regions_and_report_errors(impl_m_body_id);

    /// Check that region bounds on impl method are the same as those on the trait. In principle,
    /// it could be ok for there to be fewer region bounds on the impl method, but this leads to an
    /// annoying corner case that is painful to handle (described below), so for now we can just
    /// forbid it.
    ///
    /// Example (see `src/test/compile-fail/regions-bound-missing-bound-in-impl.rs`):
    ///
    /// ```
    /// trait Foo<'a> {
    ///     fn method1<'b>();
    ///     fn method2<'b:'a>();
    /// }
    ///
    /// impl<'a> Foo<'a> for ... {
    ///     fn method1<'b:'a>() { .. case 1, definitely bad .. }
    ///     fn method2<'b>() { .. case 2, could be ok .. }
    /// }
    /// ```
    ///
    /// The "definitely bad" case is case #1. Here, the impl adds an extra constraint not present
    /// in the trait.
    ///
    /// The "maybe bad" case is case #2. Here, the impl adds an extra constraint not present in the
    /// trait. We could in principle allow this, but it interacts in a complex way with early/late
    /// bound resolution of lifetimes. Basically the presence or absence of a lifetime bound
    /// affects whether the lifetime is early/late bound, and right now the code breaks if the
    /// trait has an early bound lifetime parameter and the method does not.
    fn check_region_bounds_on_impl_method<'tcx>(tcx: &ty::ctxt<'tcx>,
                                                span: Span,
                                                impl_m: &ty::Method<'tcx>,
                                                trait_generics: &ty::Generics<'tcx>,
                                                impl_generics: &ty::Generics<'tcx>,
                                                trait_to_skol_substs: &Substs<'tcx>,
                                                impl_to_skol_substs: &Substs<'tcx>)
                                                -> bool
    {

        let trait_params = trait_generics.regions.get_slice(subst::FnSpace);
        let impl_params = impl_generics.regions.get_slice(subst::FnSpace);

        debug!("check_region_bounds_on_impl_method: \
               trait_generics={} \
               impl_generics={} \
               trait_to_skol_substs={} \
               impl_to_skol_substs={}",
               trait_generics.repr(tcx),
               impl_generics.repr(tcx),
               trait_to_skol_substs.repr(tcx),
               impl_to_skol_substs.repr(tcx));

        // Must have same number of early-bound lifetime parameters.
        // Unfortunately, if the user screws up the bounds, then this
        // will change classification between early and late.  E.g.,
        // if in trait we have `<'a,'b:'a>`, and in impl we just have
        // `<'a,'b>`, then we have 2 early-bound lifetime parameters
        // in trait but 0 in the impl. But if we report "expected 2
        // but found 0" it's confusing, because it looks like there
        // are zero. Since I don't quite know how to phrase things at
        // the moment, give a kind of vague error message.
        if trait_params.len() != impl_params.len() {
            tcx.sess.span_err(
                span,
                &format!("lifetime parameters or bounds on method `{}` do \
                         not match the trait declaration",
                        token::get_name(impl_m.name))[]);
            return false;
        }

        // Each parameter `'a:'b+'c+'d` in trait should have the same
        // set of bounds in the impl, after subst.
        for (trait_param, impl_param) in
            trait_params.iter().zip(
                impl_params.iter())
        {
            let trait_bounds =
                trait_param.bounds.subst(tcx, trait_to_skol_substs);
            let impl_bounds =
                impl_param.bounds.subst(tcx, impl_to_skol_substs);

            debug!("check_region_bounds_on_impl_method: \
                   trait_param={} \
                   impl_param={} \
                   trait_bounds={} \
                   impl_bounds={}",
                   trait_param.repr(tcx),
                   impl_param.repr(tcx),
                   trait_bounds.repr(tcx),
                   impl_bounds.repr(tcx));

            // Collect the set of bounds present in trait but not in
            // impl.
            let missing: Vec<ty::Region> =
                trait_bounds.iter()
                .filter(|&b| !impl_bounds.contains(b))
                .map(|&b| b)
                .collect();

            // Collect set present in impl but not in trait.
            let extra: Vec<ty::Region> =
                impl_bounds.iter()
                .filter(|&b| !trait_bounds.contains(b))
                .map(|&b| b)
                .collect();

            debug!("missing={} extra={}",
                   missing.repr(tcx), extra.repr(tcx));

            let err = if missing.len() != 0 || extra.len() != 0 {
                tcx.sess.span_err(
                    span,
                    &format!(
                        "the lifetime parameter `{}` declared in the impl \
                         has a distinct set of bounds \
                         from its counterpart `{}` \
                         declared in the trait",
                        impl_param.name.user_string(tcx),
                        trait_param.name.user_string(tcx))[]);
                true
            } else {
                false
            };

            if missing.len() != 0 {
                tcx.sess.span_note(
                    span,
                    &format!("the impl is missing the following bounds: `{}`",
                            missing.user_string(tcx))[]);
            }

            if extra.len() != 0 {
                tcx.sess.span_note(
                    span,
                    &format!("the impl has the following extra bounds: `{}`",
                            extra.user_string(tcx))[]);
            }

            if err {
                return false;
            }
        }

        return true;
    }
}

=======
>>>>>>> a80302ce
fn check_cast(fcx: &FnCtxt,
              cast_expr: &ast::Expr,
              e: &ast::Expr,
              t: &ast::Ty) {
    let id = cast_expr.id;
    let span = cast_expr.span;

    // Find the type of `e`. Supply hints based on the type we are casting to,
    // if appropriate.
    let t_1 = fcx.to_ty(t);
    let t_1 = structurally_resolved_type(fcx, span, t_1);

    check_expr_with_expectation(fcx, e, ExpectCastableToType(t_1));

    let t_e = fcx.expr_ty(e);

    debug!("t_1={}", fcx.infcx().ty_to_string(t_1));
    debug!("t_e={}", fcx.infcx().ty_to_string(t_e));

    if ty::type_is_error(t_e) {
        fcx.write_error(id);
        return
    }

    if !fcx.type_is_known_to_be_sized(t_1, cast_expr.span) {
        let tstr = fcx.infcx().ty_to_string(t_1);
        fcx.type_error_message(span, |actual| {
            format!("cast to unsized type: `{}` as `{}`", actual, tstr)
        }, t_e, None);
        match t_e.sty {
            ty::ty_rptr(_, ty::mt { mutbl: mt, .. }) => {
                let mtstr = match mt {
                    ast::MutMutable => "mut ",
                    ast::MutImmutable => ""
                };
                if ty::type_is_trait(t_1) {
                    span_help!(fcx.tcx().sess, t.span, "did you mean `&{}{}`?", mtstr, tstr);
                } else {
                    span_help!(fcx.tcx().sess, span,
                               "consider using an implicit coercion to `&{}{}` instead",
                               mtstr, tstr);
                }
            }
            ty::ty_uniq(..) => {
                span_help!(fcx.tcx().sess, t.span, "did you mean `Box<{}>`?", tstr);
            }
            _ => {
                span_help!(fcx.tcx().sess, e.span,
                           "consider using a box or reference as appropriate");
            }
        }
        fcx.write_error(id);
        return
    }

    if ty::type_is_trait(t_1) {
        // This will be looked up later on.
        vtable::check_object_cast(fcx, cast_expr, e, t_1);
        fcx.write_ty(id, t_1);
        return
    }

    let t_1 = structurally_resolved_type(fcx, span, t_1);
    let t_e = structurally_resolved_type(fcx, span, t_e);

    if ty::type_is_nil(t_e) {
        fcx.type_error_message(span, |actual| {
            format!("cast from nil: `{}` as `{}`",
                    actual,
                    fcx.infcx().ty_to_string(t_1))
        }, t_e, None);
    } else if ty::type_is_nil(t_1) {
        fcx.type_error_message(span, |actual| {
            format!("cast to nil: `{}` as `{}`",
                    actual,
                    fcx.infcx().ty_to_string(t_1))
        }, t_e, None);
    }

    let t_e_is_bare_fn_item = ty::type_is_bare_fn_item(t_e);

    let t_1_is_scalar = ty::type_is_scalar(t_1);
    let t_1_is_char = ty::type_is_char(t_1);
    let t_1_is_bare_fn = ty::type_is_bare_fn(t_1);
    let t_1_is_float = ty::type_is_floating_point(t_1);

    // casts to scalars other than `char` and `bare fn` are trivial
    let t_1_is_trivial = t_1_is_scalar && !t_1_is_char && !t_1_is_bare_fn;
    if t_e_is_bare_fn_item && t_1_is_bare_fn {
        demand::coerce(fcx, e.span, t_1, &*e);
    } else if ty::type_is_c_like_enum(fcx.tcx(), t_e) && t_1_is_trivial {
        if t_1_is_float || ty::type_is_unsafe_ptr(t_1) {
            fcx.type_error_message(span, |actual| {
                format!("illegal cast; cast through an \
                         integer first: `{}` as `{}`",
                        actual,
                        fcx.infcx().ty_to_string(t_1))
            }, t_e, None);
        }
        // casts from C-like enums are allowed
    } else if t_1_is_char {
        let t_e = fcx.infcx().shallow_resolve(t_e);
        if t_e.sty != ty::ty_uint(ast::TyU8) {
            fcx.type_error_message(span, |actual| {
                format!("only `u8` can be cast as \
                         `char`, not `{}`", actual)
            }, t_e, None);
        }
    } else if t_1.sty == ty::ty_bool {
        span_err!(fcx.tcx().sess, span, E0054,
            "cannot cast as `bool`, compare with zero instead");
    } else if ty::type_is_region_ptr(t_e) && ty::type_is_unsafe_ptr(t_1) {
        fn types_compatible<'a, 'tcx>(fcx: &FnCtxt<'a, 'tcx>, sp: Span,
                                      t1: Ty<'tcx>, t2: Ty<'tcx>) -> bool {
            match t1.sty {
                ty::ty_vec(_, Some(_)) => {}
                _ => return false
            }
            if ty::type_needs_infer(t2) {
                // This prevents this special case from going off when casting
                // to a type that isn't fully specified; e.g. `as *_`. (Issue
                // #14893.)
                return false
            }

            let el = ty::sequence_element_type(fcx.tcx(), t1);
            infer::mk_eqty(fcx.infcx(),
                           false,
                           infer::Misc(sp),
                           el,
                           t2).is_ok()
        }

        // Due to the limitations of LLVM global constants,
        // region pointers end up pointing at copies of
        // vector elements instead of the original values.
        // To allow unsafe pointers to work correctly, we
        // need to special-case obtaining an unsafe pointer
        // from a region pointer to a vector.

        /* this cast is only allowed from &[T, ..n] to *T or
        &T to *T. */
        match (&t_e.sty, &t_1.sty) {
            (&ty::ty_rptr(_, ty::mt { ty: mt1, mutbl: ast::MutImmutable }),
             &ty::ty_ptr(ty::mt { ty: mt2, mutbl: ast::MutImmutable }))
            if types_compatible(fcx, e.span, mt1, mt2) => {
                /* this case is allowed */
            }
            _ => {
                demand::coerce(fcx, e.span, t_1, &*e);
            }
        }
    } else if !(ty::type_is_scalar(t_e) && t_1_is_trivial) {
        /*
        If more type combinations should be supported than are
        supported here, then file an enhancement issue and
        record the issue number in this comment.
        */
        fcx.type_error_message(span, |actual| {
            format!("non-scalar cast: `{}` as `{}`",
                    actual,
                    fcx.infcx().ty_to_string(t_1))
        }, t_e, None);
    } else if ty::type_is_unsafe_ptr(t_e) && t_1_is_float {
        fcx.type_error_message(span, |actual| {
            format!("cannot cast from pointer to float directly: `{}` as `{}`; cast through an \
                     integer first",
                    actual,
                    fcx.infcx().ty_to_string(t_1))
        }, t_e, None);
    }

    fcx.write_ty(id, t_1);
}

impl<'a, 'tcx> AstConv<'tcx> for FnCtxt<'a, 'tcx> {
    fn tcx(&self) -> &ty::ctxt<'tcx> { self.ccx.tcx }

    fn get_item_type_scheme(&self, id: ast::DefId) -> ty::TypeScheme<'tcx> {
        ty::lookup_item_type(self.tcx(), id)
    }

    fn get_trait_def(&self, id: ast::DefId) -> Rc<ty::TraitDef<'tcx>> {
        ty::lookup_trait_def(self.tcx(), id)
    }

    fn get_free_substs(&self) -> Option<&Substs<'tcx>> {
        Some(&self.inh.param_env.free_substs)
    }

    fn ty_infer(&self, _span: Span) -> Ty<'tcx> {
        self.infcx().next_ty_var()
    }

    fn projected_ty_from_poly_trait_ref(&self,
                                        span: Span,
                                        poly_trait_ref: ty::PolyTraitRef<'tcx>,
                                        item_name: ast::Name)
                                        -> Ty<'tcx>
    {
        let (trait_ref, _) =
            self.infcx().replace_late_bound_regions_with_fresh_var(
                span,
                infer::LateBoundRegionConversionTime::AssocTypeProjection(item_name),
                &poly_trait_ref);

        self.normalize_associated_type(span, trait_ref, item_name)
    }

    fn projected_ty(&self,
                    span: Span,
                    trait_ref: Rc<ty::TraitRef<'tcx>>,
                    item_name: ast::Name)
                    -> Ty<'tcx>
    {
        self.normalize_associated_type(span, trait_ref, item_name)
    }
}

impl<'a, 'tcx> FnCtxt<'a, 'tcx> {
    fn tcx(&self) -> &ty::ctxt<'tcx> { self.ccx.tcx }

    pub fn infcx(&self) -> &infer::InferCtxt<'a,'tcx> {
        &self.inh.infcx
    }

    pub fn param_env(&self) -> &ty::ParameterEnvironment<'a,'tcx> {
        &self.inh.param_env
    }

    pub fn sess(&self) -> &Session {
        &self.tcx().sess
    }

    pub fn err_count_since_creation(&self) -> uint {
        self.ccx.tcx.sess.err_count() - self.err_count_on_creation
    }

    /// Resolves all type variables in `t` and then, if any were left
    /// unresolved, substitutes an error type. This is used after the
    /// main checking when doing a second pass before writeback. The
    /// justification is that writeback will produce an error for
    /// these unconstrained type variables.
    fn resolve_type_vars_or_error(&self, t: &Ty<'tcx>) -> mc::McResult<Ty<'tcx>> {
        let t = self.infcx().resolve_type_vars_if_possible(t);
        if ty::type_has_ty_infer(t) || ty::type_is_error(t) { Err(()) } else { Ok(t) }
    }

    pub fn tag(&self) -> String {
        format!("{:?}", self as *const FnCtxt)
    }

    pub fn local_ty(&self, span: Span, nid: ast::NodeId) -> Ty<'tcx> {
        match self.inh.locals.borrow().get(&nid) {
            Some(&t) => t,
            None => {
                self.tcx().sess.span_bug(
                    span,
                    &format!("no type for local variable {}",
                            nid)[]);
            }
        }
    }

    /// Apply "fallbacks" to some types
    /// ! gets replaced with (), unconstrained ints with i32, and unconstrained floats with f64.
    pub fn default_type_parameters(&self) {
        use middle::ty::UnconstrainedNumeric::{UnconstrainedInt, UnconstrainedFloat, Neither};
        for (_, &mut ref ty) in self.inh.node_types.borrow_mut().iter_mut() {
            let resolved = self.infcx().resolve_type_vars_if_possible(ty);
            if self.infcx().type_var_diverges(resolved) {
                demand::eqtype(self, codemap::DUMMY_SP, *ty, ty::mk_nil(self.tcx()));
            } else {
                match self.infcx().type_is_unconstrained_numeric(resolved) {
                    UnconstrainedInt => {
                        demand::eqtype(self, codemap::DUMMY_SP, *ty, self.tcx().types.i32)
                    },
                    UnconstrainedFloat => {
                        demand::eqtype(self, codemap::DUMMY_SP, *ty, self.tcx().types.f64)
                    }
                    Neither => { }
                }
            }
        }
    }

    #[inline]
    pub fn write_ty(&self, node_id: ast::NodeId, ty: Ty<'tcx>) {
        debug!("write_ty({}, {}) in fcx {}",
               node_id, ppaux::ty_to_string(self.tcx(), ty), self.tag());
        self.inh.node_types.borrow_mut().insert(node_id, ty);
    }

    pub fn write_object_cast(&self,
                             key: ast::NodeId,
                             trait_ref: ty::PolyTraitRef<'tcx>) {
        debug!("write_object_cast key={} trait_ref={}",
               key, trait_ref.repr(self.tcx()));
        self.inh.object_cast_map.borrow_mut().insert(key, trait_ref);
    }

    pub fn write_substs(&self, node_id: ast::NodeId, substs: ty::ItemSubsts<'tcx>) {
        if !substs.substs.is_noop() {
            debug!("write_substs({}, {}) in fcx {}",
                   node_id,
                   substs.repr(self.tcx()),
                   self.tag());

            self.inh.item_substs.borrow_mut().insert(node_id, substs);
        }
    }

    pub fn write_autoderef_adjustment(&self,
                                      node_id: ast::NodeId,
                                      span: Span,
                                      derefs: uint) {
        if derefs == 0 { return; }
        self.write_adjustment(
            node_id,
            span,
            ty::AdjustDerefRef(ty::AutoDerefRef {
                autoderefs: derefs,
                autoref: None })
        );
    }

    pub fn write_adjustment(&self,
                            node_id: ast::NodeId,
                            span: Span,
                            adj: ty::AutoAdjustment<'tcx>) {
        debug!("write_adjustment(node_id={}, adj={})", node_id, adj.repr(self.tcx()));

        if adj.is_identity() {
            return;
        }

        // Careful: adjustments can imply trait obligations if we are
        // casting from a concrete type to an object type. I think
        // it'd probably be nicer to move the logic that creates the
        // obligation into the code that creates the adjustment, but
        // that's a bit awkward, so instead we go digging and pull the
        // obligation out here.
        self.register_adjustment_obligations(span, &adj);
        self.inh.adjustments.borrow_mut().insert(node_id, adj);
    }

    /// Basically whenever we are converting from a type scheme into
    /// the fn body space, we always want to normalize associated
    /// types as well. This function combines the two.
    fn instantiate_type_scheme<T>(&self,
                                  span: Span,
                                  substs: &Substs<'tcx>,
                                  value: &T)
                                  -> T
        where T : TypeFoldable<'tcx> + Clone + HasProjectionTypes + Repr<'tcx>
    {
        let value = value.subst(self.tcx(), substs);
        let result = self.normalize_associated_types_in(span, &value);
        debug!("instantiate_type_scheme(value={}, substs={}) = {}",
               value.repr(self.tcx()),
               substs.repr(self.tcx()),
               result.repr(self.tcx()));
        result
    }

    /// As `instantiate_type_scheme`, but for the bounds found in a
    /// generic type scheme.
    fn instantiate_bounds(&self,
                          span: Span,
                          substs: &Substs<'tcx>,
                          generics: &ty::Generics<'tcx>)
                          -> ty::GenericBounds<'tcx>
    {
        ty::GenericBounds {
            predicates: self.instantiate_type_scheme(span, substs, &generics.predicates)
        }
    }


    fn normalize_associated_types_in<T>(&self, span: Span, value: &T) -> T
        where T : TypeFoldable<'tcx> + Clone + HasProjectionTypes + Repr<'tcx>
    {
        self.inh.normalize_associated_types_in(self, span, self.body_id, value)
    }

    fn normalize_associated_type(&self,
                                 span: Span,
                                 trait_ref: Rc<ty::TraitRef<'tcx>>,
                                 item_name: ast::Name)
                                 -> Ty<'tcx>
    {
        let cause = traits::ObligationCause::new(span,
                                                 self.body_id,
                                                 traits::ObligationCauseCode::MiscObligation);
        self.inh.fulfillment_cx
            .borrow_mut()
            .normalize_projection_type(self.infcx(),
                                       self,
                                       ty::ProjectionTy {
                                           trait_ref: trait_ref,
                                           item_name: item_name,
                                       },
                                       cause)
    }

    fn register_adjustment_obligations(&self,
                                       span: Span,
                                       adj: &ty::AutoAdjustment<'tcx>) {
        match *adj {
            ty::AdjustReifyFnPointer(..) => {
            }
            ty::AdjustDerefRef(ref d_r) => {
                match d_r.autoref {
                    Some(ref a_r) => {
                        self.register_autoref_obligations(span, a_r);
                    }
                    None => {}
                }
            }
        }
    }

    fn register_autoref_obligations(&self,
                                    span: Span,
                                    autoref: &ty::AutoRef<'tcx>) {
        match *autoref {
            ty::AutoUnsize(ref unsize) => {
                self.register_unsize_obligations(span, unsize);
            }
            ty::AutoPtr(_, _, None) |
            ty::AutoUnsafe(_, None) => {
            }
            ty::AutoPtr(_, _, Some(ref a_r)) |
            ty::AutoUnsafe(_, Some(ref a_r)) => {
                self.register_autoref_obligations(span, &**a_r)
            }
            ty::AutoUnsizeUniq(ref unsize) => {
                self.register_unsize_obligations(span, unsize);
            }
        }
    }

    fn register_unsize_obligations(&self,
                                   span: Span,
                                   unsize: &ty::UnsizeKind<'tcx>) {
        debug!("register_unsize_obligations: unsize={:?}", unsize);

        match *unsize {
            ty::UnsizeLength(..) => {}
            ty::UnsizeStruct(ref u, _) => {
                self.register_unsize_obligations(span, &**u)
            }
            ty::UnsizeVtable(ref ty_trait, self_ty) => {
                vtable::check_object_safety(self.tcx(), ty_trait, span);

                // If the type is `Foo+'a`, ensures that the type
                // being cast to `Foo+'a` implements `Foo`:
                vtable::register_object_cast_obligations(self,
                                                         span,
                                                         ty_trait,
                                                         self_ty);

                // If the type is `Foo+'a`, ensures that the type
                // being cast to `Foo+'a` outlives `'a`:
                let cause = traits::ObligationCause { span: span,
                                                      body_id: self.body_id,
                                                      code: traits::ObjectCastObligation(self_ty) };
                self.register_region_obligation(self_ty, ty_trait.bounds.region_bound, cause);
            }
        }
    }

    /// Returns the type of `def_id` with all generics replaced by by fresh type/region variables.
    /// Also returns the substitution from the type parameters on `def_id` to the fresh variables.
    /// Registers any trait obligations specified on `def_id` at the same time.
    ///
    /// Note that function is only intended to be used with types (notably, not fns). This is
    /// because it doesn't do any instantiation of late-bound regions.
    pub fn instantiate_type(&self,
                            span: Span,
                            def_id: ast::DefId)
                            -> TypeAndSubsts<'tcx>
    {
        let type_scheme =
            ty::lookup_item_type(self.tcx(), def_id);
        let substs =
            self.infcx().fresh_substs_for_generics(
                span,
                &type_scheme.generics);
        let bounds =
            self.instantiate_bounds(span, &substs, &type_scheme.generics);
        self.add_obligations_for_parameters(
            traits::ObligationCause::new(
                span,
                self.body_id,
                traits::ItemObligation(def_id)),
            &bounds);
        let monotype =
            self.instantiate_type_scheme(span, &substs, &type_scheme.ty);

        TypeAndSubsts {
            ty: monotype,
            substs: substs
        }
    }

    /// Returns the type that this AST path refers to. If the path has no type
    /// parameters and the corresponding type has type parameters, fresh type
    /// and/or region variables are substituted.
    ///
    /// This is used when checking the constructor in struct literals.
    fn instantiate_struct_literal_ty(&self,
                                     did: ast::DefId,
                                     path: &ast::Path)
                                     -> TypeAndSubsts<'tcx>
    {
        let tcx = self.tcx();

        let ty::TypeScheme { generics, ty: decl_ty } = ty::lookup_item_type(tcx, did);

        let wants_params =
            generics.has_type_params(TypeSpace) || generics.has_region_params(TypeSpace);

        let needs_defaults =
            wants_params &&
            path.segments.iter().all(|s| s.parameters.is_empty());

        let substs = if needs_defaults {
            let tps =
                self.infcx().next_ty_vars(generics.types.len(TypeSpace));
            let rps =
                self.infcx().region_vars_for_defs(path.span,
                                                  generics.regions.get_slice(TypeSpace));
            Substs::new_type(tps, rps)
        } else {
            astconv::ast_path_substs_for_ty(self, self, &generics, path)
        };

        let ty = self.instantiate_type_scheme(path.span, &substs, &decl_ty);

        TypeAndSubsts { substs: substs, ty: ty }
    }

    pub fn write_nil(&self, node_id: ast::NodeId) {
        self.write_ty(node_id, ty::mk_nil(self.tcx()));
    }
    pub fn write_error(&self, node_id: ast::NodeId) {
        self.write_ty(node_id, self.tcx().types.err);
    }

    pub fn require_type_meets(&self,
                              ty: Ty<'tcx>,
                              span: Span,
                              code: traits::ObligationCauseCode<'tcx>,
                              bound: ty::BuiltinBound)
    {
        self.register_builtin_bound(
            ty,
            bound,
            traits::ObligationCause::new(span, self.body_id, code));
    }

    pub fn require_type_is_sized(&self,
                                 ty: Ty<'tcx>,
                                 span: Span,
                                 code: traits::ObligationCauseCode<'tcx>)
    {
        self.require_type_meets(ty, span, code, ty::BoundSized);
    }

    pub fn require_expr_have_sized_type(&self,
                                        expr: &ast::Expr,
                                        code: traits::ObligationCauseCode<'tcx>)
    {
        self.require_type_is_sized(self.expr_ty(expr), expr.span, code);
    }

    pub fn type_is_known_to_be_sized(&self,
                                     ty: Ty<'tcx>,
                                     span: Span)
                                     -> bool
    {
        traits::type_known_to_meet_builtin_bound(self.infcx(),
                                                 self.param_env(),
                                                 ty,
                                                 ty::BoundSized,
                                                 span)
    }

    pub fn register_builtin_bound(&self,
                                  ty: Ty<'tcx>,
                                  builtin_bound: ty::BuiltinBound,
                                  cause: traits::ObligationCause<'tcx>)
    {
        self.inh.fulfillment_cx.borrow_mut()
            .register_builtin_bound(self.infcx(), ty, builtin_bound, cause);
    }

    pub fn register_predicate(&self,
                              obligation: traits::PredicateObligation<'tcx>)
    {
        debug!("register_predicate({})",
               obligation.repr(self.tcx()));

        self.inh.fulfillment_cx
            .borrow_mut()
            .register_predicate_obligation(self.infcx(), obligation);
    }

    pub fn to_ty(&self, ast_t: &ast::Ty) -> Ty<'tcx> {
        let t = ast_ty_to_ty(self, self, ast_t);

        let mut bounds_checker = wf::BoundsChecker::new(self,
                                                        ast_t.span,
                                                        CodeExtent::from_node_id(self.body_id),
                                                        None);
        bounds_checker.check_ty(t);

        t
    }

    pub fn pat_to_string(&self, pat: &ast::Pat) -> String {
        pat.repr(self.tcx())
    }

    pub fn expr_ty(&self, ex: &ast::Expr) -> Ty<'tcx> {
        match self.inh.node_types.borrow().get(&ex.id) {
            Some(&t) => t,
            None => {
                self.tcx().sess.bug(&format!("no type for expr in fcx {}",
                                            self.tag())[]);
            }
        }
    }

    /// Apply `adjustment` to the type of `expr`
    pub fn adjust_expr_ty(&self,
                          expr: &ast::Expr,
                          adjustment: Option<&ty::AutoAdjustment<'tcx>>)
                          -> Ty<'tcx>
    {
        let raw_ty = self.expr_ty(expr);
        let raw_ty = self.infcx().shallow_resolve(raw_ty);
        ty::adjust_ty(self.tcx(),
                      expr.span,
                      expr.id,
                      raw_ty,
                      adjustment,
                      |method_call| self.inh.method_map.borrow()
                                                       .get(&method_call)
                                                       .map(|method| method.ty))
    }

    pub fn node_ty(&self, id: ast::NodeId) -> Ty<'tcx> {
        match self.inh.node_types.borrow().get(&id) {
            Some(&t) => t,
            None => {
                self.tcx().sess.bug(
                    &format!("no type for node {}: {} in fcx {}",
                            id, self.tcx().map.node_to_string(id),
                            self.tag())[]);
            }
        }
    }

    pub fn item_substs(&self) -> Ref<NodeMap<ty::ItemSubsts<'tcx>>> {
        self.inh.item_substs.borrow()
    }

    pub fn opt_node_ty_substs<F>(&self,
                                 id: ast::NodeId,
                                 f: F) where
        F: FnOnce(&ty::ItemSubsts<'tcx>),
    {
        match self.inh.item_substs.borrow().get(&id) {
            Some(s) => { f(s) }
            None => { }
        }
    }

    pub fn mk_subty(&self,
                    a_is_expected: bool,
                    origin: infer::TypeOrigin,
                    sub: Ty<'tcx>,
                    sup: Ty<'tcx>)
                    -> Result<(), ty::type_err<'tcx>> {
        infer::mk_subty(self.infcx(), a_is_expected, origin, sub, sup)
    }

    pub fn mk_assignty(&self,
                       expr: &ast::Expr,
                       sub: Ty<'tcx>,
                       sup: Ty<'tcx>)
                       -> Result<(), ty::type_err<'tcx>> {
        match infer::mk_coercety(self.infcx(),
                                 false,
                                 infer::ExprAssignable(expr.span),
                                 sub,
                                 sup) {
            Ok(None) => Ok(()),
            Err(ref e) => Err((*e)),
            Ok(Some(adjustment)) => {
                self.write_adjustment(expr.id, expr.span, adjustment);
                Ok(())
            }
        }
    }

    pub fn mk_eqty(&self,
                   a_is_expected: bool,
                   origin: infer::TypeOrigin,
                   sub: Ty<'tcx>,
                   sup: Ty<'tcx>)
                   -> Result<(), ty::type_err<'tcx>> {
        infer::mk_eqty(self.infcx(), a_is_expected, origin, sub, sup)
    }

    pub fn mk_subr(&self,
                   origin: infer::SubregionOrigin<'tcx>,
                   sub: ty::Region,
                   sup: ty::Region) {
        infer::mk_subr(self.infcx(), origin, sub, sup)
    }

    pub fn type_error_message<M>(&self,
                                 sp: Span,
                                 mk_msg: M,
                                 actual_ty: Ty<'tcx>,
                                 err: Option<&ty::type_err<'tcx>>) where
        M: FnOnce(String) -> String,
    {
        self.infcx().type_error_message(sp, mk_msg, actual_ty, err);
    }

    pub fn report_mismatched_types(&self,
                                   sp: Span,
                                   e: Ty<'tcx>,
                                   a: Ty<'tcx>,
                                   err: &ty::type_err<'tcx>) {
        self.infcx().report_mismatched_types(sp, e, a, err)
    }

    /// Registers an obligation for checking later, during regionck, that the type `ty` must
    /// outlive the region `r`.
    pub fn register_region_obligation(&self,
                                      ty: Ty<'tcx>,
                                      region: ty::Region,
                                      cause: traits::ObligationCause<'tcx>)
    {
        let mut fulfillment_cx = self.inh.fulfillment_cx.borrow_mut();
        fulfillment_cx.register_region_obligation(self.infcx(), ty, region, cause);
    }

    pub fn add_default_region_param_bounds(&self,
                                           substs: &Substs<'tcx>,
                                           expr: &ast::Expr)
    {
        for &ty in substs.types.iter() {
            let default_bound = ty::ReScope(CodeExtent::from_node_id(expr.id));
            let cause = traits::ObligationCause::new(expr.span, self.body_id,
                                                     traits::MiscObligation);
            self.register_region_obligation(ty, default_bound, cause);
        }
    }

    /// Given a fully substituted set of bounds (`generic_bounds`), and the values with which each
    /// type/region parameter was instantiated (`substs`), creates and registers suitable
    /// trait/region obligations.
    ///
    /// For example, if there is a function:
    ///
    /// ```
    /// fn foo<'a,T:'a>(...)
    /// ```
    ///
    /// and a reference:
    ///
    /// ```
    /// let f = foo;
    /// ```
    ///
    /// Then we will create a fresh region variable `'$0` and a fresh type variable `$1` for `'a`
    /// and `T`. This routine will add a region obligation `$1:'$0` and register it locally.
    pub fn add_obligations_for_parameters(&self,
                                          cause: traits::ObligationCause<'tcx>,
                                          generic_bounds: &ty::GenericBounds<'tcx>)
    {
        assert!(!generic_bounds.has_escaping_regions());

        debug!("add_obligations_for_parameters(generic_bounds={})",
               generic_bounds.repr(self.tcx()));

        let obligations = traits::predicates_for_generics(self.tcx(),
                                                          cause,
                                                          generic_bounds);

        obligations.map_move(|o| self.register_predicate(o));
    }
}

impl<'a, 'tcx> RegionScope for FnCtxt<'a, 'tcx> {
    fn default_region_bound(&self, span: Span) -> Option<ty::Region> {
        Some(self.infcx().next_region_var(infer::MiscVariable(span)))
    }

    fn anon_regions(&self, span: Span, count: uint)
                    -> Result<Vec<ty::Region>, Option<Vec<(String, uint)>>> {
        Ok(range(0, count).map(|_| {
            self.infcx().next_region_var(infer::MiscVariable(span))
        }).collect())
    }
}

#[derive(Copy, Show, PartialEq, Eq)]
pub enum LvaluePreference {
    PreferMutLvalue,
    NoPreference
}

/// Executes an autoderef loop for the type `t`. At each step, invokes `should_stop` to decide
/// whether to terminate the loop. Returns the final type and number of derefs that it performed.
///
/// Note: this method does not modify the adjustments table. The caller is responsible for
/// inserting an AutoAdjustment record into the `fcx` using one of the suitable methods.
pub fn autoderef<'a, 'tcx, T, F>(fcx: &FnCtxt<'a, 'tcx>,
                                 sp: Span,
                                 base_ty: Ty<'tcx>,
                                 expr_id: Option<ast::NodeId>,
                                 mut lvalue_pref: LvaluePreference,
                                 mut should_stop: F)
                                 -> (Ty<'tcx>, uint, Option<T>) where
    F: FnMut(Ty<'tcx>, uint) -> Option<T>,
{
    let mut t = base_ty;
    for autoderefs in range(0, fcx.tcx().sess.recursion_limit.get()) {
        let resolved_t = structurally_resolved_type(fcx, sp, t);

        if ty::type_is_error(resolved_t) {
            return (resolved_t, autoderefs, None);
        }

        match should_stop(resolved_t, autoderefs) {
            Some(x) => return (resolved_t, autoderefs, Some(x)),
            None => {}
        }

        // Otherwise, deref if type is derefable:
        let mt = match ty::deref(resolved_t, false) {
            Some(mt) => Some(mt),
            None => {
                let method_call = expr_id.map(|id| MethodCall::autoderef(id, autoderefs));
                try_overloaded_deref(fcx, sp, method_call, None, resolved_t, lvalue_pref)
            }
        };
        match mt {
            Some(mt) => {
                t = mt.ty;
                if mt.mutbl == ast::MutImmutable {
                    lvalue_pref = NoPreference;
                }
            }
            None => return (resolved_t, autoderefs, None)
        }
    }

    // We've reached the recursion limit, error gracefully.
    span_err!(fcx.tcx().sess, sp, E0055,
        "reached the recursion limit while auto-dereferencing {}",
        base_ty.repr(fcx.tcx()));
    (fcx.tcx().types.err, 0, None)
}

fn try_overloaded_deref<'a, 'tcx>(fcx: &FnCtxt<'a, 'tcx>,
                                  span: Span,
                                  method_call: Option<MethodCall>,
                                  base_expr: Option<&ast::Expr>,
                                  base_ty: Ty<'tcx>,
                                  lvalue_pref: LvaluePreference)
                                  -> Option<ty::mt<'tcx>>
{
    // Try DerefMut first, if preferred.
    let method = match (lvalue_pref, fcx.tcx().lang_items.deref_mut_trait()) {
        (PreferMutLvalue, Some(trait_did)) => {
            method::lookup_in_trait(fcx, span, base_expr.map(|x| &*x),
                                    token::intern("deref_mut"), trait_did,
                                    base_ty, None)
        }
        _ => None
    };

    // Otherwise, fall back to Deref.
    let method = match (method, fcx.tcx().lang_items.deref_trait()) {
        (None, Some(trait_did)) => {
            method::lookup_in_trait(fcx, span, base_expr.map(|x| &*x),
                                    token::intern("deref"), trait_did,
                                    base_ty, None)
        }
        (method, _) => method
    };

    make_overloaded_lvalue_return_type(fcx, method_call, method)
}

/// For the overloaded lvalue expressions (`*x`, `x[3]`), the trait returns a type of `&T`, but the
/// actual type we assign to the *expression* is `T`. So this function just peels off the return
/// type by one layer to yield `T`. It also inserts the `method-callee` into the method map.
fn make_overloaded_lvalue_return_type<'a, 'tcx>(fcx: &FnCtxt<'a, 'tcx>,
                                                method_call: Option<MethodCall>,
                                                method: Option<MethodCallee<'tcx>>)
                                                -> Option<ty::mt<'tcx>>
{
    match method {
        Some(method) => {
            let ref_ty = // invoked methods have all LB regions instantiated
                ty::assert_no_late_bound_regions(
                    fcx.tcx(), &ty::ty_fn_ret(method.ty));
            match method_call {
                Some(method_call) => {
                    fcx.inh.method_map.borrow_mut().insert(method_call,
                                                           method);
                }
                None => {}
            }
            match ref_ty {
                ty::FnConverging(ref_ty) => {
                    ty::deref(ref_ty, true)
                }
                ty::FnDiverging => {
                    fcx.tcx().sess.bug("index/deref traits do not define a `!` return")
                }
            }
        }
        None => None,
    }
}

fn autoderef_for_index<'a, 'tcx, T, F>(fcx: &FnCtxt<'a, 'tcx>,
                                       base_expr: &ast::Expr,
                                       base_ty: Ty<'tcx>,
                                       lvalue_pref: LvaluePreference,
                                       mut step: F)
                                       -> Option<T> where
    F: FnMut(Ty<'tcx>, ty::AutoDerefRef<'tcx>) -> Option<T>,
{
    // FIXME(#18741) -- this is almost but not quite the same as the
    // autoderef that normal method probing does. They could likely be
    // consolidated.

    let (ty, autoderefs, final_mt) =
        autoderef(fcx, base_expr.span, base_ty, Some(base_expr.id), lvalue_pref, |adj_ty, idx| {
            let autoderefref = ty::AutoDerefRef { autoderefs: idx, autoref: None };
            step(adj_ty, autoderefref)
        });

    if final_mt.is_some() {
        return final_mt;
    }

    // After we have fully autoderef'd, if the resulting type is [T, ..n], then
    // do a final unsized coercion to yield [T].
    match ty.sty {
        ty::ty_vec(element_ty, Some(n)) => {
            let adjusted_ty = ty::mk_vec(fcx.tcx(), element_ty, None);
            let autoderefref = ty::AutoDerefRef {
                autoderefs: autoderefs,
                autoref: Some(ty::AutoUnsize(ty::UnsizeLength(n)))
            };
            step(adjusted_ty, autoderefref)
        }
        _ => {
            None
        }
    }
}

/// To type-check `base_expr[index_expr]`, we progressively autoderef (and otherwise adjust)
/// `base_expr`, looking for a type which either supports builtin indexing or overloaded indexing.
/// This loop implements one step in that search; the autoderef loop is implemented by
/// `autoderef_for_index`.
fn try_index_step<'a, 'tcx>(fcx: &FnCtxt<'a, 'tcx>,
                            method_call: MethodCall,
                            expr: &ast::Expr,
                            base_expr: &ast::Expr,
                            adjusted_ty: Ty<'tcx>,
                            adjustment: ty::AutoDerefRef<'tcx>,
                            lvalue_pref: LvaluePreference,
                            index_ty: Ty<'tcx>)
                            -> Option<(/*index type*/ Ty<'tcx>, /*element type*/ Ty<'tcx>)>
{
    let tcx = fcx.tcx();
    debug!("try_index_step(expr={}, base_expr.id={}, adjusted_ty={}, adjustment={:?}, index_ty={})",
           expr.repr(tcx),
           base_expr.repr(tcx),
           adjusted_ty.repr(tcx),
           adjustment,
           index_ty.repr(tcx));

    let input_ty = fcx.infcx().next_ty_var();

    // First, try built-in indexing.
    match (ty::index(adjusted_ty), &index_ty.sty) {
        (Some(ty), &ty::ty_uint(ast::TyUs)) | (Some(ty), &ty::ty_infer(ty::IntVar(_))) => {
            debug!("try_index_step: success, using built-in indexing");
            fcx.write_adjustment(base_expr.id, base_expr.span, ty::AdjustDerefRef(adjustment));
            return Some((tcx.types.uint, ty));
        }
        _ => {}
    }

    // Try `IndexMut` first, if preferred.
    let method = match (lvalue_pref, tcx.lang_items.index_mut_trait()) {
        (PreferMutLvalue, Some(trait_did)) => {
            method::lookup_in_trait_adjusted(fcx,
                                             expr.span,
                                             Some(&*base_expr),
                                             token::intern("index_mut"),
                                             trait_did,
                                             adjustment.clone(),
                                             adjusted_ty,
                                             Some(vec![input_ty]))
        }
        _ => None,
    };

    // Otherwise, fall back to `Index`.
    let method = match (method, tcx.lang_items.index_trait()) {
        (None, Some(trait_did)) => {
            method::lookup_in_trait_adjusted(fcx,
                                             expr.span,
                                             Some(&*base_expr),
                                             token::intern("index"),
                                             trait_did,
                                             adjustment.clone(),
                                             adjusted_ty,
                                             Some(vec![input_ty]))
        }
        (method, _) => method,
    };

    // If some lookup succeeds, write callee into table and extract index/element
    // type from the method signature.
    // If some lookup succeeded, install method in table
    method.and_then(|method| {
        debug!("try_index_step: success, using overloaded indexing");
        make_overloaded_lvalue_return_type(fcx, Some(method_call), Some(method)).
            map(|ret| (input_ty, ret.ty))
    })
}

/// Given the head of a `for` expression, looks up the `next` method in the
/// `Iterator` trait. Panics if the expression does not implement `next`.
///
/// The return type of this function represents the concrete element type
/// `A` in the type `Iterator<A>` that the method returns.
fn lookup_method_for_for_loop<'a, 'tcx>(fcx: &FnCtxt<'a, 'tcx>,
                                        iterator_expr: &ast::Expr,
                                        loop_id: ast::NodeId)
                                        -> Ty<'tcx> {
    let trait_did = match fcx.tcx().lang_items.require(IteratorItem) {
        Ok(trait_did) => trait_did,
        Err(ref err_string) => {
            fcx.tcx().sess.span_err(iterator_expr.span,
                                    &err_string[]);
            return fcx.tcx().types.err
        }
    };

    let expr_type = fcx.expr_ty(&*iterator_expr);
    let method = method::lookup_in_trait(fcx,
                                         iterator_expr.span,
                                         Some(&*iterator_expr),
                                         token::intern("next"),
                                         trait_did,
                                         expr_type,
                                         None);

    // Regardless of whether the lookup succeeds, check the method arguments
    // so that we have *some* type for each argument.
    let method_type = match method {
        Some(ref method) => method.ty,
        None => {
            let true_expr_type = fcx.infcx().resolve_type_vars_if_possible(&expr_type);

            if !ty::type_is_error(true_expr_type) {
                let ty_string = fcx.infcx().ty_to_string(true_expr_type);
                fcx.tcx().sess.span_err(iterator_expr.span,
                                        &format!("`for` loop expression has type `{}` which does \
                                                not implement the `Iterator` trait; \
                                                maybe try .iter()",
                                                ty_string)[]);
            }
            fcx.tcx().types.err
        }
    };
    let return_type = check_method_argument_types(fcx,
                                                  iterator_expr.span,
                                                  method_type,
                                                  iterator_expr,
                                                  &[],
                                                  AutorefArgs::No,
                                                  DontTupleArguments);

    match method {
        Some(method) => {
            fcx.inh.method_map.borrow_mut().insert(MethodCall::expr(loop_id),
                                                   method);

            // We expect the return type to be `Option` or something like it.
            // Grab the first parameter of its type substitution.
            let return_type = match return_type {
                ty::FnConverging(return_type) =>
                    structurally_resolved_type(fcx, iterator_expr.span, return_type),
                ty::FnDiverging => fcx.tcx().types.err
            };
            match return_type.sty {
                ty::ty_enum(_, ref substs)
                        if !substs.types.is_empty_in(subst::TypeSpace) => {
                    *substs.types.get(subst::TypeSpace, 0)
                }
                ty::ty_err => {
                    fcx.tcx().types.err
                }
                _ => {
                    fcx.tcx().sess.span_err(iterator_expr.span,
                                            &format!("`next` method of the `Iterator` \
                                                    trait has an unexpected type `{}`",
                                                    fcx.infcx().ty_to_string(return_type))
                                            []);
                    fcx.tcx().types.err
                }
            }
        }
        None => fcx.tcx().types.err
    }
}

fn check_method_argument_types<'a, 'tcx>(fcx: &FnCtxt<'a, 'tcx>,
                                         sp: Span,
                                         method_fn_ty: Ty<'tcx>,
                                         callee_expr: &ast::Expr,
                                         args_no_rcvr: &[&P<ast::Expr>],
                                         autoref_args: AutorefArgs,
                                         tuple_arguments: TupleArgumentsFlag)
                                         -> ty::FnOutput<'tcx> {
    if ty::type_is_error(method_fn_ty) {
        let err_inputs = err_args(fcx.tcx(), args_no_rcvr.len());

        let err_inputs = match tuple_arguments {
            DontTupleArguments => err_inputs,
            TupleArguments => vec![ty::mk_tup(fcx.tcx(), err_inputs)],
        };

        check_argument_types(fcx,
                             sp,
                             &err_inputs[],
                             args_no_rcvr,
                             autoref_args,
                             false,
                             tuple_arguments);
        ty::FnConverging(fcx.tcx().types.err)
    } else {
        match method_fn_ty.sty {
            ty::ty_bare_fn(_, ref fty) => {
                // HACK(eddyb) ignore self in the definition (see above).
                check_argument_types(fcx,
                                     sp,
                                     fty.sig.0.inputs.slice_from(1),
                                     args_no_rcvr,
                                     autoref_args,
                                     fty.sig.0.variadic,
                                     tuple_arguments);
                fty.sig.0.output
            }
            _ => {
                fcx.tcx().sess.span_bug(callee_expr.span,
                                        "method without bare fn type");
            }
        }
    }
}

/// Generic function that factors out common logic from function calls, method calls and overloaded
/// operators.
fn check_argument_types<'a, 'tcx>(fcx: &FnCtxt<'a, 'tcx>,
                                  sp: Span,
                                  fn_inputs: &[Ty<'tcx>],
                                  args: &[&P<ast::Expr>],
                                  autoref_args: AutorefArgs,
                                  variadic: bool,
                                  tuple_arguments: TupleArgumentsFlag) {
    let tcx = fcx.ccx.tcx;

    // Grab the argument types, supplying fresh type variables
    // if the wrong number of arguments were supplied
    let supplied_arg_count = if tuple_arguments == DontTupleArguments {
        args.len()
    } else {
        1
    };

    let expected_arg_count = fn_inputs.len();
    let formal_tys = if tuple_arguments == TupleArguments {
        let tuple_type = structurally_resolved_type(fcx, sp, fn_inputs[0]);
        match tuple_type.sty {
            ty::ty_tup(ref arg_types) => {
                if arg_types.len() != args.len() {
                    span_err!(tcx.sess, sp, E0057,
                        "this function takes {} parameter{} but {} parameter{} supplied",
                        arg_types.len(),
                        if arg_types.len() == 1 {""} else {"s"},
                        args.len(),
                        if args.len() == 1 {" was"} else {"s were"});
                    err_args(fcx.tcx(), args.len())
                } else {
                    (*arg_types).clone()
                }
            }
            _ => {
                span_err!(tcx.sess, sp, E0059,
                    "cannot use call notation; the first type parameter \
                     for the function trait is neither a tuple nor unit");
                err_args(fcx.tcx(), args.len())
            }
        }
    } else if expected_arg_count == supplied_arg_count {
        fn_inputs.iter().map(|a| *a).collect()
    } else if variadic {
        if supplied_arg_count >= expected_arg_count {
            fn_inputs.iter().map(|a| *a).collect()
        } else {
            span_err!(tcx.sess, sp, E0060,
                "this function takes at least {} parameter{} \
                 but {} parameter{} supplied",
                expected_arg_count,
                if expected_arg_count == 1 {""} else {"s"},
                supplied_arg_count,
                if supplied_arg_count == 1 {" was"} else {"s were"});
            err_args(fcx.tcx(), supplied_arg_count)
        }
    } else {
        span_err!(tcx.sess, sp, E0061,
            "this function takes {} parameter{} but {} parameter{} supplied",
            expected_arg_count,
            if expected_arg_count == 1 {""} else {"s"},
            supplied_arg_count,
            if supplied_arg_count == 1 {" was"} else {"s were"});
        err_args(fcx.tcx(), supplied_arg_count)
    };

    debug!("check_argument_types: formal_tys={:?}",
           formal_tys.iter().map(|t| fcx.infcx().ty_to_string(*t)).collect::<Vec<String>>());

    // Check the arguments.
    // We do this in a pretty awful way: first we typecheck any arguments
    // that are not anonymous functions, then we typecheck the anonymous
    // functions. This is so that we have more information about the types
    // of arguments when we typecheck the functions. This isn't really the
    // right way to do this.
    let xs = [false, true];
    for check_blocks in xs.iter() {
        let check_blocks = *check_blocks;
        debug!("check_blocks={}", check_blocks);

        // More awful hacks: before we check the blocks, try to do
        // an "opportunistic" vtable resolution of any trait
        // bounds on the call.
        if check_blocks {
            vtable::select_new_fcx_obligations(fcx);
        }

        // For variadic functions, we don't have a declared type for all of
        // the arguments hence we only do our usual type checking with
        // the arguments who's types we do know.
        let t = if variadic {
            expected_arg_count
        } else if tuple_arguments == TupleArguments {
            args.len()
        } else {
            supplied_arg_count
        };
        for (i, arg) in args.iter().take(t).enumerate() {
            let is_block = match arg.node {
                ast::ExprClosure(..) => true,
                _ => false
            };

            if is_block == check_blocks {
                debug!("checking the argument");
                let mut formal_ty = formal_tys[i];

                match autoref_args {
                    AutorefArgs::Yes => {
                        match formal_ty.sty {
                            ty::ty_rptr(_, mt) => formal_ty = mt.ty,
                            ty::ty_err => (),
                            _ => {
                                // So we hit this case when one implements the
                                // operator traits but leaves an argument as
                                // just T instead of &T. We'll catch it in the
                                // mismatch impl/trait method phase no need to
                                // ICE here.
                                // See: #11450
                                formal_ty = tcx.types.err;
                            }
                        }
                    }
                    AutorefArgs::No => {}
                }

                check_expr_coercable_to_type(fcx, &***arg, formal_ty);
            }
        }
    }

    // We also need to make sure we at least write the ty of the other
    // arguments which we skipped above.
    if variadic {
        for arg in args.iter().skip(expected_arg_count) {
            check_expr(fcx, &***arg);

            // There are a few types which get autopromoted when passed via varargs
            // in C but we just error out instead and require explicit casts.
            let arg_ty = structurally_resolved_type(fcx, arg.span,
                                                    fcx.expr_ty(&***arg));
            match arg_ty.sty {
                ty::ty_float(ast::TyF32) => {
                    fcx.type_error_message(arg.span,
                                           |t| {
                        format!("can't pass an {} to variadic \
                                 function, cast to c_double", t)
                    }, arg_ty, None);
                }
                ty::ty_int(ast::TyI8) | ty::ty_int(ast::TyI16) | ty::ty_bool => {
                    fcx.type_error_message(arg.span, |t| {
                        format!("can't pass {} to variadic \
                                 function, cast to c_int",
                                       t)
                    }, arg_ty, None);
                }
                ty::ty_uint(ast::TyU8) | ty::ty_uint(ast::TyU16) => {
                    fcx.type_error_message(arg.span, |t| {
                        format!("can't pass {} to variadic \
                                 function, cast to c_uint",
                                       t)
                    }, arg_ty, None);
                }
                _ => {}
            }
        }
    }
}

// FIXME(#17596) Ty<'tcx> is incorrectly invariant w.r.t 'tcx.
fn err_args<'tcx>(tcx: &ty::ctxt<'tcx>, len: uint) -> Vec<Ty<'tcx>> {
    range(0, len).map(|_| tcx.types.err).collect()
}

fn write_call<'a, 'tcx>(fcx: &FnCtxt<'a, 'tcx>,
                        call_expr: &ast::Expr,
                        output: ty::FnOutput<'tcx>) {
    fcx.write_ty(call_expr.id, match output {
        ty::FnConverging(output_ty) => output_ty,
        ty::FnDiverging => fcx.infcx().next_diverging_ty_var()
    });
}

// AST fragment checking
fn check_lit<'a, 'tcx>(fcx: &FnCtxt<'a, 'tcx>,
                       lit: &ast::Lit,
                       expected: Expectation<'tcx>)
                       -> Ty<'tcx>
{
    let tcx = fcx.ccx.tcx;

    match lit.node {
        ast::LitStr(..) => ty::mk_str_slice(tcx, tcx.mk_region(ty::ReStatic), ast::MutImmutable),
        ast::LitBinary(..) => {
            ty::mk_slice(tcx,
                         tcx.mk_region(ty::ReStatic),
                         ty::mt{ ty: tcx.types.u8, mutbl: ast::MutImmutable })
        }
        ast::LitByte(_) => tcx.types.u8,
        ast::LitChar(_) => tcx.types.char,
        ast::LitInt(_, ast::SignedIntLit(t, _)) => ty::mk_mach_int(tcx, t),
        ast::LitInt(_, ast::UnsignedIntLit(t)) => ty::mk_mach_uint(tcx, t),
        ast::LitInt(_, ast::UnsuffixedIntLit(_)) => {
            let opt_ty = expected.map_to_option(fcx, |ty| {
                match ty.sty {
                    ty::ty_int(_) | ty::ty_uint(_) => Some(ty),
                    ty::ty_char => Some(tcx.types.u8),
                    ty::ty_ptr(..) => Some(tcx.types.uint),
                    ty::ty_bare_fn(..) => Some(tcx.types.uint),
                    _ => None
                }
            });
            opt_ty.unwrap_or_else(
                || ty::mk_int_var(tcx, fcx.infcx().next_int_var_id()))
        }
        ast::LitFloat(_, t) => ty::mk_mach_float(tcx, t),
        ast::LitFloatUnsuffixed(_) => {
            let opt_ty = expected.map_to_option(fcx, |ty| {
                match ty.sty {
                    ty::ty_float(_) => Some(ty),
                    _ => None
                }
            });
            opt_ty.unwrap_or_else(
                || ty::mk_float_var(tcx, fcx.infcx().next_float_var_id()))
        }
        ast::LitBool(_) => tcx.types.bool
    }
}

pub fn valid_range_bounds(ccx: &CrateCtxt,
                          from: &ast::Expr,
                          to: &ast::Expr)
                       -> Option<bool> {
    match const_eval::compare_lit_exprs(ccx.tcx, from, to) {
        Some(val) => Some(val <= 0),
        None => None
    }
}

pub fn check_expr_has_type<'a, 'tcx>(fcx: &FnCtxt<'a, 'tcx>,
                                     expr: &ast::Expr,
                                     expected: Ty<'tcx>) {
    check_expr_with_unifier(
        fcx, expr, ExpectHasType(expected), NoPreference,
        || demand::suptype(fcx, expr.span, expected, fcx.expr_ty(expr)));
}

fn check_expr_coercable_to_type<'a, 'tcx>(fcx: &FnCtxt<'a, 'tcx>,
                                          expr: &ast::Expr,
                                          expected: Ty<'tcx>) {
    check_expr_with_unifier(
        fcx, expr, ExpectHasType(expected), NoPreference,
        || demand::coerce(fcx, expr.span, expected, expr));
}

fn check_expr_with_hint<'a, 'tcx>(fcx: &FnCtxt<'a, 'tcx>, expr: &ast::Expr,
                                  expected: Ty<'tcx>) {
    check_expr_with_unifier(
        fcx, expr, ExpectHasType(expected), NoPreference,
        || ())
}

fn check_expr_with_expectation<'a, 'tcx>(fcx: &FnCtxt<'a, 'tcx>,
                                         expr: &ast::Expr,
                                         expected: Expectation<'tcx>) {
    check_expr_with_unifier(
        fcx, expr, expected, NoPreference,
        || ())
}

fn check_expr_with_expectation_and_lvalue_pref<'a, 'tcx>(fcx: &FnCtxt<'a, 'tcx>,
                                                         expr: &ast::Expr,
                                                         expected: Expectation<'tcx>,
                                                         lvalue_pref: LvaluePreference)
{
    check_expr_with_unifier(fcx, expr, expected, lvalue_pref, || ())
}

fn check_expr(fcx: &FnCtxt, expr: &ast::Expr)  {
    check_expr_with_unifier(fcx, expr, NoExpectation, NoPreference, || ())
}

fn check_expr_with_lvalue_pref(fcx: &FnCtxt, expr: &ast::Expr,
                               lvalue_pref: LvaluePreference)  {
    check_expr_with_unifier(fcx, expr, NoExpectation, lvalue_pref, || ())
}

// determine the `self` type, using fresh variables for all variables
// declared on the impl declaration e.g., `impl<A,B> for ~[(A,B)]`
// would return ($0, $1) where $0 and $1 are freshly instantiated type
// variables.
pub fn impl_self_ty<'a, 'tcx>(fcx: &FnCtxt<'a, 'tcx>,
                              span: Span, // (potential) receiver for this impl
                              did: ast::DefId)
                              -> TypeAndSubsts<'tcx> {
    let tcx = fcx.tcx();

    let ity = ty::lookup_item_type(tcx, did);
    let (n_tps, rps, raw_ty) =
        (ity.generics.types.len(subst::TypeSpace),
         ity.generics.regions.get_slice(subst::TypeSpace),
         ity.ty);

    let rps = fcx.inh.infcx.region_vars_for_defs(span, rps);
    let tps = fcx.inh.infcx.next_ty_vars(n_tps);
    let substs = subst::Substs::new_type(tps, rps);
    let substd_ty = fcx.instantiate_type_scheme(span, &substs, &raw_ty);

    TypeAndSubsts { substs: substs, ty: substd_ty }
}

// Only for fields! Returns <none> for methods>
// Indifferent to privacy flags
pub fn lookup_field_ty<'tcx>(tcx: &ty::ctxt<'tcx>,
                             class_id: ast::DefId,
                             items: &[ty::field_ty],
                             fieldname: ast::Name,
                             substs: &subst::Substs<'tcx>)
                             -> Option<Ty<'tcx>> {

    let o_field = items.iter().find(|f| f.name == fieldname);
    o_field.map(|f| ty::lookup_field_type(tcx, class_id, f.id, substs))
}

pub fn lookup_tup_field_ty<'tcx>(tcx: &ty::ctxt<'tcx>,
                                 class_id: ast::DefId,
                                 items: &[ty::field_ty],
                                 idx: uint,
                                 substs: &subst::Substs<'tcx>)
                                 -> Option<Ty<'tcx>> {

    let o_field = if idx < items.len() { Some(&items[idx]) } else { None };
    o_field.map(|f| ty::lookup_field_type(tcx, class_id, f.id, substs))
}

// Controls whether the arguments are automatically referenced. This is useful
// for overloaded binary and unary operators.
#[derive(Copy, PartialEq)]
pub enum AutorefArgs {
    Yes,
    No,
}

/// Controls whether the arguments are tupled. This is used for the call
/// operator.
///
/// Tupling means that all call-side arguments are packed into a tuple and
/// passed as a single parameter. For example, if tupling is enabled, this
/// function:
///
///     fn f(x: (int, int))
///
/// Can be called as:
///
///     f(1, 2);
///
/// Instead of:
///
///     f((1, 2));
#[derive(Clone, Eq, PartialEq)]
enum TupleArgumentsFlag {
    DontTupleArguments,
    TupleArguments,
}

/// Invariant:
/// If an expression has any sub-expressions that result in a type error,
/// inspecting that expression's type with `ty::type_is_error` will return
/// true. Likewise, if an expression is known to diverge, inspecting its
/// type with `ty::type_is_bot` will return true (n.b.: since Rust is
/// strict, _|_ can appear in the type of an expression that does not,
/// itself, diverge: for example, fn() -> _|_.)
/// Note that inspecting a type's structure *directly* may expose the fact
/// that there are actually multiple representations for `ty_err`, so avoid
/// that when err needs to be handled differently.
fn check_expr_with_unifier<'a, 'tcx, F>(fcx: &FnCtxt<'a, 'tcx>,
                                        expr: &ast::Expr,
                                        expected: Expectation<'tcx>,
                                        lvalue_pref: LvaluePreference,
                                        unifier: F) where
    F: FnOnce(),
{
    debug!(">> typechecking: expr={} expected={}",
           expr.repr(fcx.tcx()), expected.repr(fcx.tcx()));

    // Checks a method call.
    fn check_method_call(fcx: &FnCtxt,
                         expr: &ast::Expr,
                         method_name: ast::SpannedIdent,
                         args: &[P<ast::Expr>],
                         tps: &[P<ast::Ty>],
                         lvalue_pref: LvaluePreference) {
        let rcvr = &*args[0];
        check_expr_with_lvalue_pref(fcx, &*rcvr, lvalue_pref);

        // no need to check for bot/err -- callee does that
        let expr_t = structurally_resolved_type(fcx,
                                                expr.span,
                                                fcx.expr_ty(&*rcvr));

        let tps = tps.iter().map(|ast_ty| fcx.to_ty(&**ast_ty)).collect::<Vec<_>>();
        let fn_ty = match method::lookup(fcx,
                                         method_name.span,
                                         method_name.node.name,
                                         expr_t,
                                         tps,
                                         expr,
                                         rcvr) {
            Ok(method) => {
                let method_ty = method.ty;
                let method_call = MethodCall::expr(expr.id);
                fcx.inh.method_map.borrow_mut().insert(method_call, method);
                method_ty
            }
            Err(error) => {
                method::report_error(fcx, method_name.span, expr_t, method_name.node.name, error);
                fcx.write_error(expr.id);
                fcx.tcx().types.err
            }
        };

        // Call the generic checker.
        let args: Vec<_> = args[1..].iter().map(|x| x).collect();
        let ret_ty = check_method_argument_types(fcx,
                                                 method_name.span,
                                                 fn_ty,
                                                 expr,
                                                 args.as_slice(),
                                                 AutorefArgs::No,
                                                 DontTupleArguments);

        write_call(fcx, expr, ret_ty);
    }

    // A generic function for checking the then and else in an if
    // or if-else.
    fn check_then_else<'a, 'tcx>(fcx: &FnCtxt<'a, 'tcx>,
                                 cond_expr: &ast::Expr,
                                 then_blk: &ast::Block,
                                 opt_else_expr: Option<&ast::Expr>,
                                 id: ast::NodeId,
                                 sp: Span,
                                 expected: Expectation<'tcx>) {
        check_expr_has_type(fcx, cond_expr, fcx.tcx().types.bool);

        let expected = expected.adjust_for_branches(fcx);
        check_block_with_expected(fcx, then_blk, expected);
        let then_ty = fcx.node_ty(then_blk.id);

        let branches_ty = match opt_else_expr {
            Some(ref else_expr) => {
                check_expr_with_expectation(fcx, &**else_expr, expected);
                let else_ty = fcx.expr_ty(&**else_expr);
                infer::common_supertype(fcx.infcx(),
                                        infer::IfExpression(sp),
                                        true,
                                        then_ty,
                                        else_ty)
            }
            None => {
                infer::common_supertype(fcx.infcx(),
                                        infer::IfExpressionWithNoElse(sp),
                                        false,
                                        then_ty,
                                        ty::mk_nil(fcx.tcx()))
            }
        };

        let cond_ty = fcx.expr_ty(cond_expr);
        let if_ty = if ty::type_is_error(cond_ty) {
            fcx.tcx().types.err
        } else {
            branches_ty
        };

        fcx.write_ty(id, if_ty);
    }

    fn lookup_op_method<'a, 'tcx, F>(fcx: &'a FnCtxt<'a, 'tcx>,
                                     op_ex: &ast::Expr,
                                     lhs_ty: Ty<'tcx>,
                                     opname: ast::Name,
                                     trait_did: Option<ast::DefId>,
                                     lhs: &'a ast::Expr,
                                     rhs: Option<&P<ast::Expr>>,
                                     unbound_method: F,
                                     autoref_args: AutorefArgs) -> Ty<'tcx> where
        F: FnOnce(),
    {
        let method = match trait_did {
            Some(trait_did) => {
                // We do eager coercions to make using operators
                // more ergonomic:
                //
                // - If the input is of type &'a T (resp. &'a mut T),
                //   then reborrow it to &'b T (resp. &'b mut T) where
                //   'b <= 'a.  This makes things like `x == y`, where
                //   `x` and `y` are both region pointers, work.  We
                //   could also solve this with variance or different
                //   traits that don't force left and right to have same
                //   type.
                let (adj_ty, adjustment) = match lhs_ty.sty {
                    ty::ty_rptr(r_in, mt) => {
                        let r_adj = fcx.infcx().next_region_var(infer::Autoref(lhs.span));
                        fcx.mk_subr(infer::Reborrow(lhs.span), r_adj, *r_in);
                        let adjusted_ty = ty::mk_rptr(fcx.tcx(), fcx.tcx().mk_region(r_adj), mt);
                        let autoptr = ty::AutoPtr(r_adj, mt.mutbl, None);
                        let adjustment = ty::AutoDerefRef { autoderefs: 1, autoref: Some(autoptr) };
                        (adjusted_ty, adjustment)
                    }
                    _ => {
                        (lhs_ty, ty::AutoDerefRef { autoderefs: 0, autoref: None })
                    }
                };

                debug!("adjusted_ty={} adjustment={:?}",
                       adj_ty.repr(fcx.tcx()),
                       adjustment);

                method::lookup_in_trait_adjusted(fcx, op_ex.span, Some(lhs), opname,
                                                 trait_did, adjustment, adj_ty, None)
            }
            None => None
        };
        let args = match rhs {
            Some(rhs) => vec![rhs],
            None => vec![]
        };
        match method {
            Some(method) => {
                let method_ty = method.ty;
                // HACK(eddyb) Fully qualified path to work around a resolve bug.
                let method_call = ::middle::ty::MethodCall::expr(op_ex.id);
                fcx.inh.method_map.borrow_mut().insert(method_call, method);
                match check_method_argument_types(fcx,
                                            op_ex.span,
                                            method_ty,
                                            op_ex,
                                            args.as_slice(),
                                            autoref_args,
                                            DontTupleArguments) {
                    ty::FnConverging(result_type) => result_type,
                    ty::FnDiverging => fcx.tcx().types.err
                }
            }
            None => {
                unbound_method();
                // Check the args anyway
                // so we get all the error messages
                let expected_ty = fcx.tcx().types.err;
                check_method_argument_types(fcx,
                                            op_ex.span,
                                            expected_ty,
                                            op_ex,
                                            args.as_slice(),
                                            autoref_args,
                                            DontTupleArguments);
                fcx.tcx().types.err
            }
        }
    }

    // could be either an expr_binop or an expr_assign_binop
    fn check_binop(fcx: &FnCtxt,
                   expr: &ast::Expr,
                   op: ast::BinOp,
                   lhs: &ast::Expr,
                   rhs: &P<ast::Expr>,
                   is_binop_assignment: IsBinopAssignment) {
        let tcx = fcx.ccx.tcx;

        let lvalue_pref = match is_binop_assignment {
            BinopAssignment => PreferMutLvalue,
            SimpleBinop => NoPreference
        };
        check_expr_with_lvalue_pref(fcx, &*lhs, lvalue_pref);

        // Callee does bot / err checking
        let lhs_t = structurally_resolved_type(fcx, lhs.span,
                                               fcx.expr_ty(&*lhs));

        if ty::type_is_integral(lhs_t) && ast_util::is_shift_binop(op) {
            // Shift is a special case: rhs must be uint, no matter what lhs is
            check_expr_has_type(fcx, &**rhs, fcx.tcx().types.uint);
            fcx.write_ty(expr.id, lhs_t);
            return;
        }

        if ty::is_binopable(tcx, lhs_t, op) {
            let tvar = fcx.infcx().next_ty_var();
            demand::suptype(fcx, expr.span, tvar, lhs_t);
            check_expr_has_type(fcx, &**rhs, tvar);

            let result_t = match op {
                ast::BiEq | ast::BiNe | ast::BiLt | ast::BiLe | ast::BiGe |
                ast::BiGt => {
                    if ty::type_is_simd(tcx, lhs_t) {
                        if ty::type_is_fp(ty::simd_type(tcx, lhs_t)) {
                            fcx.type_error_message(expr.span,
                                |actual| {
                                    format!("binary comparison \
                                             operation `{}` not \
                                             supported for floating \
                                             point SIMD vector `{}`",
                                            ast_util::binop_to_string(op),
                                            actual)
                                },
                                lhs_t,
                                None
                            );
                            fcx.tcx().types.err
                        } else {
                            lhs_t
                        }
                    } else {
                        fcx.tcx().types.bool
                    }
                },
                _ => lhs_t,
            };

            fcx.write_ty(expr.id, result_t);
            return;
        }

        if op == ast::BiOr || op == ast::BiAnd {
            // This is an error; one of the operands must have the wrong
            // type
            fcx.write_error(expr.id);
            fcx.write_error(rhs.id);
            fcx.type_error_message(expr.span,
                                   |actual| {
                    format!("binary operation `{}` cannot be applied \
                             to type `{}`",
                            ast_util::binop_to_string(op),
                            actual)
                },
                lhs_t,
                None)
        }

        // Check for overloaded operators if not an assignment.
        let result_t = if is_binop_assignment == SimpleBinop {
            check_user_binop(fcx, expr, lhs, lhs_t, op, rhs)
        } else {
            fcx.type_error_message(expr.span,
                                   |actual| {
                                        format!("binary assignment \
                                                 operation `{}=` \
                                                 cannot be applied to \
                                                 type `{}`",
                                                ast_util::binop_to_string(op),
                                                actual)
                                   },
                                   lhs_t,
                                   None);
            check_expr(fcx, &**rhs);
            fcx.tcx().types.err
        };

        fcx.write_ty(expr.id, result_t);
        if ty::type_is_error(result_t) {
            fcx.write_ty(rhs.id, result_t);
        }
    }

    fn check_user_binop<'a, 'tcx>(fcx: &FnCtxt<'a, 'tcx>,
                                  ex: &ast::Expr,
                                  lhs_expr: &ast::Expr,
                                  lhs_resolved_t: Ty<'tcx>,
                                  op: ast::BinOp,
                                  rhs: &P<ast::Expr>) -> Ty<'tcx> {
        let tcx = fcx.ccx.tcx;
        let lang = &tcx.lang_items;
        let (name, trait_did) = match op {
            ast::BiAdd => ("add", lang.add_trait()),
            ast::BiSub => ("sub", lang.sub_trait()),
            ast::BiMul => ("mul", lang.mul_trait()),
            ast::BiDiv => ("div", lang.div_trait()),
            ast::BiRem => ("rem", lang.rem_trait()),
            ast::BiBitXor => ("bitxor", lang.bitxor_trait()),
            ast::BiBitAnd => ("bitand", lang.bitand_trait()),
            ast::BiBitOr => ("bitor", lang.bitor_trait()),
            ast::BiShl => ("shl", lang.shl_trait()),
            ast::BiShr => ("shr", lang.shr_trait()),
            ast::BiLt => ("lt", lang.ord_trait()),
            ast::BiLe => ("le", lang.ord_trait()),
            ast::BiGe => ("ge", lang.ord_trait()),
            ast::BiGt => ("gt", lang.ord_trait()),
            ast::BiEq => ("eq", lang.eq_trait()),
            ast::BiNe => ("ne", lang.eq_trait()),
            ast::BiAnd | ast::BiOr => {
                check_expr(fcx, &**rhs);
                return tcx.types.err;
            }
        };
        lookup_op_method(fcx, ex, lhs_resolved_t, token::intern(name),
                         trait_did, lhs_expr, Some(rhs), || {
            fcx.type_error_message(ex.span, |actual| {
                format!("binary operation `{}` cannot be applied to type `{}`",
                        ast_util::binop_to_string(op),
                        actual)
            }, lhs_resolved_t, None)
        }, if ast_util::is_by_value_binop(op) { AutorefArgs::No } else { AutorefArgs::Yes })
    }

    fn check_user_unop<'a, 'tcx>(fcx: &FnCtxt<'a, 'tcx>,
                                 op_str: &str,
                                 mname: &str,
                                 trait_did: Option<ast::DefId>,
                                 ex: &ast::Expr,
                                 rhs_expr: &ast::Expr,
                                 rhs_t: Ty<'tcx>,
                                 op: ast::UnOp) -> Ty<'tcx> {
       lookup_op_method(fcx, ex, rhs_t, token::intern(mname),
                        trait_did, rhs_expr, None, || {
            fcx.type_error_message(ex.span, |actual| {
                format!("cannot apply unary operator `{}` to type `{}`",
                        op_str, actual)
            }, rhs_t, None);
        }, if ast_util::is_by_value_unop(op) { AutorefArgs::No } else { AutorefArgs::Yes })
    }

    // Check field access expressions
    fn check_field(fcx: &FnCtxt,
                   expr: &ast::Expr,
                   lvalue_pref: LvaluePreference,
                   base: &ast::Expr,
                   field: &ast::SpannedIdent) {
        let tcx = fcx.ccx.tcx;
        check_expr_with_lvalue_pref(fcx, base, lvalue_pref);
        let expr_t = structurally_resolved_type(fcx, expr.span,
                                                fcx.expr_ty(base));
        // FIXME(eddyb) #12808 Integrate privacy into this auto-deref loop.
        let (_, autoderefs, field_ty) =
            autoderef(fcx, expr.span, expr_t, Some(base.id), lvalue_pref, |base_t, _| {
                match base_t.sty {
                    ty::ty_struct(base_id, substs) => {
                        debug!("struct named {}", ppaux::ty_to_string(tcx, base_t));
                        let fields = ty::lookup_struct_fields(tcx, base_id);
                        lookup_field_ty(tcx, base_id, &fields[],
                                        field.node.name, &(*substs))
                    }
                    _ => None
                }
            });
        match field_ty {
            Some(field_ty) => {
                fcx.write_ty(expr.id, field_ty);
                fcx.write_autoderef_adjustment(base.id, base.span, autoderefs);
                return;
            }
            None => {}
        }

        if method::exists(fcx, field.span, field.node.name, expr_t, expr.id) {
            fcx.type_error_message(
                field.span,
                |actual| {
                    format!("attempted to take value of method `{}` on type \
                            `{}`", token::get_ident(field.node), actual)
                },
                expr_t, None);

            tcx.sess.span_help(field.span,
                               "maybe a `()` to call it is missing? \
                               If not, try an anonymous function");
        } else {
            fcx.type_error_message(
                expr.span,
                |actual| {
                    format!("attempted access of field `{}` on \
                            type `{}`, but no field with that \
                            name was found",
                            token::get_ident(field.node),
                            actual)
                },
                expr_t, None);
        }

        fcx.write_error(expr.id);
    }

    // Check tuple index expressions
    fn check_tup_field(fcx: &FnCtxt,
                       expr: &ast::Expr,
                       lvalue_pref: LvaluePreference,
                       base: &ast::Expr,
                       idx: codemap::Spanned<uint>) {
        let tcx = fcx.ccx.tcx;
        check_expr_with_lvalue_pref(fcx, base, lvalue_pref);
        let expr_t = structurally_resolved_type(fcx, expr.span,
                                                fcx.expr_ty(base));
        let mut tuple_like = false;
        // FIXME(eddyb) #12808 Integrate privacy into this auto-deref loop.
        let (_, autoderefs, field_ty) =
            autoderef(fcx, expr.span, expr_t, Some(base.id), lvalue_pref, |base_t, _| {
                match base_t.sty {
                    ty::ty_struct(base_id, substs) => {
                        tuple_like = ty::is_tuple_struct(tcx, base_id);
                        if tuple_like {
                            debug!("tuple struct named {}", ppaux::ty_to_string(tcx, base_t));
                            let fields = ty::lookup_struct_fields(tcx, base_id);
                            lookup_tup_field_ty(tcx, base_id, &fields[],
                                                idx.node, &(*substs))
                        } else {
                            None
                        }
                    }
                    ty::ty_tup(ref v) => {
                        tuple_like = true;
                        if idx.node < v.len() { Some(v[idx.node]) } else { None }
                    }
                    _ => None
                }
            });
        match field_ty {
            Some(field_ty) => {
                fcx.write_ty(expr.id, field_ty);
                fcx.write_autoderef_adjustment(base.id, base.span, autoderefs);
                return;
            }
            None => {}
        }
        fcx.type_error_message(
            expr.span,
            |actual| {
                if tuple_like {
                    format!("attempted out-of-bounds tuple index `{}` on \
                                    type `{}`",
                                   idx.node,
                                   actual)
                } else {
                    format!("attempted tuple index `{}` on type `{}`, but the \
                                     type was not a tuple or tuple struct",
                                    idx.node,
                                    actual)
                }
            },
            expr_t, None);

        fcx.write_error(expr.id);
    }

    fn check_struct_or_variant_fields<'a, 'tcx>(fcx: &FnCtxt<'a, 'tcx>,
                                                struct_ty: Ty<'tcx>,
                                                span: Span,
                                                class_id: ast::DefId,
                                                node_id: ast::NodeId,
                                                substitutions: &'tcx subst::Substs<'tcx>,
                                                field_types: &[ty::field_ty],
                                                ast_fields: &[ast::Field],
                                                check_completeness: bool,
                                                enum_id_opt: Option<ast::DefId>)  {
        let tcx = fcx.ccx.tcx;

        let mut class_field_map = FnvHashMap::new();
        let mut fields_found = 0;
        for field in field_types.iter() {
            class_field_map.insert(field.name, (field.id, false));
        }

        let mut error_happened = false;

        // Typecheck each field.
        for field in ast_fields.iter() {
            let mut expected_field_type = tcx.types.err;

            let pair = class_field_map.get(&field.ident.node.name).map(|x| *x);
            match pair {
                None => {
                    fcx.type_error_message(
                        field.ident.span,
                        |actual| match enum_id_opt {
                            Some(enum_id) => {
                                let variant_type = ty::enum_variant_with_id(tcx,
                                                                            enum_id,
                                                                            class_id);
                                format!("struct variant `{}::{}` has no field named `{}`",
                                        actual, variant_type.name.as_str(),
                                        token::get_ident(field.ident.node))
                            }
                            None => {
                                format!("structure `{}` has no field named `{}`",
                                        actual,
                                        token::get_ident(field.ident.node))
                            }
                        },
                        struct_ty,
                        None);
                    error_happened = true;
                }
                Some((_, true)) => {
                    span_err!(fcx.tcx().sess, field.ident.span, E0062,
                        "field `{}` specified more than once",
                        token::get_ident(field.ident.node));
                    error_happened = true;
                }
                Some((field_id, false)) => {
                    expected_field_type =
                        ty::lookup_field_type(
                            tcx, class_id, field_id, substitutions);
                    expected_field_type =
                        fcx.normalize_associated_types_in(
                            field.span, &expected_field_type);
                    class_field_map.insert(
                        field.ident.node.name, (field_id, true));
                    fields_found += 1;
                }
            }

            // Make sure to give a type to the field even if there's
            // an error, so we can continue typechecking
            check_expr_coercable_to_type(fcx, &*field.expr, expected_field_type);
        }

        if error_happened {
            fcx.write_error(node_id);
        }

        if check_completeness && !error_happened {
            // Make sure the programmer specified all the fields.
            assert!(fields_found <= field_types.len());
            if fields_found < field_types.len() {
                let mut missing_fields = Vec::new();
                for class_field in field_types.iter() {
                    let name = class_field.name;
                    let (_, seen) = class_field_map[name];
                    if !seen {
                        missing_fields.push(
                            format!("`{}`", token::get_name(name).get()))
                    }
                }

                span_err!(tcx.sess, span, E0063,
                    "missing field{}: {}",
                    if missing_fields.len() == 1 {""} else {"s"},
                    missing_fields.connect(", "));
             }
        }

        if !error_happened {
            fcx.write_ty(node_id, ty::mk_struct(fcx.ccx.tcx,
                                class_id, substitutions));
        }
    }

    fn check_struct_constructor(fcx: &FnCtxt,
                                id: ast::NodeId,
                                span: codemap::Span,
                                class_id: ast::DefId,
                                fields: &[ast::Field],
                                base_expr: Option<&ast::Expr>) {
        let tcx = fcx.ccx.tcx;

        // Generate the struct type.
        let TypeAndSubsts {
            ty: mut struct_type,
            substs: struct_substs
        } = fcx.instantiate_type(span, class_id);

        // Look up and check the fields.
        let class_fields = ty::lookup_struct_fields(tcx, class_id);
        check_struct_or_variant_fields(fcx,
                                       struct_type,
                                       span,
                                       class_id,
                                       id,
                                       fcx.ccx.tcx.mk_substs(struct_substs),
                                       &class_fields[],
                                       fields,
                                       base_expr.is_none(),
                                       None);
        if ty::type_is_error(fcx.node_ty(id)) {
            struct_type = tcx.types.err;
        }

        // Check the base expression if necessary.
        match base_expr {
            None => {}
            Some(base_expr) => {
                check_expr_has_type(fcx, &*base_expr, struct_type);
            }
        }

        // Write in the resulting type.
        fcx.write_ty(id, struct_type);
    }

    fn check_struct_enum_variant(fcx: &FnCtxt,
                                 id: ast::NodeId,
                                 span: codemap::Span,
                                 enum_id: ast::DefId,
                                 variant_id: ast::DefId,
                                 fields: &[ast::Field]) {
        let tcx = fcx.ccx.tcx;

        // Look up the number of type parameters and the raw type, and
        // determine whether the enum is region-parameterized.
        let TypeAndSubsts {
            ty: enum_type,
            substs: substitutions
        } = fcx.instantiate_type(span, enum_id);

        // Look up and check the enum variant fields.
        let variant_fields = ty::lookup_struct_fields(tcx, variant_id);
        check_struct_or_variant_fields(fcx,
                                       enum_type,
                                       span,
                                       variant_id,
                                       id,
                                       fcx.ccx.tcx.mk_substs(substitutions),
                                       &variant_fields[],
                                       fields,
                                       true,
                                       Some(enum_id));
        fcx.write_ty(id, enum_type);
    }

    fn check_struct_fields_on_error(fcx: &FnCtxt,
                                    id: ast::NodeId,
                                    fields: &[ast::Field],
                                    base_expr: &Option<P<ast::Expr>>) {
        // Make sure to still write the types
        // otherwise we might ICE
        fcx.write_error(id);
        for field in fields.iter() {
            check_expr(fcx, &*field.expr);
        }
        match *base_expr {
            Some(ref base) => check_expr(fcx, &**base),
            None => {}
        }
    }

    type ExprCheckerWithTy = fn(&FnCtxt, &ast::Expr, Ty);

    let tcx = fcx.ccx.tcx;
    let id = expr.id;
    match expr.node {
      ast::ExprBox(ref opt_place, ref subexpr) => {
          opt_place.as_ref().map(|place|check_expr(fcx, &**place));
          check_expr(fcx, &**subexpr);

          let mut checked = false;
          opt_place.as_ref().map(|place| match place.node {
              ast::ExprPath(ref path) => {
                  // FIXME(pcwalton): For now we hardcode the two permissible
                  // places: the exchange heap and the managed heap.
                  let definition = lookup_def(fcx, path.span, place.id);
                  let def_id = definition.def_id();
                  let referent_ty = fcx.expr_ty(&**subexpr);
                  if tcx.lang_items.exchange_heap() == Some(def_id) {
                      fcx.write_ty(id, ty::mk_uniq(tcx, referent_ty));
                      checked = true
                  }
              }
              _ => {}
          });

          if !checked {
              span_err!(tcx.sess, expr.span, E0066,
                  "only the managed heap and exchange heap are currently supported");
              fcx.write_ty(id, tcx.types.err);
          }
      }

      ast::ExprLit(ref lit) => {
        let typ = check_lit(fcx, &**lit, expected);
        fcx.write_ty(id, typ);
      }
      ast::ExprBinary(op, ref lhs, ref rhs) => {
        check_binop(fcx, expr, op, &**lhs, rhs, SimpleBinop);

        let lhs_ty = fcx.expr_ty(&**lhs);
        let rhs_ty = fcx.expr_ty(&**rhs);
        if ty::type_is_error(lhs_ty) ||
            ty::type_is_error(rhs_ty) {
            fcx.write_error(id);
        }
      }
      ast::ExprAssignOp(op, ref lhs, ref rhs) => {
        check_binop(fcx, expr, op, &**lhs, rhs, BinopAssignment);

        let lhs_t = fcx.expr_ty(&**lhs);
        let result_t = fcx.expr_ty(expr);
        demand::suptype(fcx, expr.span, result_t, lhs_t);

        let tcx = fcx.tcx();
        if !ty::expr_is_lval(tcx, &**lhs) {
            span_err!(tcx.sess, lhs.span, E0067, "illegal left-hand side expression");
        }

        fcx.require_expr_have_sized_type(&**lhs, traits::AssignmentLhsSized);

        // Overwrite result of check_binop...this preserves existing behavior
        // but seems quite dubious with regard to user-defined methods
        // and so forth. - Niko
        if !ty::type_is_error(result_t) {
            fcx.write_nil(expr.id);
        }
      }
      ast::ExprUnary(unop, ref oprnd) => {
        let expected_inner = expected.map(fcx, |ty| {
            match unop {
                ast::UnUniq => match ty.sty {
                    ty::ty_uniq(ty) => {
                        Expectation::rvalue_hint(ty)
                    }
                    _ => {
                        NoExpectation
                    }
                },
                ast::UnNot | ast::UnNeg => {
                    expected
                }
                ast::UnDeref => {
                    NoExpectation
                }
            }
        });
        let lvalue_pref = match unop {
            ast::UnDeref => lvalue_pref,
            _ => NoPreference
        };
        check_expr_with_expectation_and_lvalue_pref(
            fcx, &**oprnd, expected_inner, lvalue_pref);
        let mut oprnd_t = fcx.expr_ty(&**oprnd);

        if !ty::type_is_error(oprnd_t) {
            match unop {
                ast::UnUniq => {
                    oprnd_t = ty::mk_uniq(tcx, oprnd_t);
                }
                ast::UnDeref => {
                    oprnd_t = structurally_resolved_type(fcx, expr.span, oprnd_t);
                    oprnd_t = match ty::deref(oprnd_t, true) {
                        Some(mt) => mt.ty,
                        None => match try_overloaded_deref(fcx, expr.span,
                                                           Some(MethodCall::expr(expr.id)),
                                                           Some(&**oprnd), oprnd_t, lvalue_pref) {
                            Some(mt) => mt.ty,
                            None => {
                                let is_newtype = match oprnd_t.sty {
                                    ty::ty_struct(did, substs) => {
                                        let fields = ty::struct_fields(fcx.tcx(), did, substs);
                                        fields.len() == 1
                                        && fields[0].name ==
                                        token::special_idents::unnamed_field.name
                                    }
                                    _ => false
                                };
                                if is_newtype {
                                    // This is an obsolete struct deref
                                    span_err!(tcx.sess, expr.span, E0068,
                                        "single-field tuple-structs can \
                                         no longer be dereferenced");
                                } else {
                                    fcx.type_error_message(expr.span, |actual| {
                                        format!("type `{}` cannot be \
                                                dereferenced", actual)
                                    }, oprnd_t, None);
                                }
                                tcx.types.err
                            }
                        }
                    };
                }
                ast::UnNot => {
                    oprnd_t = structurally_resolved_type(fcx, oprnd.span,
                                                         oprnd_t);
                    if !(ty::type_is_integral(oprnd_t) ||
                         oprnd_t.sty == ty::ty_bool) {
                        oprnd_t = check_user_unop(fcx, "!", "not",
                                                  tcx.lang_items.not_trait(),
                                                  expr, &**oprnd, oprnd_t, unop);
                    }
                }
                ast::UnNeg => {
                    oprnd_t = structurally_resolved_type(fcx, oprnd.span,
                                                         oprnd_t);
                    if !(ty::type_is_integral(oprnd_t) ||
                         ty::type_is_fp(oprnd_t)) {
                        oprnd_t = check_user_unop(fcx, "-", "neg",
                                                  tcx.lang_items.neg_trait(),
                                                  expr, &**oprnd, oprnd_t, unop);
                    }
                }
            }
        }
        fcx.write_ty(id, oprnd_t);
      }
      ast::ExprAddrOf(mutbl, ref oprnd) => {
        let expected = expected.only_has_type();
        let hint = expected.map(fcx, |ty| {
            match ty.sty {
                ty::ty_rptr(_, ref mt) | ty::ty_ptr(ref mt) => {
                    if ty::expr_is_lval(fcx.tcx(), &**oprnd) {
                        // Lvalues may legitimately have unsized types.
                        // For example, dereferences of a fat pointer and
                        // the last field of a struct can be unsized.
                        ExpectHasType(mt.ty)
                    } else {
                        Expectation::rvalue_hint(mt.ty)
                    }
                }
                _ => NoExpectation
            }
        });
        let lvalue_pref = match mutbl {
            ast::MutMutable => PreferMutLvalue,
            ast::MutImmutable => NoPreference
        };
        check_expr_with_expectation_and_lvalue_pref(fcx,
                                                    &**oprnd,
                                                    hint,
                                                    lvalue_pref);

        let tm = ty::mt { ty: fcx.expr_ty(&**oprnd), mutbl: mutbl };
        let oprnd_t = if ty::type_is_error(tm.ty) {
            tcx.types.err
        } else {
            // Note: at this point, we cannot say what the best lifetime
            // is to use for resulting pointer.  We want to use the
            // shortest lifetime possible so as to avoid spurious borrowck
            // errors.  Moreover, the longest lifetime will depend on the
            // precise details of the value whose address is being taken
            // (and how long it is valid), which we don't know yet until type
            // inference is complete.
            //
            // Therefore, here we simply generate a region variable.  The
            // region inferencer will then select the ultimate value.
            // Finally, borrowck is charged with guaranteeing that the
            // value whose address was taken can actually be made to live
            // as long as it needs to live.
            match oprnd.node {
                // String literals are already, implicitly converted to slices.
                //ast::ExprLit(lit) if ast_util::lit_is_str(lit) => fcx.expr_ty(oprnd),
                // Empty slices live in static memory.
                ast::ExprVec(ref elements) if elements.len() == 0 => {
                    // Note: we do not assign a lifetime of
                    // static. This is because the resulting type
                    // `&'static [T]` would require that T outlives
                    // `'static`!
                    let region = fcx.infcx().next_region_var(
                        infer::AddrOfSlice(expr.span));
                    ty::mk_rptr(tcx, tcx.mk_region(region), tm)
                }
                _ => {
                    let region = fcx.infcx().next_region_var(infer::AddrOfRegion(expr.span));
                    ty::mk_rptr(tcx, tcx.mk_region(region), tm)
                }
            }
        };
        fcx.write_ty(id, oprnd_t);
      }
      ast::ExprPath(ref pth) => {
          let defn = lookup_def(fcx, pth.span, id);
          let pty = type_scheme_for_def(fcx, expr.span, defn);
          instantiate_path(fcx, pth, pty, defn, expr.span, expr.id);

          // We always require that the type provided as the value for
          // a type parameter outlives the moment of instantiation.
          constrain_path_type_parameters(fcx, expr);
      }
      ast::ExprInlineAsm(ref ia) => {
          for &(_, ref input) in ia.inputs.iter() {
              check_expr(fcx, &**input);
          }
          for &(_, ref out, _) in ia.outputs.iter() {
              check_expr(fcx, &**out);
          }
          fcx.write_nil(id);
      }
      ast::ExprMac(_) => tcx.sess.bug("unexpanded macro"),
      ast::ExprBreak(_) => { fcx.write_ty(id, fcx.infcx().next_diverging_ty_var()); }
      ast::ExprAgain(_) => { fcx.write_ty(id, fcx.infcx().next_diverging_ty_var()); }
      ast::ExprRet(ref expr_opt) => {
        match fcx.ret_ty {
            ty::FnConverging(result_type) => {
                match *expr_opt {
                    None =>
                        if let Err(_) = fcx.mk_eqty(false, infer::Misc(expr.span),
                                                    result_type, ty::mk_nil(fcx.tcx())) {
                            span_err!(tcx.sess, expr.span, E0069,
                                "`return;` in function returning non-nil");
                        },
                    Some(ref e) => {
                        check_expr_coercable_to_type(fcx, &**e, result_type);
                    }
                }
            }
            ty::FnDiverging => {
                if let Some(ref e) = *expr_opt {
                    check_expr(fcx, &**e);
                }
                span_err!(tcx.sess, expr.span, E0166,
                    "`return` in a function declared as diverging");
            }
        }
        fcx.write_ty(id, fcx.infcx().next_diverging_ty_var());
      }
      ast::ExprParen(ref a) => {
        check_expr_with_expectation_and_lvalue_pref(fcx,
                                                    &**a,
                                                    expected,
                                                    lvalue_pref);
        fcx.write_ty(id, fcx.expr_ty(&**a));
      }
      ast::ExprAssign(ref lhs, ref rhs) => {
        check_expr_with_lvalue_pref(fcx, &**lhs, PreferMutLvalue);

        let tcx = fcx.tcx();
        if !ty::expr_is_lval(tcx, &**lhs) {
            span_err!(tcx.sess, expr.span, E0070,
                "illegal left-hand side expression");
        }

        let lhs_ty = fcx.expr_ty(&**lhs);
        check_expr_coercable_to_type(fcx, &**rhs, lhs_ty);
        let rhs_ty = fcx.expr_ty(&**rhs);

        fcx.require_expr_have_sized_type(&**lhs, traits::AssignmentLhsSized);

        if ty::type_is_error(lhs_ty) || ty::type_is_error(rhs_ty) {
            fcx.write_error(id);
        } else {
            fcx.write_nil(id);
        }
      }
      ast::ExprIf(ref cond, ref then_blk, ref opt_else_expr) => {
        check_then_else(fcx, &**cond, &**then_blk, opt_else_expr.as_ref().map(|e| &**e),
                        id, expr.span, expected);
      }
      ast::ExprIfLet(..) => {
        tcx.sess.span_bug(expr.span, "non-desugared ExprIfLet");
      }
      ast::ExprWhile(ref cond, ref body, _) => {
        check_expr_has_type(fcx, &**cond, tcx.types.bool);
        check_block_no_value(fcx, &**body);
        let cond_ty = fcx.expr_ty(&**cond);
        let body_ty = fcx.node_ty(body.id);
        if ty::type_is_error(cond_ty) || ty::type_is_error(body_ty) {
            fcx.write_error(id);
        }
        else {
            fcx.write_nil(id);
        }
      }
      ast::ExprWhileLet(..) => {
        tcx.sess.span_bug(expr.span, "non-desugared ExprWhileLet");
      }
      ast::ExprForLoop(ref pat, ref head, ref block, _) => {
        check_expr(fcx, &**head);
        let typ = lookup_method_for_for_loop(fcx, &**head, expr.id);
        vtable::select_new_fcx_obligations(fcx);

        debug!("ExprForLoop each item has type {}",
               fcx.infcx().resolve_type_vars_if_possible(&typ).repr(fcx.tcx()));

        let pcx = pat_ctxt {
            fcx: fcx,
            map: pat_id_map(&tcx.def_map, &**pat),
        };
        _match::check_pat(&pcx, &**pat, typ);

        check_block_no_value(fcx, &**block);
        fcx.write_nil(id);
      }
      ast::ExprLoop(ref body, _) => {
        check_block_no_value(fcx, &**body);
        if !may_break(tcx, expr.id, &**body) {
            fcx.write_ty(id, fcx.infcx().next_diverging_ty_var());
        } else {
            fcx.write_nil(id);
        }
      }
      ast::ExprMatch(ref discrim, ref arms, match_src) => {
        _match::check_match(fcx, expr, &**discrim, arms.as_slice(), expected, match_src);
      }
      ast::ExprClosure(capture, opt_kind, ref decl, ref body) => {
          closure::check_expr_closure(fcx, expr, capture, opt_kind, &**decl, &**body, expected);
      }
      ast::ExprBlock(ref b) => {
        check_block_with_expected(fcx, &**b, expected);
        fcx.write_ty(id, fcx.node_ty(b.id));
      }
      ast::ExprCall(ref callee, ref args) => {
          callee::check_call(fcx, expr, &**callee, args.as_slice());
      }
      ast::ExprMethodCall(ident, ref tps, ref args) => {
        check_method_call(fcx, expr, ident, args.as_slice(), tps.as_slice(), lvalue_pref);
        let arg_tys = args.iter().map(|a| fcx.expr_ty(&**a));
        let  args_err = arg_tys.fold(false,
             |rest_err, a| {
              rest_err || ty::type_is_error(a)});
        if args_err {
            fcx.write_error(id);
        }
      }
      ast::ExprCast(ref e, ref t) => {
        if let ast::TyFixedLengthVec(_, ref count_expr) = t.node {
            check_expr_with_hint(fcx, &**count_expr, tcx.types.uint);
        }
        check_cast(fcx, expr, &**e, &**t);
      }
      ast::ExprVec(ref args) => {
        let uty = expected.map_to_option(fcx, |uty| {
            match uty.sty {
                ty::ty_vec(ty, _) => Some(ty),
                _ => None
            }
        });

        let typ = match uty {
            Some(uty) => {
                for e in args.iter() {
                    check_expr_coercable_to_type(fcx, &**e, uty);
                }
                uty
            }
            None => {
                let t: Ty = fcx.infcx().next_ty_var();
                for e in args.iter() {
                    check_expr_has_type(fcx, &**e, t);
                }
                t
            }
        };
        let typ = ty::mk_vec(tcx, typ, Some(args.len()));
        fcx.write_ty(id, typ);
      }
      ast::ExprRepeat(ref element, ref count_expr) => {
        check_expr_has_type(fcx, &**count_expr, tcx.types.uint);
        let count = ty::eval_repeat_count(fcx.tcx(), &**count_expr);

        let uty = match expected {
            ExpectHasType(uty) => {
                match uty.sty {
                    ty::ty_vec(ty, _) => Some(ty),
                    _ => None
                }
            }
            _ => None
        };

        let (element_ty, t) = match uty {
            Some(uty) => {
                check_expr_coercable_to_type(fcx, &**element, uty);
                (uty, uty)
            }
            None => {
                let t: Ty = fcx.infcx().next_ty_var();
                check_expr_has_type(fcx, &**element, t);
                (fcx.expr_ty(&**element), t)
            }
        };

        if count > 1 {
            // For [foo, ..n] where n > 1, `foo` must have
            // Copy type:
            fcx.require_type_meets(
                t,
                expr.span,
                traits::RepeatVec,
                ty::BoundCopy);
        }

        if ty::type_is_error(element_ty) {
            fcx.write_error(id);
        } else {
            let t = ty::mk_vec(tcx, t, Some(count));
            fcx.write_ty(id, t);
        }
      }
      ast::ExprTup(ref elts) => {
        let expected = expected.only_has_type();
        let flds = expected.map_to_option(fcx, |ty| {
            match ty.sty {
                ty::ty_tup(ref flds) => Some(&flds[]),
                _ => None
            }
        });
        let mut err_field = false;

        let elt_ts = elts.iter().enumerate().map(|(i, e)| {
            let t = match flds {
                Some(ref fs) if i < fs.len() => {
                    let ety = fs[i];
                    check_expr_coercable_to_type(fcx, &**e, ety);
                    ety
                }
                _ => {
                    check_expr_with_expectation(fcx, &**e, NoExpectation);
                    fcx.expr_ty(&**e)
                }
            };
            err_field = err_field || ty::type_is_error(t);
            t
        }).collect();
        if err_field {
            fcx.write_error(id);
        } else {
            let typ = ty::mk_tup(tcx, elt_ts);
            fcx.write_ty(id, typ);
        }
      }
      ast::ExprStruct(ref path, ref fields, ref base_expr) => {
        // Resolve the path.
        let def = tcx.def_map.borrow().get(&id).map(|i| *i);
        let struct_id = match def {
            Some(def::DefVariant(enum_id, variant_id, true)) => {
                check_struct_enum_variant(fcx, id, expr.span, enum_id,
                                          variant_id, &fields[]);
                enum_id
            }
            Some(def::DefTrait(def_id)) => {
                span_err!(tcx.sess, path.span, E0159,
                    "use of trait `{}` as a struct constructor",
                    pprust::path_to_string(path));
                check_struct_fields_on_error(fcx,
                                             id,
                                             &fields[],
                                             base_expr);
                def_id
            },
            Some(def) => {
                // Verify that this was actually a struct.
                let typ = ty::lookup_item_type(fcx.ccx.tcx, def.def_id());
                match typ.ty.sty {
                    ty::ty_struct(struct_did, _) => {
                        check_struct_constructor(fcx,
                                                 id,
                                                 expr.span,
                                                 struct_did,
                                                 &fields[],
                                                 base_expr.as_ref().map(|e| &**e));
                    }
                    _ => {
                        span_err!(tcx.sess, path.span, E0071,
                            "`{}` does not name a structure",
                            pprust::path_to_string(path));
                        check_struct_fields_on_error(fcx,
                                                     id,
                                                     &fields[],
                                                     base_expr);
                    }
                }

                def.def_id()
            }
            _ => {
                tcx.sess.span_bug(path.span,
                                  "structure constructor wasn't resolved")
            }
        };

        // Turn the path into a type and verify that that type unifies with
        // the resulting structure type. This is needed to handle type
        // parameters correctly.
        let actual_structure_type = fcx.expr_ty(&*expr);
        if !ty::type_is_error(actual_structure_type) {
            let type_and_substs = fcx.instantiate_struct_literal_ty(struct_id, path);
            match fcx.mk_subty(false,
                               infer::Misc(path.span),
                               actual_structure_type,
                               type_and_substs.ty) {
                Ok(()) => {}
                Err(type_error) => {
                    let type_error_description =
                        ty::type_err_to_str(tcx, &type_error);
                    fcx.tcx()
                       .sess
                       .span_err(path.span,
                                 &format!("structure constructor specifies a \
                                         structure of type `{}`, but this \
                                         structure has type `{}`: {}",
                                         fcx.infcx()
                                            .ty_to_string(type_and_substs.ty),
                                         fcx.infcx()
                                            .ty_to_string(
                                                actual_structure_type),
                                         type_error_description)[]);
                    ty::note_and_explain_type_err(tcx, &type_error);
                }
            }
        }

        fcx.require_expr_have_sized_type(expr, traits::StructInitializerSized);
      }
      ast::ExprField(ref base, ref field) => {
        check_field(fcx, expr, lvalue_pref, &**base, field);
      }
      ast::ExprTupField(ref base, idx) => {
        check_tup_field(fcx, expr, lvalue_pref, &**base, idx);
      }
      ast::ExprIndex(ref base, ref idx) => {
          check_expr_with_lvalue_pref(fcx, &**base, lvalue_pref);
          let base_t = fcx.expr_ty(&**base);
          if ty::type_is_error(base_t) {
              fcx.write_ty(id, base_t);
          } else {
              check_expr(fcx, &**idx);
              let idx_t = fcx.expr_ty(&**idx);
              if ty::type_is_error(idx_t) {
                  fcx.write_ty(id, idx_t);
              } else {
                  let base_t = structurally_resolved_type(fcx, expr.span, base_t);

                  let result =
                      autoderef_for_index(fcx, &**base, base_t, lvalue_pref, |adj_ty, adj| {
                          try_index_step(fcx,
                                         MethodCall::expr(expr.id),
                                         expr,
                                         &**base,
                                         adj_ty,
                                         adj,
                                         lvalue_pref,
                                         idx_t)
                      });

                  match result {
                      Some((index_ty, element_ty)) => {
                          // FIXME: we've already checked idx above, we should
                          // probably just demand subtype or something here.
                          check_expr_has_type(fcx, &**idx, index_ty);
                          fcx.write_ty(id, element_ty);
                      }
                      _ => {
                          check_expr_has_type(fcx, &**idx, fcx.tcx().types.err);
                          fcx.type_error_message(
                              expr.span,
                              |actual| {
                                  format!("cannot index a value of type `{}`",
                                          actual)
                              },
                              base_t,
                              None);
                          fcx.write_ty(id, fcx.tcx().types.err);
                      }
                  }
              }
          }
       }
       ast::ExprRange(ref start, ref end) => {
          let t_start = start.as_ref().map(|e| {
            check_expr(fcx, &**e);
            fcx.expr_ty(&**e)
          });
          let t_end = end.as_ref().map(|e| {
            check_expr(fcx, &**e);
            fcx.expr_ty(&**e)
          });

          let idx_type = match (t_start, t_end) {
              (Some(ty), None) | (None, Some(ty)) => {
                  Some(ty)
              }
              (Some(t_start), Some(t_end)) if (ty::type_is_error(t_start) ||
                                               ty::type_is_error(t_end)) => {
                  Some(fcx.tcx().types.err)
              }
              (Some(t_start), Some(t_end)) => {
                  Some(infer::common_supertype(fcx.infcx(),
                                               infer::RangeExpression(expr.span),
                                               true,
                                               t_start,
                                               t_end))
              }
              _ => None
          };

          // Note that we don't check the type of start/end satisfy any
          // bounds because right now the range structs do not have any. If we add
          // some bounds, then we'll need to check `t_start` against them here.

          let range_type = match idx_type {
            Some(idx_type) if ty::type_is_error(idx_type) => {
                fcx.tcx().types.err
            }
            Some(idx_type) => {
                // Find the did from the appropriate lang item.
                let did = match (start, end) {
                    (&Some(_), &Some(_)) => tcx.lang_items.range_struct(),
                    (&Some(_), &None) => tcx.lang_items.range_from_struct(),
                    (&None, &Some(_)) => tcx.lang_items.range_to_struct(),
                    (&None, &None) => {
                        tcx.sess.span_bug(expr.span, "full range should be dealt with above")
                    }
                };

                if let Some(did) = did {
                    let polytype = ty::lookup_item_type(tcx, did);
                    let substs = Substs::new_type(vec![idx_type], vec![]);
                    let bounds = fcx.instantiate_bounds(expr.span, &substs, &polytype.generics);
                    fcx.add_obligations_for_parameters(
                        traits::ObligationCause::new(expr.span,
                                                     fcx.body_id,
                                                     traits::ItemObligation(did)),
                        &bounds);

                    ty::mk_struct(tcx, did, tcx.mk_substs(substs))
                } else {
                    tcx.sess.span_err(expr.span, "No lang item for range syntax");
                    fcx.tcx().types.err
                }
            }
            None => {
                // Neither start nor end => FullRange
                if let Some(did) = tcx.lang_items.full_range_struct() {
                    let substs = Substs::new_type(vec![], vec![]);
                    ty::mk_struct(tcx, did, tcx.mk_substs(substs))
                } else {
                    tcx.sess.span_err(expr.span, "No lang item for range syntax");
                    fcx.tcx().types.err
                }
            }
          };

          fcx.write_ty(id, range_type);
       }

    }

    debug!("type of expr({}) {} is...", expr.id,
           syntax::print::pprust::expr_to_string(expr));
    debug!("... {}, expected is {}",
           ppaux::ty_to_string(tcx, fcx.expr_ty(expr)),
           expected.repr(tcx));

    unifier();
}

fn constrain_path_type_parameters(fcx: &FnCtxt,
                                  expr: &ast::Expr)
{
    fcx.opt_node_ty_substs(expr.id, |item_substs| {
        fcx.add_default_region_param_bounds(&item_substs.substs, expr);
    });
}

impl<'tcx> Expectation<'tcx> {
    /// Provide an expectation for an rvalue expression given an *optional*
    /// hint, which is not required for type safety (the resulting type might
    /// be checked higher up, as is the case with `&expr` and `box expr`), but
    /// is useful in determining the concrete type.
    ///
    /// The primary use case is where the expected type is a fat pointer,
    /// like `&[int]`. For example, consider the following statement:
    ///
    ///    let x: &[int] = &[1, 2, 3];
    ///
    /// In this case, the expected type for the `&[1, 2, 3]` expression is
    /// `&[int]`. If however we were to say that `[1, 2, 3]` has the
    /// expectation `ExpectHasType([int])`, that would be too strong --
    /// `[1, 2, 3]` does not have the type `[int]` but rather `[int; 3]`.
    /// It is only the `&[1, 2, 3]` expression as a whole that can be coerced
    /// to the type `&[int]`. Therefore, we propagate this more limited hint,
    /// which still is useful, because it informs integer literals and the like.
    /// See the test case `test/run-pass/coerce-expect-unsized.rs` and #20169
    /// for examples of where this comes up,.
    fn rvalue_hint(ty: Ty<'tcx>) -> Expectation<'tcx> {
        match ty.sty {
            ty::ty_vec(_, None) | ty::ty_trait(..) => {
                ExpectRvalueLikeUnsized(ty)
            }
            _ => ExpectHasType(ty)
        }
    }

    fn only_has_type(self) -> Expectation<'tcx> {
        match self {
            ExpectHasType(t) => ExpectHasType(t),
            _ => NoExpectation
        }
    }

    // Resolves `expected` by a single level if it is a variable. If
    // there is no expected type or resolution is not possible (e.g.,
    // no constraints yet present), just returns `None`.
    fn resolve<'a>(self, fcx: &FnCtxt<'a, 'tcx>) -> Expectation<'tcx> {
        match self {
            NoExpectation => {
                NoExpectation
            }
            ExpectCastableToType(t) => {
                ExpectCastableToType(
                    fcx.infcx().resolve_type_vars_if_possible(&t))
            }
            ExpectHasType(t) => {
                ExpectHasType(
                    fcx.infcx().resolve_type_vars_if_possible(&t))
            }
            ExpectRvalueLikeUnsized(t) => {
                ExpectRvalueLikeUnsized(
                    fcx.infcx().resolve_type_vars_if_possible(&t))
            }
        }
    }

    fn map<'a, F>(self, fcx: &FnCtxt<'a, 'tcx>, unpack: F) -> Expectation<'tcx> where
        F: FnOnce(Ty<'tcx>) -> Expectation<'tcx>
    {
        match self.resolve(fcx) {
            NoExpectation => NoExpectation,
            ExpectCastableToType(ty) |
            ExpectHasType(ty) |
            ExpectRvalueLikeUnsized(ty) => unpack(ty),
        }
    }

    fn map_to_option<'a, O, F>(self, fcx: &FnCtxt<'a, 'tcx>, unpack: F) -> Option<O> where
        F: FnOnce(Ty<'tcx>) -> Option<O>,
    {
        match self.resolve(fcx) {
            NoExpectation => None,
            ExpectCastableToType(ty) |
            ExpectHasType(ty) |
            ExpectRvalueLikeUnsized(ty) => unpack(ty),
        }
    }
}

impl<'tcx> Repr<'tcx> for Expectation<'tcx> {
    fn repr(&self, tcx: &ty::ctxt<'tcx>) -> String {
        match *self {
            NoExpectation => format!("NoExpectation"),
            ExpectHasType(t) => format!("ExpectHasType({})",
                                        t.repr(tcx)),
            ExpectCastableToType(t) => format!("ExpectCastableToType({})",
                                               t.repr(tcx)),
            ExpectRvalueLikeUnsized(t) => format!("ExpectRvalueLikeUnsized({})",
                                                  t.repr(tcx)),
        }
    }
}

pub fn check_decl_initializer(fcx: &FnCtxt,
                              nid: ast::NodeId,
                              init: &ast::Expr)
{
    let local_ty = fcx.local_ty(init.span, nid);
    check_expr_coercable_to_type(fcx, init, local_ty)
}

pub fn check_decl_local(fcx: &FnCtxt, local: &ast::Local)  {
    let tcx = fcx.ccx.tcx;

    let t = fcx.local_ty(local.span, local.id);
    fcx.write_ty(local.id, t);

    if let Some(ref init) = local.init {
        check_decl_initializer(fcx, local.id, &**init);
        let init_ty = fcx.expr_ty(&**init);
        if ty::type_is_error(init_ty) {
            fcx.write_ty(local.id, init_ty);
        }
    }

    let pcx = pat_ctxt {
        fcx: fcx,
        map: pat_id_map(&tcx.def_map, &*local.pat),
    };
    _match::check_pat(&pcx, &*local.pat, t);
    let pat_ty = fcx.node_ty(local.pat.id);
    if ty::type_is_error(pat_ty) {
        fcx.write_ty(local.id, pat_ty);
    }
}

pub fn check_stmt(fcx: &FnCtxt, stmt: &ast::Stmt)  {
    let node_id;
    let mut saw_bot = false;
    let mut saw_err = false;
    match stmt.node {
      ast::StmtDecl(ref decl, id) => {
        node_id = id;
        match decl.node {
          ast::DeclLocal(ref l) => {
              check_decl_local(fcx, &**l);
              let l_t = fcx.node_ty(l.id);
              saw_bot = saw_bot || fcx.infcx().type_var_diverges(l_t);
              saw_err = saw_err || ty::type_is_error(l_t);
          }
          ast::DeclItem(_) => {/* ignore for now */ }
        }
      }
      ast::StmtExpr(ref expr, id) => {
        node_id = id;
        // Check with expected type of ()
        check_expr_has_type(fcx, &**expr, ty::mk_nil(fcx.tcx()));
        let expr_ty = fcx.expr_ty(&**expr);
        saw_bot = saw_bot || fcx.infcx().type_var_diverges(expr_ty);
        saw_err = saw_err || ty::type_is_error(expr_ty);
      }
      ast::StmtSemi(ref expr, id) => {
        node_id = id;
        check_expr(fcx, &**expr);
        let expr_ty = fcx.expr_ty(&**expr);
        saw_bot |= fcx.infcx().type_var_diverges(expr_ty);
        saw_err |= ty::type_is_error(expr_ty);
      }
      ast::StmtMac(..) => fcx.ccx.tcx.sess.bug("unexpanded macro")
    }
    if saw_bot {
        fcx.write_ty(node_id, fcx.infcx().next_diverging_ty_var());
    }
    else if saw_err {
        fcx.write_error(node_id);
    }
    else {
        fcx.write_nil(node_id)
    }
}

pub fn check_block_no_value(fcx: &FnCtxt, blk: &ast::Block)  {
    check_block_with_expected(fcx, blk, ExpectHasType(ty::mk_nil(fcx.tcx())));
    let blkty = fcx.node_ty(blk.id);
    if ty::type_is_error(blkty) {
        fcx.write_error(blk.id);
    } else {
        let nilty = ty::mk_nil(fcx.tcx());
        demand::suptype(fcx, blk.span, nilty, blkty);
    }
}

fn check_block_with_expected<'a, 'tcx>(fcx: &FnCtxt<'a, 'tcx>,
                                       blk: &ast::Block,
                                       expected: Expectation<'tcx>) {
    let prev = {
        let mut fcx_ps = fcx.ps.borrow_mut();
        let unsafety_state = fcx_ps.recurse(blk);
        replace(&mut *fcx_ps, unsafety_state)
    };

    let mut warned = false;
    let mut any_diverges = false;
    let mut any_err = false;
    for s in blk.stmts.iter() {
        check_stmt(fcx, &**s);
        let s_id = ast_util::stmt_id(&**s);
        let s_ty = fcx.node_ty(s_id);
        if any_diverges && !warned && match s.node {
            ast::StmtDecl(ref decl, _) => {
                match decl.node {
                    ast::DeclLocal(_) => true,
                    _ => false,
                }
            }
            ast::StmtExpr(_, _) | ast::StmtSemi(_, _) => true,
            _ => false
        } {
            fcx.ccx
                .tcx
                .sess
                .add_lint(lint::builtin::UNREACHABLE_CODE,
                          s_id,
                          s.span,
                          "unreachable statement".to_string());
            warned = true;
        }
        any_diverges = any_diverges || fcx.infcx().type_var_diverges(s_ty);
        any_err = any_err || ty::type_is_error(s_ty);
    }
    match blk.expr {
        None => if any_err {
            fcx.write_error(blk.id);
        } else if any_diverges {
            fcx.write_ty(blk.id, fcx.infcx().next_diverging_ty_var());
        } else {
            fcx.write_nil(blk.id);
        },
        Some(ref e) => {
            if any_diverges && !warned {
                fcx.ccx
                    .tcx
                    .sess
                    .add_lint(lint::builtin::UNREACHABLE_CODE,
                              e.id,
                              e.span,
                              "unreachable expression".to_string());
            }
            let ety = match expected {
                ExpectHasType(ety) => {
                    check_expr_coercable_to_type(fcx, &**e, ety);
                    ety
                }
                _ => {
                    check_expr_with_expectation(fcx, &**e, expected);
                    fcx.expr_ty(&**e)
                }
            };

            if any_err {
                fcx.write_error(blk.id);
            } else if any_diverges {
                fcx.write_ty(blk.id, fcx.infcx().next_diverging_ty_var());
            } else {
                fcx.write_ty(blk.id, ety);
            }
        }
    };

    *fcx.ps.borrow_mut() = prev;
}

/// Checks a constant appearing in a type. At the moment this is just the
/// length expression in a fixed-length vector, but someday it might be
/// extended to type-level numeric literals.
fn check_const_in_type<'a,'tcx>(ccx: &'a CrateCtxt<'a,'tcx>,
                                expr: &ast::Expr,
                                expected_type: Ty<'tcx>) {
    let inh = static_inherited_fields(ccx);
    let fcx = blank_fn_ctxt(ccx, &inh, ty::FnConverging(expected_type), expr.id);
    check_const_with_ty(&fcx, expr.span, expr, expected_type);
}

fn check_const(ccx: &CrateCtxt,
               sp: Span,
               e: &ast::Expr,
               id: ast::NodeId) {
    let inh = static_inherited_fields(ccx);
    let rty = ty::node_id_to_type(ccx.tcx, id);
    let fcx = blank_fn_ctxt(ccx, &inh, ty::FnConverging(rty), e.id);
    let declty = (*fcx.ccx.tcx.tcache.borrow())[local_def(id)].ty;
    check_const_with_ty(&fcx, sp, e, declty);
}

fn check_const_with_ty<'a, 'tcx>(fcx: &FnCtxt<'a, 'tcx>,
                                 _: Span,
                                 e: &ast::Expr,
                                 declty: Ty<'tcx>) {
    // Gather locals in statics (because of block expressions).
    // This is technically unnecessary because locals in static items are forbidden,
    // but prevents type checking from blowing up before const checking can properly
    // emit a error.
    GatherLocalsVisitor { fcx: fcx }.visit_expr(e);

    check_expr_with_hint(fcx, e, declty);
    demand::coerce(fcx, e.span, declty, e);
    vtable::select_all_fcx_obligations_or_error(fcx);
    regionck::regionck_expr(fcx, e);
    writeback::resolve_type_vars_in_expr(fcx, e);
}

/// Checks whether a type can be represented in memory. In particular, it
/// identifies types that contain themselves without indirection through a
/// pointer, which would mean their size is unbounded. This is different from
/// the question of whether a type can be instantiated. See the definition of
/// `check_instantiable`.
pub fn check_representable(tcx: &ty::ctxt,
                           sp: Span,
                           item_id: ast::NodeId,
                           designation: &str) -> bool {
    let rty = ty::node_id_to_type(tcx, item_id);

    // Check that it is possible to represent this type. This call identifies
    // (1) types that contain themselves and (2) types that contain a different
    // recursive type. It is only necessary to throw an error on those that
    // contain themselves. For case 2, there must be an inner type that will be
    // caught by case 1.
    match ty::is_type_representable(tcx, sp, rty) {
      ty::SelfRecursive => {
        span_err!(tcx.sess, sp, E0072,
            "illegal recursive {} type; \
             wrap the inner value in a box to make it representable",
            designation);
        return false
      }
      ty::Representable | ty::ContainsRecursive => (),
    }
    return true
}

/// Checks whether a type can be created without an instance of itself.
/// This is similar but different from the question of whether a type
/// can be represented.  For example, the following type:
///
///     enum foo { None, Some(foo) }
///
/// is instantiable but is not representable.  Similarly, the type
///
///     enum foo { Some(@foo) }
///
/// is representable, but not instantiable.
pub fn check_instantiable(tcx: &ty::ctxt,
                          sp: Span,
                          item_id: ast::NodeId)
                          -> bool {
    let item_ty = ty::node_id_to_type(tcx, item_id);
    if !ty::is_instantiable(tcx, item_ty) {
        span_err!(tcx.sess, sp, E0073,
            "this type cannot be instantiated without an \
             instance of itself");
        span_help!(tcx.sess, sp, "consider using `Option<{}>`",
            ppaux::ty_to_string(tcx, item_ty));
        false
    } else {
        true
    }
}

pub fn check_simd(tcx: &ty::ctxt, sp: Span, id: ast::NodeId) {
    let t = ty::node_id_to_type(tcx, id);
    if ty::type_needs_subst(t) {
        span_err!(tcx.sess, sp, E0074, "SIMD vector cannot be generic");
        return;
    }
    match t.sty {
        ty::ty_struct(did, substs) => {
            let fields = ty::lookup_struct_fields(tcx, did);
            if fields.is_empty() {
                span_err!(tcx.sess, sp, E0075, "SIMD vector cannot be empty");
                return;
            }
            let e = ty::lookup_field_type(tcx, did, fields[0].id, substs);
            if !fields.iter().all(
                         |f| ty::lookup_field_type(tcx, did, f.id, substs) == e) {
                span_err!(tcx.sess, sp, E0076, "SIMD vector should be homogeneous");
                return;
            }
            if !ty::type_is_machine(e) {
                span_err!(tcx.sess, sp, E0077,
                    "SIMD vector element type should be machine type");
                return;
            }
        }
        _ => ()
    }
}

pub fn check_enum_variants(ccx: &CrateCtxt,
                           sp: Span,
                           vs: &[P<ast::Variant>],
                           id: ast::NodeId) {

    fn disr_in_range(ccx: &CrateCtxt,
                     ty: attr::IntType,
                     disr: ty::Disr) -> bool {
        fn uint_in_range(ccx: &CrateCtxt, ty: ast::UintTy, disr: ty::Disr) -> bool {
            match ty {
                ast::TyU8 => disr as u8 as Disr == disr,
                ast::TyU16 => disr as u16 as Disr == disr,
                ast::TyU32 => disr as u32 as Disr == disr,
                ast::TyU64 => disr as u64 as Disr == disr,
                ast::TyUs => uint_in_range(ccx, ccx.tcx.sess.target.uint_type, disr)
            }
        }
        fn int_in_range(ccx: &CrateCtxt, ty: ast::IntTy, disr: ty::Disr) -> bool {
            match ty {
                ast::TyI8 => disr as i8 as Disr == disr,
                ast::TyI16 => disr as i16 as Disr == disr,
                ast::TyI32 => disr as i32 as Disr == disr,
                ast::TyI64 => disr as i64 as Disr == disr,
                ast::TyIs => int_in_range(ccx, ccx.tcx.sess.target.int_type, disr)
            }
        }
        match ty {
            attr::UnsignedInt(ty) => uint_in_range(ccx, ty, disr),
            attr::SignedInt(ty) => int_in_range(ccx, ty, disr)
        }
    }

    fn do_check<'a, 'tcx>(ccx: &CrateCtxt<'a, 'tcx>,
                          vs: &[P<ast::Variant>],
                          id: ast::NodeId,
                          hint: attr::ReprAttr)
                          -> Vec<Rc<ty::VariantInfo<'tcx>>> {

        let rty = ty::node_id_to_type(ccx.tcx, id);
        let mut variants: Vec<Rc<ty::VariantInfo>> = Vec::new();
        let mut disr_vals: Vec<ty::Disr> = Vec::new();
        let mut prev_disr_val: Option<ty::Disr> = None;

        for v in vs.iter() {

            // If the discriminant value is specified explicitly in the enum check whether the
            // initialization expression is valid, otherwise use the last value plus one.
            let mut current_disr_val = match prev_disr_val {
                Some(prev_disr_val) => prev_disr_val + 1,
                None => ty::INITIAL_DISCRIMINANT_VALUE
            };

            match v.node.disr_expr {
                Some(ref e) => {
                    debug!("disr expr, checking {}", pprust::expr_to_string(&**e));

                    let inh = static_inherited_fields(ccx);
                    let fcx = blank_fn_ctxt(ccx, &inh, ty::FnConverging(rty), e.id);
                    let declty = match hint {
                        attr::ReprAny | attr::ReprPacked | attr::ReprExtern => fcx.tcx().types.int,
                        attr::ReprInt(_, attr::SignedInt(ity)) => {
                            ty::mk_mach_int(fcx.tcx(), ity)
                        }
                        attr::ReprInt(_, attr::UnsignedInt(ity)) => {
                            ty::mk_mach_uint(fcx.tcx(), ity)
                        },
                    };
                    check_const_with_ty(&fcx, e.span, &**e, declty);
                    // check_expr (from check_const pass) doesn't guarantee
                    // that the expression is in a form that eval_const_expr can
                    // handle, so we may still get an internal compiler error

                    match const_eval::eval_const_expr_partial(ccx.tcx, &**e) {
                        Ok(const_eval::const_int(val)) => current_disr_val = val as Disr,
                        Ok(const_eval::const_uint(val)) => current_disr_val = val as Disr,
                        Ok(_) => {
                            span_err!(ccx.tcx.sess, e.span, E0079,
                                "expected signed integer constant");
                        }
                        Err(ref err) => {
                            span_err!(ccx.tcx.sess, e.span, E0080,
                                "expected constant: {}", *err);
                        }
                    }
                },
                None => ()
            };

            // Check for duplicate discriminant values
            match disr_vals.iter().position(|&x| x == current_disr_val) {
                Some(i) => {
                    span_err!(ccx.tcx.sess, v.span, E0081,
                        "discriminant value `{}` already exists", disr_vals[i]);
                    span_note!(ccx.tcx.sess, ccx.tcx.map.span(variants[i].id.node),
                        "conflicting discriminant here")
                }
                None => {}
            }
            // Check for unrepresentable discriminant values
            match hint {
                attr::ReprAny | attr::ReprExtern => (),
                attr::ReprInt(sp, ity) => {
                    if !disr_in_range(ccx, ity, current_disr_val) {
                        span_err!(ccx.tcx.sess, v.span, E0082,
                            "discriminant value outside specified type");
                        span_note!(ccx.tcx.sess, sp,
                            "discriminant type specified here");
                    }
                }
                attr::ReprPacked => {
                    ccx.tcx.sess.bug("range_to_inttype: found ReprPacked on an enum");
                }
            }
            disr_vals.push(current_disr_val);

            let variant_info = Rc::new(VariantInfo::from_ast_variant(ccx.tcx, &**v,
                                                                     current_disr_val));
            prev_disr_val = Some(current_disr_val);

            variants.push(variant_info);
        }

        return variants;
    }

    let hint = *ty::lookup_repr_hints(ccx.tcx, ast::DefId { krate: ast::LOCAL_CRATE, node: id })
        [].get(0).unwrap_or(&attr::ReprAny);

    if hint != attr::ReprAny && vs.len() <= 1 {
        if vs.len() == 1 {
            span_err!(ccx.tcx.sess, sp, E0083,
                "unsupported representation for univariant enum");
        } else {
            span_err!(ccx.tcx.sess, sp, E0084,
                "unsupported representation for zero-variant enum");
        };
    }

    let variants = do_check(ccx, vs, id, hint);

    // cache so that ty::enum_variants won't repeat this work
    ccx.tcx.enum_var_cache.borrow_mut().insert(local_def(id), Rc::new(variants));

    check_representable(ccx.tcx, sp, id, "enum");

    // Check that it is possible to instantiate this enum:
    //
    // This *sounds* like the same that as representable, but it's
    // not.  See def'n of `check_instantiable()` for details.
    check_instantiable(ccx.tcx, sp, id);
}

pub fn lookup_def(fcx: &FnCtxt, sp: Span, id: ast::NodeId) -> def::Def {
    lookup_def_ccx(fcx.ccx, sp, id)
}

// Returns the type parameter count and the type for the given definition.
pub fn type_scheme_for_def<'a, 'tcx>(fcx: &FnCtxt<'a, 'tcx>,
                                     sp: Span,
                                     defn: def::Def)
                                     -> TypeScheme<'tcx> {
    match defn {
      def::DefLocal(nid) | def::DefUpvar(nid, _, _) => {
          let typ = fcx.local_ty(sp, nid);
          return no_params(typ);
      }
      def::DefFn(id, _) | def::DefStaticMethod(id, _) | def::DefMethod(id, _, _) |
      def::DefStatic(id, _) | def::DefVariant(_, id, _) |
      def::DefStruct(id) | def::DefConst(id) => {
        return ty::lookup_item_type(fcx.ccx.tcx, id);
      }
      def::DefTrait(_) |
      def::DefTy(..) |
      def::DefAssociatedTy(..) |
      def::DefAssociatedPath(..) |
      def::DefPrimTy(_) |
      def::DefTyParam(..) => {
        fcx.ccx.tcx.sess.span_bug(sp, "expected value, found type");
      }
      def::DefMod(..) | def::DefForeignMod(..) => {
        fcx.ccx.tcx.sess.span_bug(sp, "expected value, found module");
      }
      def::DefUse(..) => {
        fcx.ccx.tcx.sess.span_bug(sp, "expected value, found use");
      }
      def::DefRegion(..) => {
        fcx.ccx.tcx.sess.span_bug(sp, "expected value, found region");
      }
      def::DefTyParamBinder(..) => {
        fcx.ccx.tcx.sess.span_bug(sp, "expected value, found type parameter");
      }
      def::DefLabel(..) => {
        fcx.ccx.tcx.sess.span_bug(sp, "expected value, found label");
      }
      def::DefSelfTy(..) => {
        fcx.ccx.tcx.sess.span_bug(sp, "expected value, found self ty");
      }
    }
}

// Instantiates the given path, which must refer to an item with the given
// number of type parameters and type.
pub fn instantiate_path<'a, 'tcx>(fcx: &FnCtxt<'a, 'tcx>,
                                  path: &ast::Path,
                                  type_scheme: TypeScheme<'tcx>,
                                  def: def::Def,
                                  span: Span,
                                  node_id: ast::NodeId) {
    debug!("instantiate_path(path={}, def={}, node_id={}, type_scheme={})",
           path.repr(fcx.tcx()),
           def.repr(fcx.tcx()),
           node_id,
           type_scheme.repr(fcx.tcx()));

    // We need to extract the type parameters supplied by the user in
    // the path `path`. Due to the current setup, this is a bit of a
    // tricky-process; the problem is that resolve only tells us the
    // end-point of the path resolution, and not the intermediate steps.
    // Luckily, we can (at least for now) deduce the intermediate steps
    // just from the end-point.
    //
    // There are basically three cases to consider:
    //
    // 1. Reference to a *type*, such as a struct or enum:
    //
    //        mod a { struct Foo<T> { ... } }
    //
    //    Because we don't allow types to be declared within one
    //    another, a path that leads to a type will always look like
    //    `a::b::Foo<T>` where `a` and `b` are modules. This implies
    //    that only the final segment can have type parameters, and
    //    they are located in the TypeSpace.
    //
    //    *Note:* Generally speaking, references to types don't
    //    actually pass through this function, but rather the
    //    `ast_ty_to_ty` function in `astconv`. However, in the case
    //    of struct patterns (and maybe literals) we do invoke
    //    `instantiate_path` to get the general type of an instance of
    //    a struct. (In these cases, there are actually no type
    //    parameters permitted at present, but perhaps we will allow
    //    them in the future.)
    //
    // 1b. Reference to a enum variant or tuple-like struct:
    //
    //        struct foo<T>(...)
    //        enum E<T> { foo(...) }
    //
    //    In these cases, the parameters are declared in the type
    //    space.
    //
    // 2. Reference to a *fn item*:
    //
    //        fn foo<T>() { }
    //
    //    In this case, the path will again always have the form
    //    `a::b::foo::<T>` where only the final segment should have
    //    type parameters. However, in this case, those parameters are
    //    declared on a value, and hence are in the `FnSpace`.
    //
    // 3. Reference to a *method*:
    //
    //        impl<A> SomeStruct<A> {
    //            fn foo<B>(...)
    //        }
    //
    //    Here we can have a path like
    //    `a::b::SomeStruct::<A>::foo::<B>`, in which case parameters
    //    may appear in two places. The penultimate segment,
    //    `SomeStruct::<A>`, contains parameters in TypeSpace, and the
    //    final segment, `foo::<B>` contains parameters in fn space.
    //
    // The first step then is to categorize the segments appropriately.

    assert!(path.segments.len() >= 1);
    let mut segment_spaces: Vec<_>;
    match def {
        // Case 1 and 1b. Reference to a *type* or *enum variant*.
        def::DefSelfTy(..) |
        def::DefStruct(..) |
        def::DefVariant(..) |
        def::DefTyParamBinder(..) |
        def::DefTy(..) |
        def::DefAssociatedTy(..) |
        def::DefAssociatedPath(..) |
        def::DefTrait(..) |
        def::DefPrimTy(..) |
        def::DefTyParam(..) => {
            // Everything but the final segment should have no
            // parameters at all.
            segment_spaces = repeat(None).take(path.segments.len() - 1).collect();
            segment_spaces.push(Some(subst::TypeSpace));
        }

        // Case 2. Reference to a top-level value.
        def::DefFn(..) |
        def::DefConst(..) |
        def::DefStatic(..) => {
            segment_spaces = repeat(None).take(path.segments.len() - 1).collect();
            segment_spaces.push(Some(subst::FnSpace));
        }

        // Case 3. Reference to a method.
        def::DefStaticMethod(_, providence) |
        def::DefMethod(_, _, providence) => {
            assert!(path.segments.len() >= 2);

            match providence {
                def::FromTrait(trait_did) => {
                    callee::check_legal_trait_for_method_call(fcx.ccx, span, trait_did)
                }
                def::FromImpl(_) => {}
            }

            segment_spaces = repeat(None).take(path.segments.len() - 2).collect();
            segment_spaces.push(Some(subst::TypeSpace));
            segment_spaces.push(Some(subst::FnSpace));
        }

        // Other cases. Various nonsense that really shouldn't show up
        // here. If they do, an error will have been reported
        // elsewhere. (I hope)
        def::DefMod(..) |
        def::DefForeignMod(..) |
        def::DefLocal(..) |
        def::DefUse(..) |
        def::DefRegion(..) |
        def::DefLabel(..) |
        def::DefUpvar(..) => {
            segment_spaces = repeat(None).take(path.segments.len()).collect();
        }
    }
    assert_eq!(segment_spaces.len(), path.segments.len());

    debug!("segment_spaces={:?}", segment_spaces);

    // Next, examine the definition, and determine how many type
    // parameters we expect from each space.
    let type_defs = &type_scheme.generics.types;
    let region_defs = &type_scheme.generics.regions;

    // Now that we have categorized what space the parameters for each
    // segment belong to, let's sort out the parameters that the user
    // provided (if any) into their appropriate spaces. We'll also report
    // errors if type parameters are provided in an inappropriate place.
    let mut substs = Substs::empty();
    for (opt_space, segment) in segment_spaces.iter().zip(path.segments.iter()) {
        match *opt_space {
            None => {
                report_error_if_segment_contains_type_parameters(fcx, segment);
            }

            Some(space) => {
                push_explicit_parameters_from_segment_to_substs(fcx,
                                                                space,
                                                                path.span,
                                                                type_defs,
                                                                region_defs,
                                                                segment,
                                                                &mut substs);
            }
        }
    }

    // Now we have to compare the types that the user *actually*
    // provided against the types that were *expected*. If the user
    // did not provide any types, then we want to substitute inference
    // variables. If the user provided some types, we may still need
    // to add defaults. If the user provided *too many* types, that's
    // a problem.
    for &space in ParamSpace::all().iter() {
        adjust_type_parameters(fcx, span, space, type_defs, &mut substs);
        assert_eq!(substs.types.len(space), type_defs.len(space));

        adjust_region_parameters(fcx, span, space, region_defs, &mut substs);
        assert_eq!(substs.regions().len(space), region_defs.len(space));
    }

    // The things we are substituting into the type should not contain
    // escaping late-bound regions, and nor should the base type scheme.
    assert!(!substs.has_regions_escaping_depth(0));
    assert!(!type_scheme.has_escaping_regions());

    // Add all the obligations that are required, substituting and
    // normalized appropriately.
    let bounds = fcx.instantiate_bounds(span, &substs, &type_scheme.generics);
    fcx.add_obligations_for_parameters(
        traits::ObligationCause::new(span, fcx.body_id, traits::ItemObligation(def.def_id())),
        &bounds);

    // Substitute the values for the type parameters into the type of
    // the referenced item.
    let ty_substituted = fcx.instantiate_type_scheme(span, &substs, &type_scheme.ty);

    fcx.write_ty(node_id, ty_substituted);
    fcx.write_substs(node_id, ty::ItemSubsts { substs: substs });
    return;

    fn report_error_if_segment_contains_type_parameters(
        fcx: &FnCtxt,
        segment: &ast::PathSegment)
    {
        for typ in segment.parameters.types().iter() {
            span_err!(fcx.tcx().sess, typ.span, E0085,
                "type parameters may not appear here");
            break;
        }

        for lifetime in segment.parameters.lifetimes().iter() {
            span_err!(fcx.tcx().sess, lifetime.span, E0086,
                "lifetime parameters may not appear here");
            break;
        }
    }

    /// Finds the parameters that the user provided and adds them to `substs`. If too many
    /// parameters are provided, then reports an error and clears the output vector.
    ///
    /// We clear the output vector because that will cause the `adjust_XXX_parameters()` later to
    /// use inference variables. This seems less likely to lead to derived errors.
    ///
    /// Note that we *do not* check for *too few* parameters here. Due to the presence of defaults
    /// etc that is more complicated. I wanted however to do the reporting of *too many* parameters
    /// here because we can easily use the precise span of the N+1'th parameter.
    fn push_explicit_parameters_from_segment_to_substs<'a, 'tcx>(
        fcx: &FnCtxt<'a, 'tcx>,
        space: subst::ParamSpace,
        span: Span,
        type_defs: &VecPerParamSpace<ty::TypeParameterDef<'tcx>>,
        region_defs: &VecPerParamSpace<ty::RegionParameterDef>,
        segment: &ast::PathSegment,
        substs: &mut Substs<'tcx>)
    {
        match segment.parameters {
            ast::AngleBracketedParameters(ref data) => {
                push_explicit_angle_bracketed_parameters_from_segment_to_substs(
                    fcx, space, type_defs, region_defs, data, substs);
            }

            ast::ParenthesizedParameters(ref data) => {
                fcx.tcx().sess.span_err(
                    span,
                    "parenthesized parameters may only be used with a trait");
                push_explicit_parenthesized_parameters_from_segment_to_substs(
                    fcx, space, span, type_defs, data, substs);
            }
        }
    }

    fn push_explicit_angle_bracketed_parameters_from_segment_to_substs<'a, 'tcx>(
        fcx: &FnCtxt<'a, 'tcx>,
        space: subst::ParamSpace,
        type_defs: &VecPerParamSpace<ty::TypeParameterDef<'tcx>>,
        region_defs: &VecPerParamSpace<ty::RegionParameterDef>,
        data: &ast::AngleBracketedParameterData,
        substs: &mut Substs<'tcx>)
    {
        {
            let type_count = type_defs.len(space);
            assert_eq!(substs.types.len(space), 0);
            for (i, typ) in data.types.iter().enumerate() {
                let t = fcx.to_ty(&**typ);
                if i < type_count {
                    substs.types.push(space, t);
                } else if i == type_count {
                    span_err!(fcx.tcx().sess, typ.span, E0087,
                        "too many type parameters provided: \
                         expected at most {} parameter(s), \
                         found {} parameter(s)",
                         type_count, data.types.len());
                    substs.types.truncate(space, 0);
                    break;
                }
            }
        }

        if data.bindings.len() > 0 {
            span_err!(fcx.tcx().sess, data.bindings[0].span, E0182,
                      "unexpected binding of associated item in expression path \
                       (only allowed in type paths)");
        }

        {
            let region_count = region_defs.len(space);
            assert_eq!(substs.regions().len(space), 0);
            for (i, lifetime) in data.lifetimes.iter().enumerate() {
                let r = ast_region_to_region(fcx.tcx(), lifetime);
                if i < region_count {
                    substs.mut_regions().push(space, r);
                } else if i == region_count {
                    span_err!(fcx.tcx().sess, lifetime.span, E0088,
                        "too many lifetime parameters provided: \
                         expected {} parameter(s), found {} parameter(s)",
                        region_count,
                        data.lifetimes.len());
                    substs.mut_regions().truncate(space, 0);
                    break;
                }
            }
        }
    }

    /// As with
    /// `push_explicit_angle_bracketed_parameters_from_segment_to_substs`,
    /// but intended for `Foo(A,B) -> C` form. This expands to
    /// roughly the same thing as `Foo<(A,B),C>`. One important
    /// difference has to do with the treatment of anonymous
    /// regions, which are translated into bound regions (NYI).
    fn push_explicit_parenthesized_parameters_from_segment_to_substs<'a, 'tcx>(
        fcx: &FnCtxt<'a, 'tcx>,
        space: subst::ParamSpace,
        span: Span,
        type_defs: &VecPerParamSpace<ty::TypeParameterDef<'tcx>>,
        data: &ast::ParenthesizedParameterData,
        substs: &mut Substs<'tcx>)
    {
        let type_count = type_defs.len(space);
        if type_count < 2 {
            span_err!(fcx.tcx().sess, span, E0167,
                      "parenthesized form always supplies 2 type parameters, \
                      but only {} parameter(s) were expected",
                      type_count);
        }

        let input_tys: Vec<Ty> =
            data.inputs.iter().map(|ty| fcx.to_ty(&**ty)).collect();

        let tuple_ty =
            ty::mk_tup(fcx.tcx(), input_tys);

        if type_count >= 1 {
            substs.types.push(space, tuple_ty);
        }

        let output_ty: Option<Ty> =
            data.output.as_ref().map(|ty| fcx.to_ty(&**ty));

        let output_ty =
            output_ty.unwrap_or(ty::mk_nil(fcx.tcx()));

        if type_count >= 2 {
            substs.types.push(space, output_ty);
        }
    }

    fn adjust_type_parameters<'a, 'tcx>(
        fcx: &FnCtxt<'a, 'tcx>,
        span: Span,
        space: ParamSpace,
        defs: &VecPerParamSpace<ty::TypeParameterDef<'tcx>>,
        substs: &mut Substs<'tcx>)
    {
        let provided_len = substs.types.len(space);
        let desired = defs.get_slice(space);
        let required_len = desired.iter()
                              .take_while(|d| d.default.is_none())
                              .count();

        debug!("adjust_type_parameters(space={:?}, \
               provided_len={}, \
               desired_len={}, \
               required_len={})",
               space,
               provided_len,
               desired.len(),
               required_len);

        // Enforced by `push_explicit_parameters_from_segment_to_substs()`.
        assert!(provided_len <= desired.len());

        // Nothing specified at all: supply inference variables for
        // everything.
        if provided_len == 0 {
            substs.types.replace(space,
                                 fcx.infcx().next_ty_vars(desired.len()));
            return;
        }

        // Too few parameters specified: report an error and use Err
        // for everything.
        if provided_len < required_len {
            let qualifier =
                if desired.len() != required_len { "at least " } else { "" };
            span_err!(fcx.tcx().sess, span, E0089,
                "too few type parameters provided: expected {}{} parameter(s) \
                , found {} parameter(s)",
                qualifier, required_len, provided_len);
            substs.types.replace(space, repeat(fcx.tcx().types.err).take(desired.len()).collect());
            return;
        }

        // Otherwise, add in any optional parameters that the user
        // omitted. The case of *too many* parameters is handled
        // already by
        // push_explicit_parameters_from_segment_to_substs(). Note
        // that the *default* type are expressed in terms of all prior
        // parameters, so we have to substitute as we go with the
        // partial substitution that we have built up.
        for i in range(provided_len, desired.len()) {
            let default = desired[i].default.unwrap();
            let default = default.subst_spanned(fcx.tcx(), substs, Some(span));
            substs.types.push(space, default);
        }
        assert_eq!(substs.types.len(space), desired.len());

        debug!("Final substs: {}", substs.repr(fcx.tcx()));
    }

    fn adjust_region_parameters(
        fcx: &FnCtxt,
        span: Span,
        space: ParamSpace,
        defs: &VecPerParamSpace<ty::RegionParameterDef>,
        substs: &mut Substs)
    {
        let provided_len = substs.mut_regions().len(space);
        let desired = defs.get_slice(space);

        // Enforced by `push_explicit_parameters_from_segment_to_substs()`.
        assert!(provided_len <= desired.len());

        // If nothing was provided, just use inference variables.
        if provided_len == 0 {
            substs.mut_regions().replace(
                space,
                fcx.infcx().region_vars_for_defs(span, desired));
            return;
        }

        // If just the right number were provided, everybody is happy.
        if provided_len == desired.len() {
            return;
        }

        // Otherwise, too few were provided. Report an error and then
        // use inference variables.
        span_err!(fcx.tcx().sess, span, E0090,
            "too few lifetime parameters provided: expected {} parameter(s), \
             found {} parameter(s)",
            desired.len(), provided_len);

        substs.mut_regions().replace(
            space,
            fcx.infcx().region_vars_for_defs(span, desired));
    }
}

// Resolves `typ` by a single level if `typ` is a type variable.  If no
// resolution is possible, then an error is reported.
pub fn structurally_resolved_type<'a, 'tcx>(fcx: &FnCtxt<'a, 'tcx>, sp: Span,
                                            mut ty: Ty<'tcx>) -> Ty<'tcx> {
    // If `ty` is a type variable, see whether we already know what it is.
    ty = fcx.infcx().shallow_resolve(ty);

    // If not, try resolve pending fcx obligations. Those can shed light.
    //
    // FIXME(#18391) -- This current strategy can lead to bad performance in
    // extreme cases.  We probably ought to smarter in general about
    // only resolving when we need help and only resolving obligations
    // will actually help.
    if ty::type_is_ty_var(ty) {
        vtable::select_fcx_obligations_where_possible(fcx);
        ty = fcx.infcx().shallow_resolve(ty);
    }

    // If not, error.
    if ty::type_is_ty_var(ty) {
        fcx.type_error_message(sp, |_actual| {
            "the type of this value must be known in this \
             context".to_string()
        }, ty, None);
        demand::suptype(fcx, sp, fcx.tcx().types.err, ty);
        ty = fcx.tcx().types.err;
    }

    ty
}

// Returns true if b contains a break that can exit from b
pub fn may_break(cx: &ty::ctxt, id: ast::NodeId, b: &ast::Block) -> bool {
    // First: is there an unlabeled break immediately
    // inside the loop?
    (loop_query(&*b, |e| {
        match *e {
            ast::ExprBreak(_) => true,
            _ => false
        }
    })) ||
   // Second: is there a labeled break with label
   // <id> nested anywhere inside the loop?
    (block_query(b, |e| {
        match e.node {
            ast::ExprBreak(Some(_)) => {
                match cx.def_map.borrow().get(&e.id) {
                    Some(&def::DefLabel(loop_id)) if id == loop_id => true,
                    _ => false,
                }
            }
            _ => false
        }}))
}

pub fn check_bounds_are_used<'a, 'tcx>(ccx: &CrateCtxt<'a, 'tcx>,
                                       span: Span,
                                       tps: &OwnedSlice<ast::TyParam>,
                                       ty: Ty<'tcx>) {
    debug!("check_bounds_are_used(n_tps={}, ty={})",
           tps.len(), ppaux::ty_to_string(ccx.tcx, ty));

    // make a vector of booleans initially false, set to true when used
    if tps.len() == 0u { return; }
    let mut tps_used: Vec<_> = repeat(false).take(tps.len()).collect();

    ty::walk_ty(ty, |t| {
            match t.sty {
                ty::ty_param(ParamTy {idx, ..}) => {
                    debug!("Found use of ty param num {}", idx);
                    tps_used[idx as uint] = true;
                }
                _ => ()
            }
        });

    for (i, b) in tps_used.iter().enumerate() {
        if !*b {
            span_err!(ccx.tcx.sess, span, E0091,
                "type parameter `{}` is unused",
                token::get_ident(tps[i].ident));
        }
    }
}

pub fn check_intrinsic_type(ccx: &CrateCtxt, it: &ast::ForeignItem) {
    fn param<'a, 'tcx>(ccx: &CrateCtxt<'a, 'tcx>, n: u32) -> Ty<'tcx> {
        let name = token::intern(format!("P{}", n).as_slice());
        ty::mk_param(ccx.tcx, subst::FnSpace, n, name)
    }

    let tcx = ccx.tcx;
    let name = token::get_ident(it.ident);
    let (n_tps, inputs, output) = if name.get().starts_with("atomic_") {
        let split : Vec<&str> = name.get().split('_').collect();
        assert!(split.len() >= 2, "Atomic intrinsic not correct format");

        //We only care about the operation here
        let (n_tps, inputs, output) = match split[1] {
            "cxchg" => (1, vec!(ty::mk_mut_ptr(tcx, param(ccx, 0)),
                                param(ccx, 0),
                                param(ccx, 0)),
                        param(ccx, 0)),
            "load" => (1, vec!(ty::mk_imm_ptr(tcx, param(ccx, 0))),
                       param(ccx, 0)),
            "store" => (1, vec!(ty::mk_mut_ptr(tcx, param(ccx, 0)), param(ccx, 0)),
                        ty::mk_nil(tcx)),

            "xchg" | "xadd" | "xsub" | "and"  | "nand" | "or" | "xor" | "max" |
            "min"  | "umax" | "umin" => {
                (1, vec!(ty::mk_mut_ptr(tcx, param(ccx, 0)), param(ccx, 0)),
                 param(ccx, 0))
            }
            "fence" => {
                (0, Vec::new(), ty::mk_nil(tcx))
            }
            op => {
                span_err!(tcx.sess, it.span, E0092,
                    "unrecognized atomic operation function: `{}`", op);
                return;
            }
        };
        (n_tps, inputs, ty::FnConverging(output))
    } else if name.get() == "abort" || name.get() == "unreachable" {
        (0, Vec::new(), ty::FnDiverging)
    } else {
        let (n_tps, inputs, output) = match name.get() {
            "breakpoint" => (0, Vec::new(), ty::mk_nil(tcx)),
            "size_of" |
            "pref_align_of" | "min_align_of" => (1u, Vec::new(), ccx.tcx.types.uint),
            "init" => (1u, Vec::new(), param(ccx, 0)),
            "uninit" => (1u, Vec::new(), param(ccx, 0)),
            "forget" => (1u, vec!( param(ccx, 0) ), ty::mk_nil(tcx)),
            "transmute" => (2, vec!( param(ccx, 0) ), param(ccx, 1)),
            "move_val_init" => {
                (1u,
                 vec!(
                    ty::mk_mut_rptr(tcx,
                                    tcx.mk_region(ty::ReLateBound(ty::DebruijnIndex::new(1),
                                                                  ty::BrAnon(0))),
                                    param(ccx, 0)),
                    param(ccx, 0)
                  ),
               ty::mk_nil(tcx))
            }
            "needs_drop" => (1u, Vec::new(), ccx.tcx.types.bool),
            "owns_managed" => (1u, Vec::new(), ccx.tcx.types.bool),

            "get_tydesc" => {
              let tydesc_ty = match ty::get_tydesc_ty(ccx.tcx) {
                  Ok(t) => t,
                  Err(s) => { tcx.sess.span_fatal(it.span, &s[]); }
              };
              let td_ptr = ty::mk_ptr(ccx.tcx, ty::mt {
                  ty: tydesc_ty,
                  mutbl: ast::MutImmutable
              });
              (1u, Vec::new(), td_ptr)
            }
            "type_id" => {
                let langid = ccx.tcx.lang_items.require(TypeIdLangItem);
                match langid {
                    Ok(did) => (1u,
                                Vec::new(),
                                ty::mk_struct(ccx.tcx, did,
                                              ccx.tcx.mk_substs(subst::Substs::empty()))),
                    Err(msg) => {
                        tcx.sess.span_fatal(it.span, &msg[]);
                    }
                }
            },
            "offset" => {
              (1,
               vec!(
                  ty::mk_ptr(tcx, ty::mt {
                      ty: param(ccx, 0),
                      mutbl: ast::MutImmutable
                  }),
                  ccx.tcx.types.int
               ),
               ty::mk_ptr(tcx, ty::mt {
                   ty: param(ccx, 0),
                   mutbl: ast::MutImmutable
               }))
            }
            "copy_memory" | "copy_nonoverlapping_memory" |
            "volatile_copy_memory" | "volatile_copy_nonoverlapping_memory" => {
              (1,
               vec!(
                  ty::mk_ptr(tcx, ty::mt {
                      ty: param(ccx, 0),
                      mutbl: ast::MutMutable
                  }),
                  ty::mk_ptr(tcx, ty::mt {
                      ty: param(ccx, 0),
                      mutbl: ast::MutImmutable
                  }),
                  tcx.types.uint,
               ),
               ty::mk_nil(tcx))
            }
            "set_memory" | "volatile_set_memory" => {
              (1,
               vec!(
                  ty::mk_ptr(tcx, ty::mt {
                      ty: param(ccx, 0),
                      mutbl: ast::MutMutable
                  }),
                  tcx.types.u8,
                  tcx.types.uint,
               ),
               ty::mk_nil(tcx))
            }
            "sqrtf32" => (0, vec!( tcx.types.f32 ), tcx.types.f32),
            "sqrtf64" => (0, vec!( tcx.types.f64 ), tcx.types.f64),
            "powif32" => {
               (0,
                vec!( tcx.types.f32, tcx.types.i32 ),
                tcx.types.f32)
            }
            "powif64" => {
               (0,
                vec!( tcx.types.f64, tcx.types.i32 ),
                tcx.types.f64)
            }
            "sinf32" => (0, vec!( tcx.types.f32 ), tcx.types.f32),
            "sinf64" => (0, vec!( tcx.types.f64 ), tcx.types.f64),
            "cosf32" => (0, vec!( tcx.types.f32 ), tcx.types.f32),
            "cosf64" => (0, vec!( tcx.types.f64 ), tcx.types.f64),
            "powf32" => {
               (0,
                vec!( tcx.types.f32, tcx.types.f32 ),
                tcx.types.f32)
            }
            "powf64" => {
               (0,
                vec!( tcx.types.f64, tcx.types.f64 ),
                tcx.types.f64)
            }
            "expf32"   => (0, vec!( tcx.types.f32 ), tcx.types.f32),
            "expf64"   => (0, vec!( tcx.types.f64 ), tcx.types.f64),
            "exp2f32"  => (0, vec!( tcx.types.f32 ), tcx.types.f32),
            "exp2f64"  => (0, vec!( tcx.types.f64 ), tcx.types.f64),
            "logf32"   => (0, vec!( tcx.types.f32 ), tcx.types.f32),
            "logf64"   => (0, vec!( tcx.types.f64 ), tcx.types.f64),
            "log10f32" => (0, vec!( tcx.types.f32 ), tcx.types.f32),
            "log10f64" => (0, vec!( tcx.types.f64 ), tcx.types.f64),
            "log2f32"  => (0, vec!( tcx.types.f32 ), tcx.types.f32),
            "log2f64"  => (0, vec!( tcx.types.f64 ), tcx.types.f64),
            "fmaf32" => {
                (0,
                 vec!( tcx.types.f32, tcx.types.f32, tcx.types.f32 ),
                 tcx.types.f32)
            }
            "fmaf64" => {
                (0,
                 vec!( tcx.types.f64, tcx.types.f64, tcx.types.f64 ),
                 tcx.types.f64)
            }
            "fabsf32"      => (0, vec!( tcx.types.f32 ), tcx.types.f32),
            "fabsf64"      => (0, vec!( tcx.types.f64 ), tcx.types.f64),
            "copysignf32"  => (0, vec!( tcx.types.f32, tcx.types.f32 ), tcx.types.f32),
            "copysignf64"  => (0, vec!( tcx.types.f64, tcx.types.f64 ), tcx.types.f64),
            "floorf32"     => (0, vec!( tcx.types.f32 ), tcx.types.f32),
            "floorf64"     => (0, vec!( tcx.types.f64 ), tcx.types.f64),
            "ceilf32"      => (0, vec!( tcx.types.f32 ), tcx.types.f32),
            "ceilf64"      => (0, vec!( tcx.types.f64 ), tcx.types.f64),
            "truncf32"     => (0, vec!( tcx.types.f32 ), tcx.types.f32),
            "truncf64"     => (0, vec!( tcx.types.f64 ), tcx.types.f64),
            "rintf32"      => (0, vec!( tcx.types.f32 ), tcx.types.f32),
            "rintf64"      => (0, vec!( tcx.types.f64 ), tcx.types.f64),
            "nearbyintf32" => (0, vec!( tcx.types.f32 ), tcx.types.f32),
            "nearbyintf64" => (0, vec!( tcx.types.f64 ), tcx.types.f64),
            "roundf32"     => (0, vec!( tcx.types.f32 ), tcx.types.f32),
            "roundf64"     => (0, vec!( tcx.types.f64 ), tcx.types.f64),
            "ctpop8"       => (0, vec!( tcx.types.u8  ), tcx.types.u8),
            "ctpop16"      => (0, vec!( tcx.types.u16 ), tcx.types.u16),
            "ctpop32"      => (0, vec!( tcx.types.u32 ), tcx.types.u32),
            "ctpop64"      => (0, vec!( tcx.types.u64 ), tcx.types.u64),
            "ctlz8"        => (0, vec!( tcx.types.u8  ), tcx.types.u8),
            "ctlz16"       => (0, vec!( tcx.types.u16 ), tcx.types.u16),
            "ctlz32"       => (0, vec!( tcx.types.u32 ), tcx.types.u32),
            "ctlz64"       => (0, vec!( tcx.types.u64 ), tcx.types.u64),
            "cttz8"        => (0, vec!( tcx.types.u8  ), tcx.types.u8),
            "cttz16"       => (0, vec!( tcx.types.u16 ), tcx.types.u16),
            "cttz32"       => (0, vec!( tcx.types.u32 ), tcx.types.u32),
            "cttz64"       => (0, vec!( tcx.types.u64 ), tcx.types.u64),
            "bswap16"      => (0, vec!( tcx.types.u16 ), tcx.types.u16),
            "bswap32"      => (0, vec!( tcx.types.u32 ), tcx.types.u32),
            "bswap64"      => (0, vec!( tcx.types.u64 ), tcx.types.u64),

            "volatile_load" =>
                (1, vec!( ty::mk_imm_ptr(tcx, param(ccx, 0)) ), param(ccx, 0)),
            "volatile_store" =>
                (1, vec!( ty::mk_mut_ptr(tcx, param(ccx, 0)), param(ccx, 0) ), ty::mk_nil(tcx)),

            "i8_add_with_overflow" | "i8_sub_with_overflow" | "i8_mul_with_overflow" =>
                (0, vec!(tcx.types.i8, tcx.types.i8),
                ty::mk_tup(tcx, vec!(tcx.types.i8, tcx.types.bool))),

            "i16_add_with_overflow" | "i16_sub_with_overflow" | "i16_mul_with_overflow" =>
                (0, vec!(tcx.types.i16, tcx.types.i16),
                ty::mk_tup(tcx, vec!(tcx.types.i16, tcx.types.bool))),

            "i32_add_with_overflow" | "i32_sub_with_overflow" | "i32_mul_with_overflow" =>
                (0, vec!(tcx.types.i32, tcx.types.i32),
                ty::mk_tup(tcx, vec!(tcx.types.i32, tcx.types.bool))),

            "i64_add_with_overflow" | "i64_sub_with_overflow" | "i64_mul_with_overflow" =>
                (0, vec!(tcx.types.i64, tcx.types.i64),
                ty::mk_tup(tcx, vec!(tcx.types.i64, tcx.types.bool))),

            "u8_add_with_overflow" | "u8_sub_with_overflow" | "u8_mul_with_overflow" =>
                (0, vec!(tcx.types.u8, tcx.types.u8),
                ty::mk_tup(tcx, vec!(tcx.types.u8, tcx.types.bool))),

            "u16_add_with_overflow" | "u16_sub_with_overflow" | "u16_mul_with_overflow" =>
                (0, vec!(tcx.types.u16, tcx.types.u16),
                ty::mk_tup(tcx, vec!(tcx.types.u16, tcx.types.bool))),

            "u32_add_with_overflow" | "u32_sub_with_overflow" | "u32_mul_with_overflow"=>
                (0, vec!(tcx.types.u32, tcx.types.u32),
                ty::mk_tup(tcx, vec!(tcx.types.u32, tcx.types.bool))),

            "u64_add_with_overflow" | "u64_sub_with_overflow"  | "u64_mul_with_overflow" =>
                (0, vec!(tcx.types.u64, tcx.types.u64),
                ty::mk_tup(tcx, vec!(tcx.types.u64, tcx.types.bool))),

            "return_address" => (0, vec![], ty::mk_imm_ptr(tcx, tcx.types.u8)),

            "assume" => (0, vec![tcx.types.bool], ty::mk_nil(tcx)),

            ref other => {
                span_err!(tcx.sess, it.span, E0093,
                    "unrecognized intrinsic function: `{}`", *other);
                return;
            }
        };
        (n_tps, inputs, ty::FnConverging(output))
    };
    let fty = ty::mk_bare_fn(tcx, None, tcx.mk_bare_fn(ty::BareFnTy {
        unsafety: ast::Unsafety::Unsafe,
        abi: abi::RustIntrinsic,
        sig: ty::Binder(FnSig {
            inputs: inputs,
            output: output,
            variadic: false,
        }),
    }));
    let i_ty = ty::lookup_item_type(ccx.tcx, local_def(it.id));
    let i_n_tps = i_ty.generics.types.len(subst::FnSpace);
    if i_n_tps != n_tps {
        span_err!(tcx.sess, it.span, E0094,
            "intrinsic has wrong number of type \
             parameters: found {}, expected {}",
             i_n_tps, n_tps);
    } else {
        require_same_types(tcx,
                           None,
                           false,
                           it.span,
                           i_ty.ty,
                           fty,
                           || {
                format!("intrinsic has wrong type: expected `{}`",
                        ppaux::ty_to_string(ccx.tcx, fty))
            });
    }
}<|MERGE_RESOLUTION|>--- conflicted
+++ resolved
@@ -945,506 +945,6 @@
     }
 }
 
-<<<<<<< HEAD
-/// Checks that a method from an impl conforms to the signature of
-/// the same method as declared in the trait.
-///
-/// # Parameters
-///
-/// - impl_generics: the generics declared on the impl itself (not the method!)
-/// - impl_m: type of the method we are checking
-/// - impl_m_span: span to use for reporting errors
-/// - impl_m_body_id: id of the method body
-/// - trait_m: the method in the trait
-/// - trait_to_impl_substs: the substitutions used on the type of the trait
-fn compare_impl_method<'tcx>(tcx: &ty::ctxt<'tcx>,
-                             impl_m: &ty::Method<'tcx>,
-                             impl_m_span: Span,
-                             impl_m_body_id: ast::NodeId,
-                             trait_m: &ty::Method<'tcx>,
-                             impl_trait_ref: &ty::TraitRef<'tcx>) {
-    debug!("compare_impl_method(impl_trait_ref={})",
-           impl_trait_ref.repr(tcx));
-
-    debug!("impl_trait_ref (liberated) = {}",
-           impl_trait_ref.repr(tcx));
-
-    let infcx = infer::new_infer_ctxt(tcx);
-    let mut fulfillment_cx = traits::FulfillmentContext::new();
-
-    let trait_to_impl_substs = &impl_trait_ref.substs;
-
-    // Try to give more informative error messages about self typing
-    // mismatches.  Note that any mismatch will also be detected
-    // below, where we construct a canonical function type that
-    // includes the self parameter as a normal parameter.  It's just
-    // that the error messages you get out of this code are a bit more
-    // inscrutable, particularly for cases where one method has no
-    // self.
-    match (&trait_m.explicit_self, &impl_m.explicit_self) {
-        (&ty::StaticExplicitSelfCategory,
-         &ty::StaticExplicitSelfCategory) => {}
-        (&ty::StaticExplicitSelfCategory, _) => {
-            tcx.sess.span_err(
-                impl_m_span,
-                &format!("method `{}` has a `{}` declaration in the impl, \
-                        but not in the trait",
-                        token::get_name(trait_m.name),
-                        ppaux::explicit_self_category_to_str(
-                            &impl_m.explicit_self))[]);
-            return;
-        }
-        (_, &ty::StaticExplicitSelfCategory) => {
-            tcx.sess.span_err(
-                impl_m_span,
-                &format!("method `{}` has a `{}` declaration in the trait, \
-                        but not in the impl",
-                        token::get_name(trait_m.name),
-                        ppaux::explicit_self_category_to_str(
-                            &trait_m.explicit_self))[]);
-            return;
-        }
-        _ => {
-            // Let the type checker catch other errors below
-        }
-    }
-
-    let num_impl_m_type_params = impl_m.generics.types.len(subst::FnSpace);
-    let num_trait_m_type_params = trait_m.generics.types.len(subst::FnSpace);
-    if num_impl_m_type_params != num_trait_m_type_params {
-        span_err!(tcx.sess, impl_m_span, E0049,
-            "method `{}` has {} type parameter{} \
-             but its trait declaration has {} type parameter{}",
-            token::get_name(trait_m.name),
-            num_impl_m_type_params,
-            if num_impl_m_type_params == 1 {""} else {"s"},
-            num_trait_m_type_params,
-            if num_trait_m_type_params == 1 {""} else {"s"});
-        return;
-    }
-
-    if impl_m.fty.sig.0.inputs.len() != trait_m.fty.sig.0.inputs.len() {
-        span_err!(tcx.sess, impl_m_span, E0050,
-            "method `{}` has {} parameter{} \
-             but the declaration in trait `{}` has {}",
-            token::get_name(trait_m.name),
-            impl_m.fty.sig.0.inputs.len(),
-            if impl_m.fty.sig.0.inputs.len() == 1 {""} else {"s"},
-            ty::item_path_str(tcx, trait_m.def_id),
-            trait_m.fty.sig.0.inputs.len());
-        return;
-    }
-
-    // This code is best explained by example. Consider a trait:
-    //
-    //     trait Trait<'t,T> {
-    //          fn method<'a,M>(t: &'t T, m: &'a M) -> Self;
-    //     }
-    //
-    // And an impl:
-    //
-    //     impl<'i, 'j, U> Trait<'j, &'i U> for Foo {
-    //          fn method<'b,N>(t: &'j &'i U, m: &'b N) -> Foo;
-    //     }
-    //
-    // We wish to decide if those two method types are compatible.
-    //
-    // We start out with trait_to_impl_substs, that maps the trait
-    // type parameters to impl type parameters. This is taken from the
-    // impl trait reference:
-    //
-    //     trait_to_impl_substs = {'t => 'j, T => &'i U, Self => Foo}
-    //
-    // We create a mapping `dummy_substs` that maps from the impl type
-    // parameters to fresh types and regions. For type parameters,
-    // this is the identity transform, but we could as well use any
-    // skolemized types. For regions, we convert from bound to free
-    // regions (Note: but only early-bound regions, i.e., those
-    // declared on the impl or used in type parameter bounds).
-    //
-    //     impl_to_skol_substs = {'i => 'i0, U => U0, N => N0 }
-    //
-    // Now we can apply skol_substs to the type of the impl method
-    // to yield a new function type in terms of our fresh, skolemized
-    // types:
-    //
-    //     <'b> fn(t: &'i0 U0, m: &'b) -> Foo
-    //
-    // We now want to extract and substitute the type of the *trait*
-    // method and compare it. To do so, we must create a compound
-    // substitution by combining trait_to_impl_substs and
-    // impl_to_skol_substs, and also adding a mapping for the method
-    // type parameters. We extend the mapping to also include
-    // the method parameters.
-    //
-    //     trait_to_skol_substs = { T => &'i0 U0, Self => Foo, M => N0 }
-    //
-    // Applying this to the trait method type yields:
-    //
-    //     <'a> fn(t: &'i0 U0, m: &'a) -> Foo
-    //
-    // This type is also the same but the name of the bound region ('a
-    // vs 'b).  However, the normal subtyping rules on fn types handle
-    // this kind of equivalency just fine.
-
-    // Create mapping from impl to skolemized.
-    let impl_param_env = ty::construct_parameter_environment(tcx, &impl_m.generics, impl_m_body_id);
-    let impl_to_skol_substs = &impl_param_env.free_substs;
-
-    // Create mapping from trait to skolemized.
-    let trait_to_skol_substs =
-        trait_to_impl_substs
-        .subst(tcx, impl_to_skol_substs)
-        .with_method(impl_to_skol_substs.types.get_slice(subst::FnSpace).to_vec(),
-                     impl_to_skol_substs.regions().get_slice(subst::FnSpace).to_vec());
-
-    // Check region bounds.
-    if !check_region_bounds_on_impl_method(tcx,
-                                           impl_m_span,
-                                           impl_m,
-                                           &trait_m.generics,
-                                           &impl_m.generics,
-                                           &trait_to_skol_substs,
-                                           impl_to_skol_substs) {
-        return;
-    }
-
-    // Check bounds. Note that the bounds from the impl may reference
-    // late-bound regions declared on the impl, so liberate those.
-    // This requires two artificial binding scopes -- one for the impl,
-    // and one for the method.
-    //
-    // An example would be:
-    //
-    //     trait Foo<T> { fn method<U:Bound<T>>() { ... } }
-    //
-    //     impl<'a> Foo<&'a T> for &'a U {
-    //         fn method<U:Bound<&'a T>>() { ... }
-    //     }
-    //
-    // Here, the region parameter `'a` is late-bound, so in the bound
-    // `Bound<&'a T>`, the lifetime `'a` will be late-bound with a
-    // depth of 3 (it is nested within 3 binders: the impl, method,
-    // and trait-ref itself). So when we do the liberation, we have
-    // two introduce two `ty::Binder` scopes, one for the impl and one
-    // the method.
-    //
-    // The only late-bounded regions that can possibly appear here are
-    // from the impl, not the method. This is because region
-    // parameters declared on the method which appear in a type bound
-    // would be early bound. On the trait side, there can be no
-    // late-bound lifetimes because trait definitions do not introduce
-    // a late region binder.
-    let trait_bounds =
-        trait_m.generics.types.get_slice(subst::FnSpace).iter()
-        .map(|trait_param_def| &trait_param_def.bounds);
-    let impl_bounds =
-        impl_m.generics.types.get_slice(subst::FnSpace).iter()
-        .map(|impl_param_def| &impl_param_def.bounds);
-    for (i, (trait_param_bounds, impl_param_bounds)) in
-        trait_bounds.zip(impl_bounds).enumerate()
-    {
-        // Check that the impl does not require any builtin-bounds
-        // that the trait does not guarantee:
-        let extra_bounds =
-            impl_param_bounds.builtin_bounds -
-            trait_param_bounds.builtin_bounds;
-        if !extra_bounds.is_empty() {
-            span_err!(tcx.sess, impl_m_span, E0051,
-                "in method `{}`, type parameter {} requires `{}`, \
-                 which is not required by the corresponding type parameter \
-                 in the trait declaration",
-                token::get_name(trait_m.name),
-                i,
-                extra_bounds.user_string(tcx));
-           return;
-        }
-
-        // Check that the trait bounds of the trait imply the bounds of its
-        // implementation.
-        //
-        // FIXME(pcwalton): We could be laxer here regarding sub- and super-
-        // traits, but I doubt that'll be wanted often, so meh.
-        for impl_trait_bound in impl_param_bounds.trait_bounds.iter() {
-            debug!("compare_impl_method(): impl-trait-bound subst");
-            let impl_trait_bound =
-                impl_trait_bound.subst(tcx, impl_to_skol_substs);
-
-            // There may be late-bound regions from the impl in the
-            // impl's bound, so "liberate" those. Note that the
-            // trait_to_skol_substs is derived from the impl's
-            // trait-ref, and the late-bound regions appearing there
-            // have already been liberated, so the result should match
-            // up.
-
-            let found_match_in_trait =
-                trait_param_bounds.trait_bounds.iter().any(|trait_bound| {
-                    debug!("compare_impl_method(): trait-bound subst");
-                    let trait_bound =
-                        trait_bound.subst(tcx, &trait_to_skol_substs);
-                    infer::mk_sub_poly_trait_refs(&infcx,
-                                                  true,
-                                                  infer::Misc(impl_m_span),
-                                                  trait_bound,
-                                                  impl_trait_bound.clone()).is_ok()
-                });
-
-            if !found_match_in_trait {
-                span_err!(tcx.sess, impl_m_span, E0052,
-                          "in method `{}`, type parameter {} requires bound `{}`, which is not \
-                           required by the corresponding type parameter in the trait declaration",
-                          token::get_name(trait_m.name),
-                          i,
-                          impl_trait_bound.user_string(tcx));
-            }
-        }
-    }
-
-    // We now need to check that the signature of the impl method is
-    // compatible with that of the trait method. We do this by
-    // checking that `impl_fty <: trait_fty`.
-    //
-    // FIXME. Unfortunately, this doesn't quite work right now because
-    // associated type normalization is not integrated into subtype
-    // checks. For the comparison to be valid, we need to
-    // normalize the associated types in the impl/trait methods
-    // first. However, because function types bind regions, just
-    // calling `normalize_associated_types_in` would have no effect on
-    // any associated types appearing in the fn arguments or return
-    // type.
-
-
-    // Compute skolemized form of impl and trait method tys.
-    let impl_fty = ty::mk_bare_fn(tcx, None, tcx.mk_bare_fn(impl_m.fty.clone()));
-    let impl_fty = impl_fty.subst(tcx, impl_to_skol_substs);
-    let trait_fty = ty::mk_bare_fn(tcx, None, tcx.mk_bare_fn(trait_m.fty.clone()));
-    let trait_fty = trait_fty.subst(tcx, &trait_to_skol_substs);
-
-    let err = infcx.try(|snapshot| {
-        let origin = infer::MethodCompatCheck(impl_m_span);
-
-        let (impl_sig, _) =
-            infcx.replace_late_bound_regions_with_fresh_var(impl_m_span,
-                                                            infer::HigherRankedType,
-                                                            &impl_m.fty.sig);
-        let impl_sig =
-            impl_sig.subst(tcx, impl_to_skol_substs);
-        let impl_sig =
-            assoc::normalize_associated_types_in(&infcx,
-                                                 &impl_param_env,
-                                                 &mut fulfillment_cx,
-                                                 impl_m_span,
-                                                 impl_m_body_id,
-                                                 &impl_sig);
-        let impl_fty =
-            ty::mk_bare_fn(tcx,
-                           None,
-                           tcx.mk_bare_fn(ty::BareFnTy { unsafety: impl_m.fty.unsafety,
-                                                         abi: impl_m.fty.abi,
-                                                         sig: ty::Binder(impl_sig) }));
-        debug!("compare_impl_method: impl_fty={}",
-               impl_fty.repr(tcx));
-
-        let (trait_sig, skol_map) =
-            infcx.skolemize_late_bound_regions(&trait_m.fty.sig, snapshot);
-        let trait_sig =
-            trait_sig.subst(tcx, &trait_to_skol_substs);
-        let trait_sig =
-            assoc::normalize_associated_types_in(&infcx,
-                                                 &impl_param_env,
-                                                 &mut fulfillment_cx,
-                                                 impl_m_span,
-                                                 impl_m_body_id,
-                                                 &trait_sig);
-        let trait_fty =
-            ty::mk_bare_fn(tcx,
-                           None,
-                           tcx.mk_bare_fn(ty::BareFnTy { unsafety: trait_m.fty.unsafety,
-                                                         abi: trait_m.fty.abi,
-                                                         sig: ty::Binder(trait_sig) }));
-
-        debug!("compare_impl_method: trait_fty={}",
-               trait_fty.repr(tcx));
-
-        try!(infer::mk_subty(&infcx, false, origin, impl_fty, trait_fty));
-
-        infcx.leak_check(&skol_map, snapshot)
-    });
-
-    match err {
-        Ok(()) => { }
-        Err(terr) => {
-            debug!("checking trait method for compatibility: impl ty {}, trait ty {}",
-                   impl_fty.repr(tcx),
-                   trait_fty.repr(tcx));
-            span_err!(tcx.sess, impl_m_span, E0053,
-                      "method `{}` has an incompatible type for trait: {}",
-                      token::get_name(trait_m.name),
-                      ty::type_err_to_str(tcx, &terr));
-            return;
-        }
-    }
-
-    // Run the fulfillment context to completion to accommodate any
-    // associated type normalizations that may have occurred.
-    match fulfillment_cx.select_all_or_error(&infcx, &impl_param_env) {
-        Ok(()) => { }
-        Err(errors) => {
-            traits::report_fulfillment_errors(&infcx, &errors);
-        }
-    }
-
-    // Finally, resolve all regions. This catches wily misuses of lifetime
-    // parameters.
-    infcx.resolve_regions_and_report_errors(impl_m_body_id);
-
-    /// Check that region bounds on impl method are the same as those on the trait. In principle,
-    /// it could be ok for there to be fewer region bounds on the impl method, but this leads to an
-    /// annoying corner case that is painful to handle (described below), so for now we can just
-    /// forbid it.
-    ///
-    /// Example (see `src/test/compile-fail/regions-bound-missing-bound-in-impl.rs`):
-    ///
-    /// ```
-    /// trait Foo<'a> {
-    ///     fn method1<'b>();
-    ///     fn method2<'b:'a>();
-    /// }
-    ///
-    /// impl<'a> Foo<'a> for ... {
-    ///     fn method1<'b:'a>() { .. case 1, definitely bad .. }
-    ///     fn method2<'b>() { .. case 2, could be ok .. }
-    /// }
-    /// ```
-    ///
-    /// The "definitely bad" case is case #1. Here, the impl adds an extra constraint not present
-    /// in the trait.
-    ///
-    /// The "maybe bad" case is case #2. Here, the impl adds an extra constraint not present in the
-    /// trait. We could in principle allow this, but it interacts in a complex way with early/late
-    /// bound resolution of lifetimes. Basically the presence or absence of a lifetime bound
-    /// affects whether the lifetime is early/late bound, and right now the code breaks if the
-    /// trait has an early bound lifetime parameter and the method does not.
-    fn check_region_bounds_on_impl_method<'tcx>(tcx: &ty::ctxt<'tcx>,
-                                                span: Span,
-                                                impl_m: &ty::Method<'tcx>,
-                                                trait_generics: &ty::Generics<'tcx>,
-                                                impl_generics: &ty::Generics<'tcx>,
-                                                trait_to_skol_substs: &Substs<'tcx>,
-                                                impl_to_skol_substs: &Substs<'tcx>)
-                                                -> bool
-    {
-
-        let trait_params = trait_generics.regions.get_slice(subst::FnSpace);
-        let impl_params = impl_generics.regions.get_slice(subst::FnSpace);
-
-        debug!("check_region_bounds_on_impl_method: \
-               trait_generics={} \
-               impl_generics={} \
-               trait_to_skol_substs={} \
-               impl_to_skol_substs={}",
-               trait_generics.repr(tcx),
-               impl_generics.repr(tcx),
-               trait_to_skol_substs.repr(tcx),
-               impl_to_skol_substs.repr(tcx));
-
-        // Must have same number of early-bound lifetime parameters.
-        // Unfortunately, if the user screws up the bounds, then this
-        // will change classification between early and late.  E.g.,
-        // if in trait we have `<'a,'b:'a>`, and in impl we just have
-        // `<'a,'b>`, then we have 2 early-bound lifetime parameters
-        // in trait but 0 in the impl. But if we report "expected 2
-        // but found 0" it's confusing, because it looks like there
-        // are zero. Since I don't quite know how to phrase things at
-        // the moment, give a kind of vague error message.
-        if trait_params.len() != impl_params.len() {
-            tcx.sess.span_err(
-                span,
-                &format!("lifetime parameters or bounds on method `{}` do \
-                         not match the trait declaration",
-                        token::get_name(impl_m.name))[]);
-            return false;
-        }
-
-        // Each parameter `'a:'b+'c+'d` in trait should have the same
-        // set of bounds in the impl, after subst.
-        for (trait_param, impl_param) in
-            trait_params.iter().zip(
-                impl_params.iter())
-        {
-            let trait_bounds =
-                trait_param.bounds.subst(tcx, trait_to_skol_substs);
-            let impl_bounds =
-                impl_param.bounds.subst(tcx, impl_to_skol_substs);
-
-            debug!("check_region_bounds_on_impl_method: \
-                   trait_param={} \
-                   impl_param={} \
-                   trait_bounds={} \
-                   impl_bounds={}",
-                   trait_param.repr(tcx),
-                   impl_param.repr(tcx),
-                   trait_bounds.repr(tcx),
-                   impl_bounds.repr(tcx));
-
-            // Collect the set of bounds present in trait but not in
-            // impl.
-            let missing: Vec<ty::Region> =
-                trait_bounds.iter()
-                .filter(|&b| !impl_bounds.contains(b))
-                .map(|&b| b)
-                .collect();
-
-            // Collect set present in impl but not in trait.
-            let extra: Vec<ty::Region> =
-                impl_bounds.iter()
-                .filter(|&b| !trait_bounds.contains(b))
-                .map(|&b| b)
-                .collect();
-
-            debug!("missing={} extra={}",
-                   missing.repr(tcx), extra.repr(tcx));
-
-            let err = if missing.len() != 0 || extra.len() != 0 {
-                tcx.sess.span_err(
-                    span,
-                    &format!(
-                        "the lifetime parameter `{}` declared in the impl \
-                         has a distinct set of bounds \
-                         from its counterpart `{}` \
-                         declared in the trait",
-                        impl_param.name.user_string(tcx),
-                        trait_param.name.user_string(tcx))[]);
-                true
-            } else {
-                false
-            };
-
-            if missing.len() != 0 {
-                tcx.sess.span_note(
-                    span,
-                    &format!("the impl is missing the following bounds: `{}`",
-                            missing.user_string(tcx))[]);
-            }
-
-            if extra.len() != 0 {
-                tcx.sess.span_note(
-                    span,
-                    &format!("the impl has the following extra bounds: `{}`",
-                            extra.user_string(tcx))[]);
-            }
-
-            if err {
-                return false;
-            }
-        }
-
-        return true;
-    }
-}
-
-=======
->>>>>>> a80302ce
 fn check_cast(fcx: &FnCtxt,
               cast_expr: &ast::Expr,
               e: &ast::Expr,

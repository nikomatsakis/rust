--- conflicted
+++ resolved
@@ -1961,30 +1961,8 @@
                                       region: ty::Region,
                                       cause: traits::ObligationCause<'tcx>)
     {
-<<<<<<< HEAD
-        /*!
-         * Registers an obligation for checking later, during
-         * regionck, that the type `ty` must outlive the region `r`.
-         */
-
-        debug!("register_region_obligation(origin={}, ty={}, r={})",
-               origin.repr(self.tcx()),
-               ty.repr(self.tcx()),
-               r.repr(self.tcx()));
-
-        let mut region_obligations = self.inh.region_obligations.borrow_mut();
-        let region_obligation = RegionObligation { sub_region: r,
-                                                   sup_type: ty,
-                                                   origin: origin };
-
-        match region_obligations.entry(self.body_id) {
-            Vacant(entry) => { entry.set(vec![region_obligation]); },
-            Occupied(mut entry) => { entry.get_mut().push(region_obligation); },
-        }
-=======
         let mut fulfillment_cx = self.inh.fulfillment_cx.borrow_mut();
         fulfillment_cx.register_region_obligation(self.tcx(), ty, region, cause);
->>>>>>> de64f85c
     }
 
     pub fn add_default_region_param_bounds(&self,

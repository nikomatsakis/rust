// Copyright 2012-2013 The Rust Project Developers. See the COPYRIGHT
// file at the top-level directory of this distribution and at
// http://rust-lang.org/COPYRIGHT.
//
// Licensed under the Apache License, Version 2.0 <LICENSE-APACHE or
// http://www.apache.org/licenses/LICENSE-2.0> or the MIT license
// <LICENSE-MIT or http://opensource.org/licenses/MIT>, at your
// option. This file may not be copied, modified, or distributed
// except according to those terms.

/*!

Task local data management

Allows storing arbitrary types inside task-local-data (TLD), to be accessed
anywhere within a task, keyed by a global pointer parameterized over the type of
the TLD slot. Useful for dynamic variables, singletons, and interfacing with
foreign code with bad callback interfaces.

To declare a new key for storing local data of a particular type, use the
`local_data_key!` macro. This macro will expand to a `static` item appropriately
named and annotated. This name is then passed to the functions in this module to
modify/read the slot specified by the key.

```rust
local_data_key!(key_int: int)
local_data_key!(key_vector: Vec<int>)

key_int.replace(Some(3));
assert_eq!(*key_int.get().unwrap(), 3);

key_vector.replace(Some(vec![4]));
assert_eq!(*key_vector.get().unwrap(), vec![4]);
```

*/

// Casting 'Arcane Sight' reveals an overwhelming aura of Transmutation
// magic.

use core::prelude::*;

use alloc::heap;
use collections::treemap::TreeMap;
use collections::MutableMap;
use core::cmp;
use core::kinds::marker;
use core::mem;
use core::ptr;
use core::fmt;
use core::cell::UnsafeCell;

use local::Local;
use task::{Task, LocalStorage};

/**
 * Indexes a task-local data slot. This pointer is used for comparison to
 * differentiate keys from one another. The actual type `T` is not used anywhere
 * as a member of this type, except that it is parameterized with it to define
 * the type of each key's value.
 *
 * The value of each Key is of the singleton enum KeyValue. These also have the
 * same name as `Key` and their purpose is to take up space in the programs data
 * sections to ensure that each value of the `Key` type points to a unique
 * location.
 */
pub type Key<T> = &'static KeyValue<T>;

<<<<<<< HEAD
#[allow(missing_doc)]
pub enum KeyValue<T>
    where T : marker::Invariant
{
    KeyValueKey
}
=======
#[allow(missing_docs)]
pub enum KeyValue<T> { KeyValueKey }
>>>>>>> 5e834243

// The task-local-map stores all TLD information for the currently running
// task. It is stored as an owned pointer into the runtime, and it's only
// allocated when TLD is used for the first time.
//
// TLD values are boxed up, with a loan count stored in the box. The box is
// necessary given how TLD maps are constructed, but theoretically in the
// future this could be rewritten to statically construct TLD offsets at
// compile-time to get O(1) lookup. At that time, the box can be removed.
//
// A very common usage pattern for TLD is to use replace(None) to extract a
// value from TLD, work with it, and then store it (or a derived/new value)
// back with replace(v). We take special care to reuse the allocation in this
// case for performance reasons.
//
// However, that does mean that if a value is replaced with None, the
// allocation will stay alive and the entry will stay in the TLD map until the
// task deallocates. This makes the assumption that every key inserted into a
// given task's TLD is going to be present for a majority of the rest of the
// task's lifetime, but that's a fairly safe assumption, and there's very
// little downside as long as it holds true for most keys.
//
// The Map type must be public in order to allow rustrt to see it.
//
// We'd like to use HashMap here, but it uses TLD in its construction (it uses
// the task-local rng). We could try to provide our own source of randomness,
// except it also lives in libstd (which is a client of us) so we can't even
// reference it. Instead, use TreeMap, which provides reasonable performance.
#[doc(hidden)]
pub type Map = TreeMap<uint, TLDValue>;
#[unsafe_no_drop_flag]
struct TLDValue {
    // box_ptr is a pointer to TLDValueBox<T>. It can never be null.
    box_ptr: *mut (),
    // drop_fn is the function that knows how to drop the box_ptr.
    drop_fn: unsafe fn(p: *mut ())
}

struct TLDValueBox<T> {
    // value is only initialized when refcount >= 1.
    value: T,
    // refcount of 0 means uninitialized value, 1 means initialized, 2+ means
    // borrowed.
    // NB: we use UnsafeCell instead of Cell because Ref should be allowed to
    // be Sync. The only mutation occurs when a Ref is created or destroyed,
    // so there's no issue with &Ref being thread-safe.
    refcount: UnsafeCell<uint>
}

// Gets the map from the runtime. Lazily initialises if not done so already.
unsafe fn get_local_map<'a>() -> Option<&'a mut Map> {
    if !Local::exists(None::<Task>) { return None }

    let task: *mut Task = Local::unsafe_borrow();
    match &mut (*task).storage {
        // If the at_exit function is already set, then we just need to take
        // a loan out on the TLD map stored inside
        &LocalStorage(Some(ref mut map_ptr)) => {
            return Some(map_ptr);
        }
        // If this is the first time we've accessed TLD, perform similar
        // actions to the oldsched way of doing things.
        &LocalStorage(ref mut slot) => {
            *slot = Some(TreeMap::new());
            match *slot {
                Some(ref mut map_ptr) => { return Some(map_ptr) }
                None => panic!("unreachable code"),
            }
        }
    }
}

/// A RAII immutable reference to a task-local value.
///
/// The task-local data can be accessed through this value, and when this
/// structure is dropped it will return the borrow on the data.
pub struct Ref<T:'static> {
    // FIXME #12808: strange names to try to avoid interfering with
    // field accesses of the contained type via Deref
    _inner: &'static TLDValueBox<T>,
    _marker: marker::NoSend
}

fn key_to_key_value<T: 'static>(key: Key<T>) -> uint {
    key as *const _ as uint
}

impl<T: 'static> KeyValue<T> {
    /// Replaces a value in task local data.
    ///
    /// If this key is already present in TLD, then the previous value is
    /// replaced with the provided data, and then returned.
    ///
    /// # Panics
    ///
    /// This function will panic if the key is present in TLD and currently on
    /// loan with the `get` method.
    ///
    /// It will also panic if there is no local task (because the current thread
    /// is not owned by the runtime).
    ///
    /// # Example
    ///
    /// ```
    /// local_data_key!(foo: int)
    ///
    /// assert_eq!(foo.replace(Some(10)), None);
    /// assert_eq!(foo.replace(Some(4)), Some(10));
    /// assert_eq!(foo.replace(None), Some(4));
    /// ```
    pub fn replace(&'static self, data: Option<T>) -> Option<T> {
        let map = match unsafe { get_local_map() } {
            Some(map) => map,
            None => panic!("must have a local task to insert into TLD"),
        };
        let keyval = key_to_key_value(self);

        // The following match takes a mutable borrow on the map. In order to insert
        // our data if the key isn't present, we need to let the match end first.
        let data = match (map.find_mut(&keyval), data) {
            (None, Some(data)) => {
                // The key doesn't exist and we need to insert it. To make borrowck
                // happy, return it up a scope and insert it there.
                data
            }
            (None, None) => {
                // The key doesn't exist and we're trying to replace it with nothing.
                // Do nothing.
                return None
            }
            (Some(slot), data) => {
                // We have a slot with a box.
                let value_box = slot.box_ptr as *mut TLDValueBox<T>;
                let refcount = unsafe { *(*value_box).refcount.get() };
                return match (refcount, data) {
                    (0, None) => {
                        // The current value is uninitialized and we have no new value.
                        // Do nothing.
                        None
                    }
                    (0, Some(new_value)) => {
                        // The current value is uninitialized and we're storing a new value.
                        unsafe {
                            ptr::write(&mut (*value_box).value, new_value);
                            *(*value_box).refcount.get() = 1;
                            None
                        }
                    }
                    (1, None) => {
                        // We have an initialized value and we're removing it.
                        unsafe {
                            let ret = ptr::read(&(*value_box).value);
                            *(*value_box).refcount.get() = 0;
                            Some(ret)
                        }
                    }
                    (1, Some(new_value)) => {
                        // We have an initialized value and we're replacing it.
                        let value_ref = unsafe { &mut (*value_box).value };
                        let ret = mem::replace(value_ref, new_value);
                        // Refcount is already 1, leave it as that.
                        Some(ret)
                    }
                    _ => {
                        // Refcount is 2+, which means we have a live borrow.
                        panic!("TLD value cannot be replaced because it is already borrowed");
                    }
                }
            }
        };
        // If we've reached this point, we need to insert into the map.
        map.insert(keyval, TLDValue::new(data));
        None
    }

    /// Borrows a value from TLD.
    ///
    /// If `None` is returned, then this key is not present in TLD. If `Some`
    /// is returned, then the returned data is a smart pointer representing a
    /// new loan on this TLD key. While on loan, this key cannot be altered via
    /// the `replace` method.
    ///
    /// # Example
    ///
    /// ```
    /// local_data_key!(key: int)
    ///
    /// assert!(key.get().is_none());
    ///
    /// key.replace(Some(3));
    /// assert_eq!(*key.get().unwrap(), 3);
    /// ```
    pub fn get(&'static self) -> Option<Ref<T>> {
        use collections::Map;

        let map = match unsafe { get_local_map() } {
            Some(map) => map,
            None => return None,
        };
        let keyval = key_to_key_value(self);

        match map.find(&keyval) {
            Some(slot) => {
                let value_box = slot.box_ptr as *mut TLDValueBox<T>;
                if unsafe { *(*value_box).refcount.get() } >= 1 {
                    unsafe {
                        *(*value_box).refcount.get() += 1;
                        Some(Ref {
                            _inner: &*value_box,
                            _marker: marker::NoSend
                        })
                    }
                } else {
                    None
                }
            }
            None => None
        }
    }

    // it's not clear if this is the right design for a public API, or if
    // there's even a need for this as a public API, but our benchmarks need
    // this to ensure consistent behavior on each run.
    #[cfg(test)]
    fn clear(&'static self) {
        let map = match unsafe { get_local_map() } {
            Some(map) => map,
            None => return
        };
        let keyval = key_to_key_value(self);
        self.replace(None); // ensure we have no outstanding borrows
        map.remove(&keyval);
    }
}

impl<T: 'static> Deref<T> for Ref<T> {
    #[inline(always)]
    fn deref<'a>(&'a self) -> &'a T {
        &self._inner.value
    }
}

impl<T: 'static + fmt::Show> fmt::Show for Ref<T> {
    fn fmt(&self, f: &mut fmt::Formatter) -> fmt::Result {
        (**self).fmt(f)
    }
}

impl<T: cmp::PartialEq + 'static> cmp::PartialEq for Ref<T> {
    fn eq(&self, other: &Ref<T>) -> bool {
        (**self).eq(&**other)
    }
    fn ne(&self, other: &Ref<T>) -> bool {
        (**self).ne(&**other)
    }
}

impl<T: cmp::Eq + 'static> cmp::Eq for Ref<T> {}

impl<T: cmp::PartialOrd + 'static> cmp::PartialOrd for Ref<T> {
    fn partial_cmp(&self, other: &Ref<T>) -> Option<cmp::Ordering> {
        (**self).partial_cmp(&**other)
    }
    fn lt(&self, other: &Ref<T>) -> bool { (**self).lt(&**other) }
    fn le(&self, other: &Ref<T>) -> bool { (**self).le(&**other) }
    fn gt(&self, other: &Ref<T>) -> bool { (**self).gt(&**other) }
    fn ge(&self, other: &Ref<T>) -> bool { (**self).ge(&**other) }
}

impl<T: cmp::Ord + 'static> cmp::Ord for Ref<T> {
    fn cmp(&self, other: &Ref<T>) -> cmp::Ordering {
        (**self).cmp(&**other)
    }
}

#[unsafe_destructor]
impl<T: 'static> Drop for Ref<T> {
    fn drop(&mut self) {
        unsafe {
            *self._inner.refcount.get() -= 1;
        }
    }
}

impl TLDValue {
    fn new<T>(value: T) -> TLDValue {
        let box_ptr = unsafe {
            let allocation = heap::allocate(mem::size_of::<TLDValueBox<T>>(),
                                            mem::min_align_of::<TLDValueBox<T>>());
            let value_box = allocation as *mut TLDValueBox<T>;
            ptr::write(value_box, TLDValueBox {
                value: value,
                refcount: UnsafeCell::new(1)
            });
            value_box as *mut ()
        };
        // Destruction of TLDValue needs to know how to properly deallocate the TLDValueBox,
        // so we need our own custom destructor function.
        unsafe fn d<T>(p: *mut ()) {
            let value_box = p as *mut TLDValueBox<T>;
            debug_assert!(*(*value_box).refcount.get() < 2, "TLDValue destructed while borrowed");
            // use a RAII type here to ensure we always deallocate even if we panic while
            // running the destructor for the value.
            struct Guard<T> {
                p: *mut TLDValueBox<T>
            }
            #[unsafe_destructor]
            impl<T> Drop for Guard<T> {
                fn drop(&mut self) {
                    let size = mem::size_of::<TLDValueBox<T>>();
                    let align = mem::align_of::<TLDValueBox<T>>();
                    unsafe { heap::deallocate(self.p as *mut u8, size, align); }
                }
            }
            let _guard = Guard::<T> { p: value_box };
            if *(*value_box).refcount.get() != 0 {
                // the contained value is valid; drop it
                ptr::read(&(*value_box).value);
            }
            // the box will be deallocated by the guard
        }
        TLDValue {
            box_ptr: box_ptr,
            drop_fn: d::<T>
        }
    }
}


impl Drop for TLDValue {
    fn drop(&mut self) {
        // box_ptr should always be non-null. Check it anyway just to be thorough
        if !self.box_ptr.is_null() {
            unsafe { (self.drop_fn)(self.box_ptr) }
        }
    }
}

#[cfg(test)]
mod tests {
    extern crate test;

    use std::prelude::*;
    use super::*;
    use std::task;

    #[test]
    fn test_tls_multitask() {
        static MY_KEY: Key<String> = &KeyValueKey;
        MY_KEY.replace(Some("parent data".to_string()));
        task::spawn(proc() {
            // TLD shouldn't carry over.
            assert!(MY_KEY.get().is_none());
            MY_KEY.replace(Some("child data".to_string()));
            assert!(MY_KEY.get().as_ref().unwrap().as_slice() == "child data");
            // should be cleaned up for us
        });

        // Must work multiple times
        assert!(MY_KEY.get().unwrap().as_slice() == "parent data");
        assert!(MY_KEY.get().unwrap().as_slice() == "parent data");
        assert!(MY_KEY.get().unwrap().as_slice() == "parent data");
    }

    #[test]
    fn test_tls_overwrite() {
        static MY_KEY: Key<String> = &KeyValueKey;
        MY_KEY.replace(Some("first data".to_string()));
        MY_KEY.replace(Some("next data".to_string())); // Shouldn't leak.
        assert!(MY_KEY.get().unwrap().as_slice() == "next data");
    }

    #[test]
    fn test_tls_pop() {
        static MY_KEY: Key<String> = &KeyValueKey;
        MY_KEY.replace(Some("weasel".to_string()));
        assert!(MY_KEY.replace(None).unwrap() == "weasel".to_string());
        // Pop must remove the data from the map.
        assert!(MY_KEY.replace(None).is_none());
    }

    #[test]
    fn test_tls_crust_automorestack_memorial_bug() {
        // This might result in a stack-canary clobber if the runtime fails to
        // set sp_limit to 0 when calling the cleanup extern - it might
        // automatically jump over to the rust stack, which causes next_c_sp
        // to get recorded as something within a rust stack segment. Then a
        // subsequent upcall (esp. for logging, think vsnprintf) would run on
        // a stack smaller than 1 MB.
        static MY_KEY: Key<String> = &KeyValueKey;
        task::spawn(proc() {
            MY_KEY.replace(Some("hax".to_string()));
        });
    }

    #[test]
    fn test_tls_multiple_types() {
        static STR_KEY: Key<String> = &KeyValueKey;
        static BOX_KEY: Key<Box<int>> = &KeyValueKey;
        static INT_KEY: Key<int> = &KeyValueKey;
        task::spawn(proc() {
            STR_KEY.replace(Some("string data".to_string()));
            BOX_KEY.replace(Some(box 0));
            INT_KEY.replace(Some(42));
        });
    }

    #[test]
    fn test_tls_overwrite_multiple_types() {
        static STR_KEY: Key<String> = &KeyValueKey;
        static BOX_KEY: Key<Box<int>> = &KeyValueKey;
        static INT_KEY: Key<int> = &KeyValueKey;
        task::spawn(proc() {
            STR_KEY.replace(Some("string data".to_string()));
            STR_KEY.replace(Some("string data 2".to_string()));
            BOX_KEY.replace(Some(box 0));
            BOX_KEY.replace(Some(box 1));
            INT_KEY.replace(Some(42));
            // This could cause a segfault if overwriting-destruction is done
            // with the crazy polymorphic transmute rather than the provided
            // finaliser.
            INT_KEY.replace(Some(31337));
        });
    }

    #[test]
    #[should_fail]
    fn test_tls_cleanup_on_panic() {
        static STR_KEY: Key<String> = &KeyValueKey;
        static BOX_KEY: Key<Box<int>> = &KeyValueKey;
        static INT_KEY: Key<int> = &KeyValueKey;
        STR_KEY.replace(Some("parent data".to_string()));
        BOX_KEY.replace(Some(box 0));
        task::spawn(proc() {
            STR_KEY.replace(Some("string data".to_string()));
            BOX_KEY.replace(Some(box 2));
            INT_KEY.replace(Some(42));
            panic!();
        });
        // Not quite nondeterministic.
        INT_KEY.replace(Some(31337));
        panic!();
    }

    #[test]
    fn test_cleanup_drops_values() {
        let (tx, rx) = channel::<()>();
        struct Dropper {
            tx: Sender<()>
        };
        impl Drop for Dropper {
            fn drop(&mut self) {
                self.tx.send(());
            }
        }
        static KEY: Key<Dropper> = &KeyValueKey;
        let _ = task::try(proc() {
            KEY.replace(Some(Dropper{ tx: tx }));
        });
        // At this point the task has been cleaned up and the TLD dropped.
        // If the channel doesn't have a value now, then the Sender was leaked.
        assert_eq!(rx.try_recv(), Ok(()));
    }

    #[test]
    fn test_static_pointer() {
        static KEY: Key<&'static int> = &KeyValueKey;
        static VALUE: int = 0;
        KEY.replace(Some(&VALUE));
    }

    #[test]
    fn test_owned() {
        static KEY: Key<Box<int>> = &KeyValueKey;
        KEY.replace(Some(box 1));

        {
            let k1 = KEY.get().unwrap();
            let k2 = KEY.get().unwrap();
            let k3 = KEY.get().unwrap();
            assert_eq!(**k1, 1);
            assert_eq!(**k2, 1);
            assert_eq!(**k3, 1);
        }
        KEY.replace(Some(box 2));
        assert_eq!(**KEY.get().unwrap(), 2);
    }

    #[test]
    fn test_same_key_type() {
        static KEY1: Key<int> = &KeyValueKey;
        static KEY2: Key<int> = &KeyValueKey;
        static KEY3: Key<int> = &KeyValueKey;
        static KEY4: Key<int> = &KeyValueKey;
        static KEY5: Key<int> = &KeyValueKey;
        KEY1.replace(Some(1));
        KEY2.replace(Some(2));
        KEY3.replace(Some(3));
        KEY4.replace(Some(4));
        KEY5.replace(Some(5));

        assert_eq!(*KEY1.get().unwrap(), 1);
        assert_eq!(*KEY2.get().unwrap(), 2);
        assert_eq!(*KEY3.get().unwrap(), 3);
        assert_eq!(*KEY4.get().unwrap(), 4);
        assert_eq!(*KEY5.get().unwrap(), 5);
    }

    #[test]
    #[should_fail]
    fn test_nested_get_set1() {
        static KEY: Key<int> = &KeyValueKey;
        assert_eq!(KEY.replace(Some(4)), None);

        let _k = KEY.get();
        KEY.replace(Some(4));
    }

    // ClearKey is a RAII class that ensures the keys are cleared from the map.
    // This is so repeated runs of a benchmark don't bloat the map with extra
    // keys and distort the measurements.
    // It's not used on the tests because the tests run in separate tasks.
    struct ClearKey<T>(Key<T>);
    #[unsafe_destructor]
    impl<T: 'static> Drop for ClearKey<T> {
        fn drop(&mut self) {
            let ClearKey(ref key) = *self;
            key.clear();
        }
    }

    #[bench]
    fn bench_replace_none(b: &mut test::Bencher) {
        static KEY: Key<uint> = &KeyValueKey;
        let _clear = ClearKey(KEY);
        KEY.replace(None);
        b.iter(|| {
            KEY.replace(None)
        });
    }

    #[bench]
    fn bench_replace_some(b: &mut test::Bencher) {
        static KEY: Key<uint> = &KeyValueKey;
        let _clear = ClearKey(KEY);
        KEY.replace(Some(1u));
        b.iter(|| {
            KEY.replace(Some(2))
        });
    }

    #[bench]
    fn bench_replace_none_some(b: &mut test::Bencher) {
        static KEY: Key<uint> = &KeyValueKey;
        let _clear = ClearKey(KEY);
        KEY.replace(Some(0u));
        b.iter(|| {
            let old = KEY.replace(None).unwrap();
            let new = old + 1;
            KEY.replace(Some(new))
        });
    }

    #[bench]
    fn bench_100_keys_replace_last(b: &mut test::Bencher) {
        static KEYS: [KeyValue<uint>, ..100] = [KeyValueKey, ..100];
        let _clear = KEYS.iter().map(ClearKey).collect::<Vec<ClearKey<uint>>>();
        for (i, key) in KEYS.iter().enumerate() {
            key.replace(Some(i));
        }
        b.iter(|| {
            let key: Key<uint> = &KEYS[99];
            key.replace(Some(42))
        });
    }

    #[bench]
    fn bench_1000_keys_replace_last(b: &mut test::Bencher) {
        static KEYS: [KeyValue<uint>, ..1000] = [KeyValueKey, ..1000];
        let _clear = KEYS.iter().map(ClearKey).collect::<Vec<ClearKey<uint>>>();
        for (i, key) in KEYS.iter().enumerate() {
            key.replace(Some(i));
        }
        b.iter(|| {
            let key: Key<uint> = &KEYS[999];
            key.replace(Some(42))
        });
        for key in KEYS.iter() { key.clear(); }
    }

    #[bench]
    fn bench_get(b: &mut test::Bencher) {
        static KEY: Key<uint> = &KeyValueKey;
        let _clear = ClearKey(KEY);
        KEY.replace(Some(42));
        b.iter(|| {
            KEY.get()
        });
    }

    #[bench]
    fn bench_100_keys_get_last(b: &mut test::Bencher) {
        static KEYS: [KeyValue<uint>, ..100] = [KeyValueKey, ..100];
        let _clear = KEYS.iter().map(ClearKey).collect::<Vec<ClearKey<uint>>>();
        for (i, key) in KEYS.iter().enumerate() {
            key.replace(Some(i));
        }
        b.iter(|| {
            let key: Key<uint> = &KEYS[99];
            key.get()
        });
    }

    #[bench]
    fn bench_1000_keys_get_last(b: &mut test::Bencher) {
        static KEYS: [KeyValue<uint>, ..1000] = [KeyValueKey, ..1000];
        let _clear = KEYS.iter().map(ClearKey).collect::<Vec<ClearKey<uint>>>();
        for (i, key) in KEYS.iter().enumerate() {
            key.replace(Some(i));
        }
        b.iter(|| {
            let key: Key<uint> = &KEYS[999];
            key.get()
        });
    }
}<|MERGE_RESOLUTION|>--- conflicted
+++ resolved
@@ -66,17 +66,12 @@
  */
 pub type Key<T> = &'static KeyValue<T>;
 
-<<<<<<< HEAD
-#[allow(missing_doc)]
+#[allow(missing_docs)]
 pub enum KeyValue<T>
     where T : marker::Invariant
 {
     KeyValueKey
 }
-=======
-#[allow(missing_docs)]
-pub enum KeyValue<T> { KeyValueKey }
->>>>>>> 5e834243
 
 // The task-local-map stores all TLD information for the currently running
 // task. It is stored as an owned pointer into the runtime, and it's only

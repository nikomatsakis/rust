--- conflicted
+++ resolved
@@ -261,11 +261,6 @@
     pub use error; // used for try!()
     pub use fmt; // used for any formatting strings
     pub use io; // used for println!()
-<<<<<<< HEAD
-    pub use local_data; // used for local_data_key!()
-    pub use kinds; // used for local_data_key!()
-=======
->>>>>>> 0c1d853f
     pub use option; // used for bitflags!{}
     pub use rt; // used for panic!()
     pub use vec; // used for vec![]

// Copyright 2014 The Rust Project Developers. See the COPYRIGHT
// file at the top-level directory of this distribution and at
// http://rust-lang.org/COPYRIGHT.
//
// Licensed under the Apache License, Version 2.0 <LICENSE-APACHE or
// http://www.apache.org/licenses/LICENSE-2.0> or the MIT license
// <LICENSE-MIT or http://opensource.org/licenses/MIT>, at your
// option. This file may not be copied, modified, or distributed
// except according to those terms.

//! Standard library macros
//!
//! This modules contains a set of macros which are exported from the standard
//! library. Each macro is available for use when linking against the standard
//! library.

#![experimental]
#![macro_escape]

/// The entry point for panic of Rust tasks.
///
/// This macro is used to inject panic into a Rust task, causing the task to
/// unwind and panic entirely. Each task's panic can be reaped as the
/// `Box<Any>` type, and the single-argument form of the `panic!` macro will be
/// the value which is transmitted.
///
/// The multi-argument form of this macro panics with a string and has the
/// `format!` syntax for building a string.
///
/// # Example
///
/// ```should_fail
/// # #![allow(unreachable_code)]
/// panic!();
/// panic!("this is a terrible mistake!");
/// panic!(4i); // panic with the value of 4 to be collected elsewhere
/// panic!("this is a {} {message}", "fancy", message = "message");
/// ```
#[macro_export]
macro_rules! panic(
    () => ({
        panic!("explicit panic")
    });
    ($msg:expr) => ({
        // static requires less code at runtime, more constant data
        static _FILE_LINE: (&'static str, uint) = (file!(), line!());
        ::std::rt::begin_unwind($msg, &_FILE_LINE)
    });
    ($fmt:expr, $($arg:tt)*) => ({
        // a closure can't have return type !, so we need a full
        // function to pass to format_args!, *and* we need the
        // file and line numbers right here; so an inner bare fn
        // is our only choice.
        //
        // LLVM doesn't tend to inline this, presumably because begin_unwind_fmt
        // is #[cold] and #[inline(never)] and because this is flagged as cold
        // as returning !. We really do want this to be inlined, however,
        // because it's just a tiny wrapper. Small wins (156K to 149K in size)
        // were seen when forcing this to be inlined, and that number just goes
        // up with the number of calls to panic!()
        //
        // The leading _'s are to avoid dead code warnings if this is
        // used inside a dead function. Just `#[allow(dead_code)]` is
        // insufficient, since the user may have
        // `#[forbid(dead_code)]` and which cannot be overridden.
        #[inline(always)]
        fn _run_fmt(fmt: &::std::fmt::Arguments) -> ! {
            static _FILE_LINE: (&'static str, uint) = (file!(), line!());
            ::std::rt::begin_unwind_fmt(fmt, &_FILE_LINE)
        }
        format_args!(_run_fmt, $fmt, $($arg)*)
    });
)

/// Ensure that a boolean expression is `true` at runtime.
///
/// This will invoke the `panic!` macro if the provided expression cannot be
/// evaluated to `true` at runtime.
///
/// # Example
///
/// ```
/// // the panic message for these assertions is the stringified value of the
/// // expression given.
/// assert!(true);
/// # fn some_computation() -> bool { true }
/// assert!(some_computation());
///
/// // assert with a custom message
/// # let x = true;
/// assert!(x, "x wasn't true!");
/// # let a = 3i; let b = 27i;
/// assert!(a + b == 30, "a = {}, b = {}", a, b);
/// ```
#[macro_export]
macro_rules! assert(
    ($cond:expr) => (
        if !$cond {
            panic!(concat!("assertion failed: ", stringify!($cond)))
        }
    );
    ($cond:expr, $($arg:expr),+) => (
        if !$cond {
            panic!($($arg),+)
        }
    );
)

/// Asserts that two expressions are equal to each other, testing equality in
/// both directions.
///
/// On panic, this macro will print the values of the expressions.
///
/// # Example
///
/// ```
/// let a = 3i;
/// let b = 1i + 2i;
/// assert_eq!(a, b);
/// ```
#[macro_export]
macro_rules! assert_eq(
    ($given:expr , $expected:expr) => ({
        match (&($given), &($expected)) {
            (given_val, expected_val) => {
                // check both directions of equality....
                if !((*given_val == *expected_val) &&
                     (*expected_val == *given_val)) {
                    panic!("assertion failed: `(left == right) && (right == left)` \
                           (left: `{}`, right: `{}`)", *given_val, *expected_val)
                }
            }
        }
    })
)

/// Ensure that a boolean expression is `true` at runtime.
///
/// This will invoke the `panic!` macro if the provided expression cannot be
/// evaluated to `true` at runtime.
///
/// Unlike `assert!`, `debug_assert!` statements can be disabled by passing
/// `--cfg ndebug` to the compiler. This makes `debug_assert!` useful for
/// checks that are too expensive to be present in a release build but may be
/// helpful during development.
///
/// # Example
///
/// ```
/// // the panic message for these assertions is the stringified value of the
/// // expression given.
/// debug_assert!(true);
/// # fn some_expensive_computation() -> bool { true }
/// debug_assert!(some_expensive_computation());
///
/// // assert with a custom message
/// # let x = true;
/// debug_assert!(x, "x wasn't true!");
/// # let a = 3i; let b = 27i;
/// debug_assert!(a + b == 30, "a = {}, b = {}", a, b);
/// ```
#[macro_export]
macro_rules! debug_assert(
    ($($arg:tt)*) => (if cfg!(not(ndebug)) { assert!($($arg)*); })
)

/// Asserts that two expressions are equal to each other, testing equality in
/// both directions.
///
/// On panic, this macro will print the values of the expressions.
///
/// Unlike `assert_eq!`, `debug_assert_eq!` statements can be disabled by
/// passing `--cfg ndebug` to the compiler. This makes `debug_assert_eq!`
/// useful for checks that are too expensive to be present in a release build
/// but may be helpful during development.
///
/// # Example
///
/// ```
/// let a = 3i;
/// let b = 1i + 2i;
/// debug_assert_eq!(a, b);
/// ```
#[macro_export]
macro_rules! debug_assert_eq(
    ($($arg:tt)*) => (if cfg!(not(ndebug)) { assert_eq!($($arg)*); })
)

/// A utility macro for indicating unreachable code. It will panic if
/// executed. This is occasionally useful to put after loops that never
/// terminate normally, but instead directly return from a function.
///
/// # Example
///
/// ```{.rust}
/// struct Item { weight: uint }
///
/// fn choose_weighted_item(v: &[Item]) -> Item {
///     assert!(!v.is_empty());
///     let mut so_far = 0u;
///     for item in v.iter() {
///         so_far += item.weight;
///         if so_far > 100 {
///             return *item;
///         }
///     }
///     // The above loop always returns, so we must hint to the
///     // type checker that it isn't possible to get down here
///     unreachable!();
/// }
/// ```
#[macro_export]
macro_rules! unreachable(
    () => ({
        panic!("internal error: entered unreachable code")
    });
    ($msg:expr) => ({
        unreachable!("{}", $msg)
    });
    ($fmt:expr, $($arg:tt)*) => ({
        panic!(concat!("internal error: entered unreachable code: ", $fmt), $($arg)*)
    });
)

/// A standardised placeholder for marking unfinished code. It panics with the
/// message `"not yet implemented"` when executed.
#[macro_export]
macro_rules! unimplemented(
    () => (panic!("not yet implemented"))
)

/// Use the syntax described in `std::fmt` to create a value of type `String`.
/// See `std::fmt` for more information.
///
/// # Example
///
/// ```
/// format!("test");
/// format!("hello {}", "world!");
/// format!("x = {}, y = {y}", 10i, y = 30i);
/// ```
#[macro_export]
#[stable]
macro_rules! format(
    ($($arg:tt)*) => (
        format_args!(::std::fmt::format, $($arg)*)
    )
)

/// Use the `format!` syntax to write data into a buffer of type `&mut Writer`.
/// See `std::fmt` for more information.
///
/// # Example
///
/// ```
/// # #![allow(unused_must_use)]
///
/// let mut w = Vec::new();
/// write!(&mut w, "test");
/// write!(&mut w, "formatted {}", "arguments");
/// ```
#[macro_export]
#[stable]
macro_rules! write(
    ($dst:expr, $($arg:tt)*) => ({
        let dst = &mut *$dst;
        format_args!(|args| { dst.write_fmt(args) }, $($arg)*)
    })
)

/// Equivalent to the `write!` macro, except that a newline is appended after
/// the message is written.
#[macro_export]
#[stable]
macro_rules! writeln(
    ($dst:expr, $fmt:expr $($arg:tt)*) => (
        write!($dst, concat!($fmt, "\n") $($arg)*)
    )
)

/// Equivalent to the `println!` macro except that a newline is not printed at
/// the end of the message.
#[macro_export]
#[stable]
macro_rules! print(
    ($($arg:tt)*) => (format_args!(::std::io::stdio::print_args, $($arg)*))
)

/// Macro for printing to a task's stdout handle.
///
/// Each task can override its stdout handle via `std::io::stdio::set_stdout`.
/// The syntax of this macro is the same as that used for `format!`. For more
/// information, see `std::fmt` and `std::io::stdio`.
///
/// # Example
///
/// ```
/// println!("hello there!");
/// println!("format {} arguments", "some");
/// ```
#[macro_export]
#[stable]
macro_rules! println(
    ($($arg:tt)*) => (format_args!(::std::io::stdio::println_args, $($arg)*))
)

<<<<<<< HEAD
/// Declare a task-local key with a specific type.
///
/// # Example
///
/// ```
/// local_data_key!(my_integer: int)
///
/// my_integer.replace(Some(2));
/// println!("{}", my_integer.get().map(|a| *a));
/// ```
#[macro_export]
macro_rules! local_data_key(
    ($name:ident: $ty:ty) => (
        #[allow(non_upper_case_globals)]
        static $name: ::std::local_data::Key<$ty> =
            &::std::local_data::KeyValueKey(0, ::std::kinds::marker::InvariantType);
    );
    (pub $name:ident: $ty:ty) => (
        #[allow(non_upper_case_globals)]
        pub static $name: ::std::local_data::Key<$ty> =
            &::std::local_data::KeyValueKey(0, ::std::kinds::marker::InvariantType);
    );
)

=======
>>>>>>> 0c1d853f
/// Helper macro for unwrapping `Result` values while returning early with an
/// error if the value of the expression is `Err`. For more information, see
/// `std::io`.
#[macro_export]
macro_rules! try (
    ($expr:expr) => ({
        match $expr {
            Ok(val) => val,
            Err(err) => return Err(::std::error::FromError::from_error(err))
        }
    })
)

/// Create a `std::vec::Vec` containing the arguments.
#[macro_export]
macro_rules! vec[
    ($($x:expr),*) => ({
        use std::slice::BoxedSlicePrelude;
        let xs: ::std::boxed::Box<[_]> = box [$($x),*];
        xs.into_vec()
    });
    ($($x:expr,)*) => (vec![$($x),*])
]

/// A macro to select an event from a number of receivers.
///
/// This macro is used to wait for the first event to occur on a number of
/// receivers. It places no restrictions on the types of receivers given to
/// this macro, this can be viewed as a heterogeneous select.
///
/// # Example
///
/// ```
/// let (tx1, rx1) = channel();
/// let (tx2, rx2) = channel();
/// # fn long_running_task() {}
/// # fn calculate_the_answer() -> int { 42i }
///
/// spawn(proc() { long_running_task(); tx1.send(()) });
/// spawn(proc() { tx2.send(calculate_the_answer()) });
///
/// select! (
///     () = rx1.recv() => println!("the long running task finished first"),
///     answer = rx2.recv() => {
///         println!("the answer was: {}", answer);
///     }
/// )
/// ```
///
/// For more information about select, see the `std::comm::Select` structure.
#[macro_export]
#[experimental]
macro_rules! select {
    (
        $($name:pat = $rx:ident.$meth:ident() => $code:expr),+
    ) => ({
        use std::comm::Select;
        let sel = Select::new();
        $( let mut $rx = sel.handle(&$rx); )+
        unsafe {
            $( $rx.add(); )+
        }
        let ret = sel.wait();
        $( if ret == $rx.id() { let $name = $rx.$meth(); $code } else )+
        { unreachable!() }
    })
}

// When testing the standard library, we link to the liblog crate to get the
// logging macros. In doing so, the liblog crate was linked against the real
// version of libstd, and uses a different std::fmt module than the test crate
// uses. To get around this difference, we redefine the log!() macro here to be
// just a dumb version of what it should be.
#[cfg(test)]
macro_rules! log (
    ($lvl:expr, $($args:tt)*) => (
        if log_enabled!($lvl) { println!($($args)*) }
    )
)

/// Built-in macros to the compiler itself.
///
/// These macros do not have any corresponding definition with a `macro_rules!`
/// macro, but are documented here. Their implementations can be found hardcoded
/// into libsyntax itself.
#[cfg(dox)]
pub mod builtin {
    /// The core macro for formatted string creation & output.
    ///
    /// This macro takes as its first argument a callable expression which will
    /// receive as its first argument a value of type `&fmt::Arguments`. This
    /// value can be passed to the functions in `std::fmt` for performing useful
    /// functions. All other formatting macros (`format!`, `write!`,
    /// `println!`, etc) are proxied through this one.
    ///
    /// For more information, see the documentation in `std::fmt`.
    ///
    /// # Example
    ///
    /// ```rust
    /// use std::fmt;
    ///
    /// let s = format_args!(fmt::format, "hello {}", "world");
    /// assert_eq!(s, format!("hello {}", "world"));
    ///
    /// format_args!(|args| {
    ///     // pass `args` to another function, etc.
    /// }, "hello {}", "world");
    /// ```
    #[macro_export]
    macro_rules! format_args( ($closure:expr, $fmt:expr $($args:tt)*) => ({
        /* compiler built-in */
    }) )

    /// Inspect an environment variable at compile time.
    ///
    /// This macro will expand to the value of the named environment variable at
    /// compile time, yielding an expression of type `&'static str`.
    ///
    /// If the environment variable is not defined, then a compilation error
    /// will be emitted.  To not emit a compile error, use the `option_env!`
    /// macro instead.
    ///
    /// # Example
    ///
    /// ```rust
    /// let path: &'static str = env!("PATH");
    /// println!("the $PATH variable at the time of compiling was: {}", path);
    /// ```
    #[macro_export]
    macro_rules! env( ($name:expr) => ({ /* compiler built-in */ }) )

    /// Optionally inspect an environment variable at compile time.
    ///
    /// If the named environment variable is present at compile time, this will
    /// expand into an expression of type `Option<&'static str>` whose value is
    /// `Some` of the value of the environment variable. If the environment
    /// variable is not present, then this will expand to `None`.
    ///
    /// A compile time error is never emitted when using this macro regardless
    /// of whether the environment variable is present or not.
    ///
    /// # Example
    ///
    /// ```rust
    /// let key: Option<&'static str> = option_env!("SECRET_KEY");
    /// println!("the secret key might be: {}", key);
    /// ```
    #[macro_export]
    macro_rules! option_env( ($name:expr) => ({ /* compiler built-in */ }) )

    /// Concatenate literals into a static byte slice.
    ///
    /// This macro takes any number of comma-separated literal expressions,
    /// yielding an expression of type `&'static [u8]` which is the
    /// concatenation (left to right) of all the literals in their byte format.
    ///
    /// This extension currently only supports string literals, character
    /// literals, and integers less than 256. The byte slice returned is the
    /// utf8-encoding of strings and characters.
    ///
    /// # Example
    ///
    /// ```
    /// let rust = bytes!("r", 'u', "st", 255);
    /// assert_eq!(rust[1], b'u');
    /// assert_eq!(rust[4], 255);
    /// ```
    #[macro_export]
    macro_rules! bytes( ($($e:expr),*) => ({ /* compiler built-in */ }) )

    /// Concatenate identifiers into one identifier.
    ///
    /// This macro takes any number of comma-separated identifiers, and
    /// concatenates them all into one, yielding an expression which is a new
    /// identifier. Note that hygiene makes it such that this macro cannot
    /// capture local variables, and macros are only allowed in item,
    /// statement or expression position, meaning this macro may be difficult to
    /// use in some situations.
    ///
    /// # Example
    ///
    /// ```
    /// #![feature(concat_idents)]
    ///
    /// # fn main() {
    /// fn foobar() -> int { 23 }
    ///
    /// let f = concat_idents!(foo, bar);
    /// println!("{}", f());
    /// # }
    /// ```
    #[macro_export]
    macro_rules! concat_idents( ($($e:ident),*) => ({ /* compiler built-in */ }) )

    /// Concatenates literals into a static string slice.
    ///
    /// This macro takes any number of comma-separated literals, yielding an
    /// expression of type `&'static str` which represents all of the literals
    /// concatenated left-to-right.
    ///
    /// Integer and floating point literals are stringified in order to be
    /// concatenated.
    ///
    /// # Example
    ///
    /// ```
    /// let s = concat!("test", 10i, 'b', true);
    /// assert_eq!(s, "test10btrue");
    /// ```
    #[macro_export]
    macro_rules! concat( ($($e:expr),*) => ({ /* compiler built-in */ }) )

    /// A macro which expands to the line number on which it was invoked.
    ///
    /// The expanded expression has type `uint`, and the returned line is not
    /// the invocation of the `line!()` macro itself, but rather the first macro
    /// invocation leading up to the invocation of the `line!()` macro.
    ///
    /// # Example
    ///
    /// ```
    /// let current_line = line!();
    /// println!("defined on line: {}", current_line);
    /// ```
    #[macro_export]
    macro_rules! line( () => ({ /* compiler built-in */ }) )

    /// A macro which expands to the column number on which it was invoked.
    ///
    /// The expanded expression has type `uint`, and the returned column is not
    /// the invocation of the `column!()` macro itself, but rather the first macro
    /// invocation leading up to the invocation of the `column!()` macro.
    ///
    /// # Example
    ///
    /// ```
    /// let current_col = column!();
    /// println!("defined on column: {}", current_col);
    /// ```
    #[macro_export]
    macro_rules! column( () => ({ /* compiler built-in */ }) )

    /// A macro which expands to the file name from which it was invoked.
    ///
    /// The expanded expression has type `&'static str`, and the returned file
    /// is not the invocation of the `file!()` macro itself, but rather the
    /// first macro invocation leading up to the invocation of the `file!()`
    /// macro.
    ///
    /// # Example
    ///
    /// ```
    /// let this_file = file!();
    /// println!("defined in file: {}", this_file);
    /// ```
    #[macro_export]
    macro_rules! file( () => ({ /* compiler built-in */ }) )

    /// A macro which stringifies its argument.
    ///
    /// This macro will yield an expression of type `&'static str` which is the
    /// stringification of all the tokens passed to the macro. No restrictions
    /// are placed on the syntax of the macro invocation itself.
    ///
    /// # Example
    ///
    /// ```
    /// let one_plus_one = stringify!(1 + 1);
    /// assert_eq!(one_plus_one, "1 + 1");
    /// ```
    #[macro_export]
    macro_rules! stringify( ($t:tt) => ({ /* compiler built-in */ }) )

    /// Includes a utf8-encoded file as a string.
    ///
    /// This macro will yield an expression of type `&'static str` which is the
    /// contents of the filename specified. The file is located relative to the
    /// current file (similarly to how modules are found),
    ///
    /// # Example
    ///
    /// ```rust,ignore
    /// let secret_key = include_str!("secret-key.ascii");
    /// ```
    #[macro_export]
    macro_rules! include_str( ($file:expr) => ({ /* compiler built-in */ }) )

    /// Includes a file as a byte slice.
    ///
    /// This macro will yield an expression of type `&'static [u8]` which is
    /// the contents of the filename specified. The file is located relative to
    /// the current file (similarly to how modules are found),
    ///
    /// # Example
    ///
    /// ```rust,ignore
    /// let secret_key = include_bin!("secret-key.bin");
    /// ```
    #[macro_export]
    macro_rules! include_bin( ($file:expr) => ({ /* compiler built-in */ }) )

    /// Expands to a string that represents the current module path.
    ///
    /// The current module path can be thought of as the hierarchy of modules
    /// leading back up to the crate root. The first component of the path
    /// returned is the name of the crate currently being compiled.
    ///
    /// # Example
    ///
    /// ```rust
    /// mod test {
    ///     pub fn foo() {
    ///         assert!(module_path!().ends_with("test"));
    ///     }
    /// }
    ///
    /// test::foo();
    /// ```
    #[macro_export]
    macro_rules! module_path( () => ({ /* compiler built-in */ }) )

    /// Boolean evaluation of configuration flags.
    ///
    /// In addition to the `#[cfg]` attribute, this macro is provided to allow
    /// boolean expression evaluation of configuration flags. This frequently
    /// leads to less duplicated code.
    ///
    /// The syntax given to this macro is the same syntax as the `cfg`
    /// attribute.
    ///
    /// # Example
    ///
    /// ```rust
    /// let my_directory = if cfg!(windows) {
    ///     "windows-specific-directory"
    /// } else {
    ///     "unix-directory"
    /// };
    /// ```
    #[macro_export]
    macro_rules! cfg( ($cfg:tt) => ({ /* compiler built-in */ }) )
}<|MERGE_RESOLUTION|>--- conflicted
+++ resolved
@@ -304,33 +304,6 @@
     ($($arg:tt)*) => (format_args!(::std::io::stdio::println_args, $($arg)*))
 )
 
-<<<<<<< HEAD
-/// Declare a task-local key with a specific type.
-///
-/// # Example
-///
-/// ```
-/// local_data_key!(my_integer: int)
-///
-/// my_integer.replace(Some(2));
-/// println!("{}", my_integer.get().map(|a| *a));
-/// ```
-#[macro_export]
-macro_rules! local_data_key(
-    ($name:ident: $ty:ty) => (
-        #[allow(non_upper_case_globals)]
-        static $name: ::std::local_data::Key<$ty> =
-            &::std::local_data::KeyValueKey(0, ::std::kinds::marker::InvariantType);
-    );
-    (pub $name:ident: $ty:ty) => (
-        #[allow(non_upper_case_globals)]
-        pub static $name: ::std::local_data::Key<$ty> =
-            &::std::local_data::KeyValueKey(0, ::std::kinds::marker::InvariantType);
-    );
-)
-
-=======
->>>>>>> 0c1d853f
 /// Helper macro for unwrapping `Result` values while returning early with an
 /// error if the value of the expression is `Err`. For more information, see
 /// `std::io`.

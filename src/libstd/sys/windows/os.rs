// Copyright 2014 The Rust Project Developers. See the COPYRIGHT
// file at the top-level directory of this distribution and at
// http://rust-lang.org/COPYRIGHT.
//
// Licensed under the Apache License, Version 2.0 <LICENSE-APACHE or
// http://www.apache.org/licenses/LICENSE-2.0> or the MIT license
// <LICENSE-MIT or http://opensource.org/licenses/MIT>, at your
// option. This file may not be copied, modified, or distributed
// except according to those terms.

//! Implementation of `std::os` functionality for Windows

// FIXME: move various extern bindings from here into liblibc or
// something similar

use prelude::*;

use io::{IoResult, IoError};
<<<<<<< HEAD
use libc::{c_int, c_void};
=======
use iter::repeat;
use libc::{c_int, c_char, c_void};
>>>>>>> 6abfac08
use libc;
use os;
use path::BytesContainer;
use ptr;
use sys::fs::FileDesc;
use slice;

use os::TMPBUF_SZ;
use libc::types::os::arch::extra::DWORD;

const BUF_BYTES : uint = 2048u;

/// Return a slice of `v` ending at (and not including) the first NUL
/// (0).
pub fn truncate_utf16_at_nul<'a>(v: &'a [u16]) -> &'a [u16] {
    match v.iter().position(|c| *c == 0) {
        // don't include the 0
        Some(i) => v[..i],
        None => v
    }
}

pub fn errno() -> uint {
    use libc::types::os::arch::extra::DWORD;

    #[link_name = "kernel32"]
    extern "system" {
        fn GetLastError() -> DWORD;
    }

    unsafe {
        GetLastError() as uint
    }
}

/// Get a detailed string description for the given error number
pub fn error_string(errnum: i32) -> String {
    use libc::types::os::arch::extra::DWORD;
    use libc::types::os::arch::extra::LPWSTR;
    use libc::types::os::arch::extra::LPVOID;
    use libc::types::os::arch::extra::WCHAR;

    #[link_name = "kernel32"]
    extern "system" {
        fn FormatMessageW(flags: DWORD,
                          lpSrc: LPVOID,
                          msgId: DWORD,
                          langId: DWORD,
                          buf: LPWSTR,
                          nsize: DWORD,
                          args: *const c_void)
                          -> DWORD;
    }

    static FORMAT_MESSAGE_FROM_SYSTEM: DWORD = 0x00001000;
    static FORMAT_MESSAGE_IGNORE_INSERTS: DWORD = 0x00000200;

    // This value is calculated from the macro
    // MAKELANGID(LANG_SYSTEM_DEFAULT, SUBLANG_SYS_DEFAULT)
    let langId = 0x0800 as DWORD;

    let mut buf = [0 as WCHAR, ..TMPBUF_SZ];

    unsafe {
        let res = FormatMessageW(FORMAT_MESSAGE_FROM_SYSTEM |
                                 FORMAT_MESSAGE_IGNORE_INSERTS,
                                 ptr::null_mut(),
                                 errnum as DWORD,
                                 langId,
                                 buf.as_mut_ptr(),
                                 buf.len() as DWORD,
                                 ptr::null());
        if res == 0 {
            // Sometimes FormatMessageW can fail e.g. system doesn't like langId,
            let fm_err = errno();
            return format!("OS Error {} (FormatMessageW() returned error {})", errnum, fm_err);
        }

        let msg = String::from_utf16(truncate_utf16_at_nul(&buf));
        match msg {
            Ok(msg) => format!("OS Error {}: {}", errnum, msg),
            Err(..) => format!("OS Error {} (FormatMessageW() returned \
                                invalid UTF-16)", errnum),
        }
    }
}

pub unsafe fn pipe() -> IoResult<(FileDesc, FileDesc)> {
    // Windows pipes work subtly differently than unix pipes, and their
    // inheritance has to be handled in a different way that I do not
    // fully understand. Here we explicitly make the pipe non-inheritable,
    // which means to pass it to a subprocess they need to be duplicated
    // first, as in std::run.
    let mut fds = [0, ..2];
    match libc::pipe(fds.as_mut_ptr(), 1024 as ::libc::c_uint,
                     (libc::O_BINARY | libc::O_NOINHERIT) as c_int) {
        0 => {
            assert!(fds[0] != -1 && fds[0] != 0);
            assert!(fds[1] != -1 && fds[1] != 0);
            Ok((FileDesc::new(fds[0], true), FileDesc::new(fds[1], true)))
        }
        _ => Err(IoError::last_error()),
    }
}

pub fn fill_utf16_buf_and_decode(f: |*mut u16, DWORD| -> DWORD) -> Option<String> {
    unsafe {
        let mut n = TMPBUF_SZ as DWORD;
        let mut res = None;
        let mut done = false;
        while !done {
            let mut buf: Vec<u16> = repeat(0u16).take(n).collect();
            let k = f(buf.as_mut_ptr(), n);
            if k == (0 as DWORD) {
                done = true;
            } else if k == n &&
                      libc::GetLastError() ==
                      libc::ERROR_INSUFFICIENT_BUFFER as DWORD {
                n *= 2 as DWORD;
            } else if k >= n {
                n = k;
            } else {
                done = true;
            }
            if k != 0 && done {
                let sub = buf.slice(0, k as uint);
                // We want to explicitly catch the case when the
                // closure returned invalid UTF-16, rather than
                // set `res` to None and continue.
                let s = String::from_utf16(sub).ok()
                    .expect("fill_utf16_buf_and_decode: closure created invalid UTF-16");
                res = Some(s)
            }
        }
        return res;
    }
}

pub fn getcwd() -> IoResult<Path> {
    use libc::DWORD;
    use libc::GetCurrentDirectoryW;
    use io::OtherIoError;

    let mut buf = [0 as u16, ..BUF_BYTES];
    unsafe {
        if libc::GetCurrentDirectoryW(buf.len() as DWORD, buf.as_mut_ptr()) == 0 as DWORD {
            return Err(IoError::last_error());
        }
    }

    match String::from_utf16(truncate_utf16_at_nul(&buf)) {
        Ok(ref cwd) => Ok(Path::new(cwd)),
        Err(..) => Err(IoError {
            kind: OtherIoError,
            desc: "GetCurrentDirectoryW returned invalid UTF-16",
            detail: None,
        }),
    }
}

pub unsafe fn get_env_pairs() -> Vec<Vec<u8>> {
    use libc::funcs::extra::kernel32::{
        GetEnvironmentStringsW,
        FreeEnvironmentStringsW
    };
    let ch = GetEnvironmentStringsW();
    if ch as uint == 0 {
        panic!("os::env() failure getting env string from OS: {}",
               os::last_os_error());
    }
    // Here, we lossily decode the string as UTF16.
    //
    // The docs suggest that the result should be in Unicode, but
    // Windows doesn't guarantee it's actually UTF16 -- it doesn't
    // validate the environment string passed to CreateProcess nor
    // SetEnvironmentVariable.  Yet, it's unlikely that returning a
    // raw u16 buffer would be of practical use since the result would
    // be inherently platform-dependent and introduce additional
    // complexity to this code.
    //
    // Using the non-Unicode version of GetEnvironmentStrings is even
    // worse since the result is in an OEM code page.  Characters that
    // can't be encoded in the code page would be turned into question
    // marks.
    let mut result = Vec::new();
    let mut i = 0;
    while *ch.offset(i) != 0 {
        let p = &*ch.offset(i);
        let mut len = 0;
        while *(p as *const _).offset(len) != 0 {
            len += 1;
        }
        let p = p as *const u16;
        let s = slice::from_raw_buf(&p, len as uint);
        result.push(String::from_utf16_lossy(s).into_bytes());
        i += len as int + 1;
    }
    FreeEnvironmentStringsW(ch);
    result
}

pub fn split_paths(unparsed: &[u8]) -> Vec<Path> {
    // On Windows, the PATH environment variable is semicolon separated.  Double
    // quotes are used as a way of introducing literal semicolons (since
    // c:\some;dir is a valid Windows path). Double quotes are not themselves
    // permitted in path names, so there is no way to escape a double quote.
    // Quoted regions can appear in arbitrary locations, so
    //
    //   c:\foo;c:\som"e;di"r;c:\bar
    //
    // Should parse as [c:\foo, c:\some;dir, c:\bar].
    //
    // (The above is based on testing; there is no clear reference available
    // for the grammar.)

    let mut parsed = Vec::new();
    let mut in_progress = Vec::new();
    let mut in_quote = false;

    for b in unparsed.iter() {
        match *b {
            b';' if !in_quote => {
                parsed.push(Path::new(in_progress.as_slice()));
                in_progress.truncate(0)
            }
            b'"' => {
                in_quote = !in_quote;
            }
            _  => {
                in_progress.push(*b);
            }
        }
    }
    parsed.push(Path::new(in_progress));
    parsed
}

pub fn join_paths<T: BytesContainer>(paths: &[T]) -> Result<Vec<u8>, &'static str> {
    let mut joined = Vec::new();
    let sep = b';';

    for (i, path) in paths.iter().map(|p| p.container_as_bytes()).enumerate() {
        if i > 0 { joined.push(sep) }
        if path.contains(&b'"') {
            return Err("path segment contains `\"`");
        } else if path.contains(&sep) {
            joined.push(b'"');
            joined.push_all(path);
            joined.push(b'"');
        } else {
            joined.push_all(path);
        }
    }

    Ok(joined)
}

pub fn load_self() -> Option<Vec<u8>> {
    unsafe {
        fill_utf16_buf_and_decode(|buf, sz| {
            libc::GetModuleFileNameW(0u as libc::DWORD, buf, sz)
        }).map(|s| s.to_string().into_bytes())
    }
}

pub fn chdir(p: &Path) -> IoResult<()> {
    let mut p = p.as_str().unwrap().utf16_units().collect::<Vec<u16>>();
    p.push(0);

    unsafe {
        match libc::SetCurrentDirectoryW(p.as_ptr()) != (0 as libc::BOOL) {
            true => Ok(()),
            false => Err(IoError::last_error()),
        }
    }
}

pub fn page_size() -> uint {
    use mem;
    unsafe {
        let mut info = mem::zeroed();
        libc::GetSystemInfo(&mut info);

        return info.dwPageSize as uint;
    }
}

#[cfg(test)]
mod tests {
    use super::truncate_utf16_at_nul;

    #[test]
    fn test_truncate_utf16_at_nul() {
        let v = [];
        let b: &[u16] = &[];
        assert_eq!(truncate_utf16_at_nul(&v), b);

        let v = [0, 2, 3];
        assert_eq!(truncate_utf16_at_nul(&v), b);

        let v = [1, 0, 3];
        let b: &[u16] = &[1];
        assert_eq!(truncate_utf16_at_nul(&v), b);

        let v = [1, 2, 0];
        let b: &[u16] = &[1, 2];
        assert_eq!(truncate_utf16_at_nul(&v), b);

        let v = [1, 2, 3];
        let b: &[u16] = &[1, 2, 3];
        assert_eq!(truncate_utf16_at_nul(&v), b);
    }
}<|MERGE_RESOLUTION|>--- conflicted
+++ resolved
@@ -16,18 +16,14 @@
 use prelude::*;
 
 use io::{IoResult, IoError};
-<<<<<<< HEAD
+use iter::repeat;
 use libc::{c_int, c_void};
-=======
-use iter::repeat;
-use libc::{c_int, c_char, c_void};
->>>>>>> 6abfac08
 use libc;
 use os;
 use path::BytesContainer;
 use ptr;
+use slice;
 use sys::fs::FileDesc;
-use slice;
 
 use os::TMPBUF_SZ;
 use libc::types::os::arch::extra::DWORD;

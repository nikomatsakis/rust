// Copyright 2012-2014 The Rust Project Developers. See the COPYRIGHT
// file at the top-level directory of this distribution and at
// http://rust-lang.org/COPYRIGHT.
//
// Licensed under the Apache License, Version 2.0 <LICENSE-APACHE or
// http://www.apache.org/licenses/LICENSE-2.0> or the MIT license
// <LICENSE-MIT or http://opensource.org/licenses/MIT>, at your
// option. This file may not be copied, modified, or distributed
// except according to those terms.

// The Rust abstract syntax tree.

use codemap::{Span, Spanned, DUMMY_SP, ExpnId};
use abi::Abi;
use ast_util;
use owned_slice::OwnedSlice;
use parse::token::{InternedString, str_to_ident};
use parse::token;
use ptr::P;

use std::fmt;
use std::fmt::Show;
use std::num::Int;
use std::rc::Rc;
use serialize::{Encodable, Decodable, Encoder, Decoder};

// FIXME #6993: in librustc, uses of "ident" should be replaced
// by just "Name".

/// An identifier contains a Name (index into the interner
/// table) and a SyntaxContext to track renaming and
/// macro expansion per Flatt et al., "Macros
/// That Work Together"
#[deriving(Clone, Hash, PartialOrd, Eq, Ord)]
pub struct Ident {
    pub name: Name,
    pub ctxt: SyntaxContext
}

impl Ident {
    /// Construct an identifier with the given name and an empty context:
    pub fn new(name: Name) -> Ident { Ident {name: name, ctxt: EMPTY_CTXT}}

    pub fn as_str<'a>(&'a self) -> &'a str {
        self.name.as_str()
    }

    pub fn encode_with_hygiene(&self) -> String {
        format!("\x00name_{:u},ctxt_{:u}\x00",
                self.name.uint(),
                self.ctxt)
    }
}

impl Show for Ident {
    fn fmt(&self, f: &mut fmt::Formatter) -> fmt::Result {
        write!(f, "{}#{}", self.name, self.ctxt)
    }
}

impl Show for Name {
    fn fmt(&self, f: &mut fmt::Formatter) -> fmt::Result {
        let Name(nm) = *self;
        write!(f, "\"{}\"({})", token::get_name(*self).get(), nm)
    }
}

impl PartialEq for Ident {
    fn eq(&self, other: &Ident) -> bool {
        if self.ctxt == other.ctxt {
            self.name == other.name
        } else {
            // IF YOU SEE ONE OF THESE FAILS: it means that you're comparing
            // idents that have different contexts. You can't fix this without
            // knowing whether the comparison should be hygienic or non-hygienic.
            // if it should be non-hygienic (most things are), just compare the
            // 'name' fields of the idents. Or, even better, replace the idents
            // with Name's.
            //
            // On the other hand, if the comparison does need to be hygienic,
            // one example and its non-hygienic counterpart would be:
            //      syntax::parse::token::Token::mtwt_eq
            //      syntax::ext::tt::macro_parser::token_name_eq
            panic!("not allowed to compare these idents: {}, {}. \
                   Probably related to issue \\#6993", self, other);
        }
    }
    fn ne(&self, other: &Ident) -> bool {
        ! self.eq(other)
    }
}

/// A SyntaxContext represents a chain of macro-expandings
/// and renamings. Each macro expansion corresponds to
/// a fresh uint

// I'm representing this syntax context as an index into
// a table, in order to work around a compiler bug
// that's causing unreleased memory to cause core dumps
// and also perhaps to save some work in destructor checks.
// the special uint '0' will be used to indicate an empty
// syntax context.

// this uint is a reference to a table stored in thread-local
// storage.
pub type SyntaxContext = u32;
pub const EMPTY_CTXT : SyntaxContext = 0;
pub const ILLEGAL_CTXT : SyntaxContext = 1;

/// A name is a part of an identifier, representing a string or gensym. It's
/// the result of interning.
#[deriving(Eq, Ord, PartialEq, PartialOrd, Hash, Encodable, Decodable, Clone)]
pub struct Name(pub u32);

impl Name {
    pub fn as_str<'a>(&'a self) -> &'a str {
        unsafe {
            // FIXME #12938: can't use copy_lifetime since &str isn't a &T
            ::std::mem::transmute::<&str,&str>(token::get_name(*self).get())
        }
    }

    pub fn uint(&self) -> uint {
        let Name(nm) = *self;
        nm as uint
    }

    pub fn ident(&self) -> Ident {
        Ident { name: *self, ctxt: 0 }
    }
}

/// A mark represents a unique id associated with a macro expansion
pub type Mrk = u32;

impl<S: Encoder<E>, E> Encodable<S, E> for Ident {
    fn encode(&self, s: &mut S) -> Result<(), E> {
        s.emit_str(token::get_ident(*self).get())
    }
}

impl<D:Decoder<E>, E> Decodable<D, E> for Ident {
    fn decode(d: &mut D) -> Result<Ident, E> {
        Ok(str_to_ident(try!(d.read_str()).as_slice()))
    }
}

/// Function name (not all functions have names)
pub type FnIdent = Option<Ident>;

#[deriving(Clone, PartialEq, Eq, Encodable, Decodable, Hash, Show)]
pub struct Lifetime {
    pub id: NodeId,
    pub span: Span,
    pub name: Name
}

#[deriving(Clone, PartialEq, Eq, Encodable, Decodable, Hash, Show)]
pub struct LifetimeDef {
    pub lifetime: Lifetime,
    pub bounds: Vec<Lifetime>
}

/// A "Path" is essentially Rust's notion of a name; for instance:
/// std::cmp::PartialEq  .  It's represented as a sequence of identifiers,
/// along with a bunch of supporting information.
#[deriving(Clone, PartialEq, Eq, Encodable, Decodable, Hash, Show)]
pub struct Path {
    pub span: Span,
    /// A `::foo` path, is relative to the crate root rather than current
    /// module (like paths in an import).
    pub global: bool,
    /// The segments in the path: the things separated by `::`.
    pub segments: Vec<PathSegment>,
}

/// A segment of a path: an identifier, an optional lifetime, and a set of
/// types.
#[deriving(Clone, PartialEq, Eq, Encodable, Decodable, Hash, Show)]
pub struct PathSegment {
    /// The identifier portion of this path segment.
    pub identifier: Ident,

    /// Type/lifetime parameters attached to this path. They come in
    /// two flavors: `Path<A,B,C>` and `Path(A,B) -> C`. Note that
    /// this is more than just simple syntactic sugar; the use of
    /// parens affects the region binding rules, so we preserve the
    /// distinction.
    pub parameters: PathParameters,
}

#[deriving(Clone, PartialEq, Eq, Encodable, Decodable, Hash, Show)]
pub enum PathParameters {
    AngleBracketedParameters(AngleBracketedParameterData),
    ParenthesizedParameters(ParenthesizedParameterData),
}

impl PathParameters {
    pub fn none() -> PathParameters {
        AngleBracketedParameters(AngleBracketedParameterData {
            lifetimes: Vec::new(),
            types: OwnedSlice::empty(),
        })
    }

    pub fn is_empty(&self) -> bool {
        match *self {
            AngleBracketedParameters(ref data) => data.is_empty(),

            // Even if the user supplied no types, something like
            // `X()` is equivalent to `X<(),()>`.
            ParenthesizedParameters(..) => false,
        }
    }

    pub fn has_lifetimes(&self) -> bool {
        match *self {
            AngleBracketedParameters(ref data) => !data.lifetimes.is_empty(),
            ParenthesizedParameters(_) => false,
        }
    }

    pub fn has_types(&self) -> bool {
        match *self {
            AngleBracketedParameters(ref data) => !data.types.is_empty(),
            ParenthesizedParameters(..) => true,
        }
    }

    pub fn types(&self) -> Vec<&P<Ty>> {
        /*!
         * Returns the types that the user wrote. Note that these do not
         * necessarily map to the type parameters in the parenthesized case.
         */
        match *self {
            AngleBracketedParameters(ref data) => {
                data.types.iter().collect()
            }
            ParenthesizedParameters(ref data) => {
                data.inputs.iter()
                    .chain(data.output.iter())
                    .collect()
            }
        }
    }

    pub fn lifetimes(&self) -> Vec<&Lifetime> {
        match *self {
            AngleBracketedParameters(ref data) => {
                data.lifetimes.iter().collect()
            }
            ParenthesizedParameters(_) => {
                Vec::new()
            }
        }
    }
}

/// A path like `Foo<'a, T>`
#[deriving(Clone, PartialEq, Eq, Encodable, Decodable, Hash, Show)]
pub struct AngleBracketedParameterData {
    /// The lifetime parameters for this path segment.
    pub lifetimes: Vec<Lifetime>,
    /// The type parameters for this path segment, if present.
    pub types: OwnedSlice<P<Ty>>,
}

impl AngleBracketedParameterData {
    fn is_empty(&self) -> bool {
        self.lifetimes.is_empty() && self.types.is_empty()
    }
}

/// A path like `Foo(A,B) -> C`
#[deriving(Clone, PartialEq, Eq, Encodable, Decodable, Hash, Show)]
pub struct ParenthesizedParameterData {
    /// `(A,B)`
    pub inputs: Vec<P<Ty>>,

    /// `C`
    pub output: Option<P<Ty>>,
}

pub type CrateNum = u32;

pub type NodeId = u32;

#[deriving(Clone, Eq, Ord, PartialOrd, PartialEq, Encodable, Decodable, Hash, Show)]
pub struct DefId {
    pub krate: CrateNum,
    pub node: NodeId,
}

/// Item definitions in the currently-compiled crate would have the CrateNum
/// LOCAL_CRATE in their DefId.
pub const LOCAL_CRATE: CrateNum = 0;
pub const CRATE_NODE_ID: NodeId = 0;

/// When parsing and doing expansions, we initially give all AST nodes this AST
/// node value. Then later, in the renumber pass, we renumber them to have
/// small, positive ids.
pub const DUMMY_NODE_ID: NodeId = -1;

/// The AST represents all type param bounds as types.
/// typeck::collect::compute_bounds matches these against
/// the "special" built-in traits (see middle::lang_items) and
/// detects Copy, Send and Sync.
#[deriving(Clone, PartialEq, Eq, Encodable, Decodable, Hash, Show)]
pub enum TyParamBound {
    TraitTyParamBound(PolyTraitRef),
    RegionTyParamBound(Lifetime)
}

pub type TyParamBounds = OwnedSlice<TyParamBound>;

#[deriving(Clone, PartialEq, Eq, Encodable, Decodable, Hash, Show)]
pub struct TyParam {
    pub ident: Ident,
    pub id: NodeId,
    pub bounds: TyParamBounds,
    pub unbound: Option<TraitRef>,
    pub default: Option<P<Ty>>,
    pub span: Span
}

/// Represents lifetimes and type parameters attached to a declaration
/// of a function, enum, trait, etc.
#[deriving(Clone, PartialEq, Eq, Encodable, Decodable, Hash, Show)]
pub struct Generics {
    pub lifetimes: Vec<LifetimeDef>,
    pub ty_params: OwnedSlice<TyParam>,
    pub where_clause: WhereClause,
}

impl Generics {
    pub fn is_parameterized(&self) -> bool {
        self.lifetimes.len() + self.ty_params.len() > 0
    }
    pub fn is_lt_parameterized(&self) -> bool {
        self.lifetimes.len() > 0
    }
    pub fn is_type_parameterized(&self) -> bool {
        self.ty_params.len() > 0
    }
}

#[deriving(Clone, PartialEq, Eq, Encodable, Decodable, Hash, Show)]
pub struct WhereClause {
    pub id: NodeId,
    pub predicates: Vec<WherePredicate>,
}

#[deriving(Clone, PartialEq, Eq, Encodable, Decodable, Hash, Show)]
pub struct WherePredicate {
    pub id: NodeId,
    pub span: Span,
    pub ident: Ident,
    pub bounds: OwnedSlice<TyParamBound>,
}

/// The set of MetaItems that define the compilation environment of the crate,
/// used to drive conditional compilation
pub type CrateConfig = Vec<P<MetaItem>> ;

#[deriving(Clone, PartialEq, Eq, Encodable, Decodable, Hash, Show)]
pub struct Crate {
    pub module: Mod,
    pub attrs: Vec<Attribute>,
    pub config: CrateConfig,
    pub span: Span,
    pub exported_macros: Vec<P<Item>>
}

pub type MetaItem = Spanned<MetaItem_>;

#[deriving(Clone, Eq, Encodable, Decodable, Hash, Show)]
pub enum MetaItem_ {
    MetaWord(InternedString),
    MetaList(InternedString, Vec<P<MetaItem>>),
    MetaNameValue(InternedString, Lit),
}

// can't be derived because the MetaList requires an unordered comparison
impl PartialEq for MetaItem_ {
    fn eq(&self, other: &MetaItem_) -> bool {
        match *self {
            MetaWord(ref ns) => match *other {
                MetaWord(ref no) => (*ns) == (*no),
                _ => false
            },
            MetaNameValue(ref ns, ref vs) => match *other {
                MetaNameValue(ref no, ref vo) => {
                    (*ns) == (*no) && vs.node == vo.node
                }
                _ => false
            },
            MetaList(ref ns, ref miss) => match *other {
                MetaList(ref no, ref miso) => {
                    ns == no &&
                        miss.iter().all(|mi| miso.iter().any(|x| x.node == mi.node))
                }
                _ => false
            }
        }
    }
}

#[deriving(Clone, PartialEq, Eq, Encodable, Decodable, Hash, Show)]
pub struct Block {
    pub view_items: Vec<ViewItem>,
    pub stmts: Vec<P<Stmt>>,
    pub expr: Option<P<Expr>>,
    pub id: NodeId,
    pub rules: BlockCheckMode,
    pub span: Span,
}

#[deriving(Clone, PartialEq, Eq, Encodable, Decodable, Hash, Show)]
pub struct Pat {
    pub id: NodeId,
    pub node: Pat_,
    pub span: Span,
}

#[deriving(Clone, PartialEq, Eq, Encodable, Decodable, Hash, Show)]
pub struct FieldPat {
    pub ident: Ident,
    pub pat: P<Pat>,
    pub is_shorthand: bool,
}

#[deriving(Clone, PartialEq, Eq, Encodable, Decodable, Hash, Show)]
pub enum BindingMode {
    BindByRef(Mutability),
    BindByValue(Mutability),
}

#[deriving(Clone, PartialEq, Eq, Encodable, Decodable, Hash, Show)]
pub enum PatWildKind {
    /// Represents the wildcard pattern `_`
    PatWildSingle,

    /// Represents the wildcard pattern `..`
    PatWildMulti,
}

#[deriving(Clone, PartialEq, Eq, Encodable, Decodable, Hash, Show)]
pub enum Pat_ {
    /// Represents a wildcard pattern (either `_` or `..`)
    PatWild(PatWildKind),

    /// A PatIdent may either be a new bound variable,
    /// or a nullary enum (in which case the third field
    /// is None).
    /// In the nullary enum case, the parser can't determine
    /// which it is. The resolver determines this, and
    /// records this pattern's NodeId in an auxiliary
    /// set (of "PatIdents that refer to nullary enums")
    PatIdent(BindingMode, SpannedIdent, Option<P<Pat>>),

    /// "None" means a * pattern where we don't bind the fields to names.
    PatEnum(Path, Option<Vec<P<Pat>>>),

    PatStruct(Path, Vec<Spanned<FieldPat>>, bool),
    PatTup(Vec<P<Pat>>),
    PatBox(P<Pat>),
    PatRegion(P<Pat>), // reference pattern
    PatLit(P<Expr>),
    PatRange(P<Expr>, P<Expr>),
    /// [a, b, ..i, y, z] is represented as:
    ///     PatVec(box [a, b], Some(i), box [y, z])
    PatVec(Vec<P<Pat>>, Option<P<Pat>>, Vec<P<Pat>>),
    PatMac(Mac),
}

#[deriving(Clone, PartialEq, Eq, Encodable, Decodable, Hash, Show)]
pub enum Mutability {
    MutMutable,
    MutImmutable,
}

#[deriving(Clone, PartialEq, Eq, Encodable, Decodable, Hash, Show)]
pub enum BinOp {
    BiAdd,
    BiSub,
    BiMul,
    BiDiv,
    BiRem,
    BiAnd,
    BiOr,
    BiBitXor,
    BiBitAnd,
    BiBitOr,
    BiShl,
    BiShr,
    BiEq,
    BiLt,
    BiLe,
    BiNe,
    BiGe,
    BiGt,
}

#[deriving(Clone, PartialEq, Eq, Encodable, Decodable, Hash, Show)]
pub enum UnOp {
    UnUniq,
    UnDeref,
    UnNot,
    UnNeg
}

pub type Stmt = Spanned<Stmt_>;

#[deriving(Clone, PartialEq, Eq, Encodable, Decodable, Hash, Show)]
pub enum Stmt_ {
    /// Could be an item or a local (let) binding:
    StmtDecl(P<Decl>, NodeId),

    /// Expr without trailing semi-colon (must have unit type):
    StmtExpr(P<Expr>, NodeId),

    /// Expr with trailing semi-colon (may have any type):
    StmtSemi(P<Expr>, NodeId),

    /// bool: is there a trailing semi-colon?
    StmtMac(Mac, bool),
}

/// Where a local declaration came from: either a true `let ... =
/// ...;`, or one desugared from the pattern of a for loop.
#[deriving(Clone, PartialEq, Eq, Encodable, Decodable, Hash, Show)]
pub enum LocalSource {
    LocalLet,
    LocalFor,
}

// FIXME (pending discussion of #1697, #2178...): local should really be
// a refinement on pat.
/// Local represents a `let` statement, e.g., `let <pat>:<ty> = <expr>;`
#[deriving(Clone, PartialEq, Eq, Encodable, Decodable, Hash, Show)]
pub struct Local {
    pub ty: P<Ty>,
    pub pat: P<Pat>,
    pub init: Option<P<Expr>>,
    pub id: NodeId,
    pub span: Span,
    pub source: LocalSource,
}

pub type Decl = Spanned<Decl_>;

#[deriving(Clone, PartialEq, Eq, Encodable, Decodable, Hash, Show)]
pub enum Decl_ {
    /// A local (let) binding:
    DeclLocal(P<Local>),
    /// An item binding:
    DeclItem(P<Item>),
}

/// represents one arm of a 'match'
#[deriving(Clone, PartialEq, Eq, Encodable, Decodable, Hash, Show)]
pub struct Arm {
    pub attrs: Vec<Attribute>,
    pub pats: Vec<P<Pat>>,
    pub guard: Option<P<Expr>>,
    pub body: P<Expr>,
}

#[deriving(Clone, PartialEq, Eq, Encodable, Decodable, Hash, Show)]
pub struct Field {
    pub ident: SpannedIdent,
    pub expr: P<Expr>,
    pub span: Span,
}

pub type SpannedIdent = Spanned<Ident>;

#[deriving(Clone, PartialEq, Eq, Encodable, Decodable, Hash, Show)]
pub enum BlockCheckMode {
    DefaultBlock,
    UnsafeBlock(UnsafeSource),
}

#[deriving(Clone, PartialEq, Eq, Encodable, Decodable, Hash, Show)]
pub enum UnsafeSource {
    CompilerGenerated,
    UserProvided,
}

#[deriving(Clone, PartialEq, Eq, Encodable, Decodable, Hash, Show)]
pub struct Expr {
    pub id: NodeId,
    pub node: Expr_,
    pub span: Span,
}

#[deriving(Clone, PartialEq, Eq, Encodable, Decodable, Hash, Show)]
pub enum Expr_ {
    /// First expr is the place; second expr is the value.
    ExprBox(P<Expr>, P<Expr>),
    ExprVec(Vec<P<Expr>>),
    ExprCall(P<Expr>, Vec<P<Expr>>),
    ExprMethodCall(SpannedIdent, Vec<P<Ty>>, Vec<P<Expr>>),
    ExprTup(Vec<P<Expr>>),
    ExprBinary(BinOp, P<Expr>, P<Expr>),
    ExprUnary(UnOp, P<Expr>),
    ExprLit(P<Lit>),
    ExprCast(P<Expr>, P<Ty>),
    ExprIf(P<Expr>, P<Block>, Option<P<Expr>>),
    ExprIfLet(P<Pat>, P<Expr>, P<Block>, Option<P<Expr>>),
    // FIXME #6993: change to Option<Name> ... or not, if these are hygienic.
    ExprWhile(P<Expr>, P<Block>, Option<Ident>),
    // FIXME #6993: change to Option<Name> ... or not, if these are hygienic.
    ExprWhileLet(P<Pat>, P<Expr>, P<Block>, Option<Ident>),
    // FIXME #6993: change to Option<Name> ... or not, if these are hygienic.
    ExprForLoop(P<Pat>, P<Expr>, P<Block>, Option<Ident>),
    // Conditionless loop (can be exited with break, cont, or ret)
    // FIXME #6993: change to Option<Name> ... or not, if these are hygienic.
    ExprLoop(P<Block>, Option<Ident>),
    ExprMatch(P<Expr>, Vec<Arm>, MatchSource),
    ExprFnBlock(CaptureClause, P<FnDecl>, P<Block>),
    ExprProc(P<FnDecl>, P<Block>),
    ExprUnboxedFn(CaptureClause, UnboxedClosureKind, P<FnDecl>, P<Block>),
    ExprBlock(P<Block>),

    ExprAssign(P<Expr>, P<Expr>),
    ExprAssignOp(BinOp, P<Expr>, P<Expr>),
    ExprField(P<Expr>, SpannedIdent, Vec<P<Ty>>),
    ExprTupField(P<Expr>, Spanned<uint>, Vec<P<Ty>>),
    ExprIndex(P<Expr>, P<Expr>),
    ExprSlice(P<Expr>, Option<P<Expr>>, Option<P<Expr>>, Mutability),

    /// Variable reference, possibly containing `::` and/or
    /// type parameters, e.g. foo::bar::<baz>
    ExprPath(Path),

    ExprAddrOf(Mutability, P<Expr>),
    ExprBreak(Option<Ident>),
    ExprAgain(Option<Ident>),
    ExprRet(Option<P<Expr>>),

    ExprInlineAsm(InlineAsm),

    ExprMac(Mac),

    /// A struct literal expression.
    ExprStruct(Path, Vec<Field>, Option<P<Expr>> /* base */),

    /// A vector literal constructed from one repeated element.
    ExprRepeat(P<Expr> /* element */, P<Expr> /* count */),

    /// No-op: used solely so we can pretty-print faithfully
    ExprParen(P<Expr>)
}

/// A "qualified path":
///
///     <Vec<T> as SomeTrait>::SomeAssociatedItem
///      ^~~~~     ^~~~~~~~~   ^~~~~~~~~~~~~~~~~~
///      for_type  trait_name  item_name
#[deriving(Clone, PartialEq, Eq, Encodable, Decodable, Hash, Show)]
pub struct QPath {
    pub for_type: P<Ty>,
    pub trait_name: Path,
    pub item_name: Ident,
}

#[deriving(Clone, PartialEq, Eq, Encodable, Decodable, Hash, Show)]
pub enum MatchSource {
    MatchNormal,
    MatchIfLetDesugar,
    MatchWhileLetDesugar,
}

#[deriving(Clone, PartialEq, Eq, Encodable, Decodable, Hash, Show)]
pub enum CaptureClause {
    CaptureByValue,
    CaptureByRef,
}

/// A delimited sequence of token trees
#[deriving(Clone, PartialEq, Eq, Encodable, Decodable, Hash, Show)]
pub struct Delimited {
    /// The type of delimiter
    pub delim: token::DelimToken,
    /// The span covering the opening delimiter
    pub open_span: Span,
    /// The delimited sequence of token trees
    pub tts: Vec<TokenTree>,
    /// The span covering the closing delimiter
    pub close_span: Span,
}

impl Delimited {
    /// Returns the opening delimiter as a token.
    pub fn open_token(&self) -> token::Token {
        token::OpenDelim(self.delim)
    }

    /// Returns the closing delimiter as a token.
    pub fn close_token(&self) -> token::Token {
        token::CloseDelim(self.delim)
    }

    /// Returns the opening delimiter as a token tree.
    pub fn open_tt(&self) -> TokenTree {
        TtToken(self.open_span, self.open_token())
    }

    /// Returns the closing delimiter as a token tree.
    pub fn close_tt(&self) -> TokenTree {
        TtToken(self.close_span, self.close_token())
    }
}

/// A sequence of token treesee
#[deriving(Clone, PartialEq, Eq, Encodable, Decodable, Hash, Show)]
pub struct SequenceRepetition {
    /// The sequence of token trees
    pub tts: Vec<TokenTree>,
    /// The optional separator
    pub separator: Option<token::Token>,
    /// Whether the sequence can be repeated zero (*), or one or more times (+)
    pub op: KleeneOp,
    /// The number of `MatchNt`s that appear in the sequence (and subsequences)
    pub num_captures: uint,
}

/// A Kleene-style [repetition operator](http://en.wikipedia.org/wiki/Kleene_star)
/// for token sequences.
#[deriving(Clone, PartialEq, Eq, Encodable, Decodable, Hash, Show)]
pub enum KleeneOp {
    ZeroOrMore,
    OneOrMore,
}

/// When the main rust parser encounters a syntax-extension invocation, it
/// parses the arguments to the invocation as a token-tree. This is a very
/// loose structure, such that all sorts of different AST-fragments can
/// be passed to syntax extensions using a uniform type.
///
/// If the syntax extension is an MBE macro, it will attempt to match its
/// LHS token tree against the provided token tree, and if it finds a
/// match, will transcribe the RHS token tree, splicing in any captured
/// macro_parser::matched_nonterminals into the `SubstNt`s it finds.
///
/// The RHS of an MBE macro is the only place `SubstNt`s are substituted.
/// Nothing special happens to misnamed or misplaced `SubstNt`s.
#[deriving(Clone, PartialEq, Eq, Encodable, Decodable, Hash, Show)]
#[doc="For macro invocations; parsing is delegated to the macro"]
pub enum TokenTree {
    /// A single token
    TtToken(Span, token::Token),
    /// A delimited sequence of token trees
    TtDelimited(Span, Rc<Delimited>),

    // This only makes sense in MBE macros.

    /// A kleene-style repetition sequence with a span
    // FIXME(eddyb) #12938 Use DST.
    TtSequence(Span, Rc<SequenceRepetition>),
}

impl TokenTree {
    pub fn len(&self) -> uint {
        match *self {
            TtToken(_, token::DocComment(_)) => 2,
            TtToken(_, token::SubstNt(..)) => 2,
            TtToken(_, token::MatchNt(..)) => 3,
            TtDelimited(_, ref delimed) => {
                delimed.tts.len() + 2
            }
            TtSequence(_, ref seq) => {
                seq.tts.len()
            }
            TtToken(..) => 0
        }
    }

    pub fn get_tt(&self, index: uint) -> TokenTree {
        match (self, index) {
            (&TtToken(sp, token::DocComment(_)), 0) => {
                TtToken(sp, token::Pound)
            }
            (&TtToken(sp, token::DocComment(name)), 1) => {
                TtDelimited(sp, Rc::new(Delimited {
                    delim: token::Bracket,
                    open_span: sp,
                    tts: vec![TtToken(sp, token::Ident(token::str_to_ident("doc"),
                                                       token::Plain)),
                              TtToken(sp, token::Eq),
                              TtToken(sp, token::LitStr(name))],
                    close_span: sp,
                }))
            }
            (&TtDelimited(_, ref delimed), _) => {
                if index == 0 {
                    return delimed.open_tt();
                }
                if index == delimed.tts.len() + 1 {
                    return delimed.close_tt();
                }
                delimed.tts[index - 1].clone()
            }
            (&TtToken(sp, token::SubstNt(name, name_st)), _) => {
                let v = [TtToken(sp, token::Dollar),
                         TtToken(sp, token::Ident(name, name_st))];
                v[index]
            }
            (&TtToken(sp, token::MatchNt(name, kind, name_st, kind_st)), _) => {
                let v = [TtToken(sp, token::SubstNt(name, name_st)),
                         TtToken(sp, token::Colon),
                         TtToken(sp, token::Ident(kind, kind_st))];
                v[index]
            }
            (&TtSequence(_, ref seq), _) => {
                seq.tts[index].clone()
            }
            _ => panic!("Cannot expand a token tree")
        }
    }

    /// Returns the `Span` corresponding to this token tree.
    pub fn get_span(&self) -> Span {
        match *self {
            TtToken(span, _)     => span,
            TtDelimited(span, _) => span,
            TtSequence(span, _)  => span,
        }
    }
}

pub type Mac = Spanned<Mac_>;

/// Represents a macro invocation. The Path indicates which macro
/// is being invoked, and the vector of token-trees contains the source
/// of the macro invocation.
/// There's only one flavor, now, so this could presumably be simplified.
#[deriving(Clone, PartialEq, Eq, Encodable, Decodable, Hash, Show)]
pub enum Mac_ {
    // NB: the additional ident for a macro_rules-style macro is actually
    // stored in the enclosing item. Oog.
    MacInvocTT(Path, Vec<TokenTree> , SyntaxContext),   // new macro-invocation
}

#[deriving(Clone, PartialEq, Eq, Encodable, Decodable, Hash, Show)]
pub enum StrStyle {
    CookedStr,
    RawStr(uint)
}

pub type Lit = Spanned<Lit_>;

#[deriving(Clone, PartialEq, Eq, Encodable, Decodable, Hash, Show)]
pub enum Sign {
    Minus,
    Plus
}

impl<T: Int> Sign {
    pub fn new(n: T) -> Sign {
        if n < Int::zero() {
            Minus
        } else {
            Plus
        }
    }
}

#[deriving(Clone, PartialEq, Eq, Encodable, Decodable, Hash, Show)]
pub enum LitIntType {
    SignedIntLit(IntTy, Sign),
    UnsignedIntLit(UintTy),
    UnsuffixedIntLit(Sign)
}

impl LitIntType {
    pub fn suffix_len(&self) -> uint {
        match *self {
            UnsuffixedIntLit(_) => 0,
            SignedIntLit(s, _) => s.suffix_len(),
            UnsignedIntLit(u) => u.suffix_len()
        }
    }
}

#[deriving(Clone, PartialEq, Eq, Encodable, Decodable, Hash, Show)]
pub enum Lit_ {
    LitStr(InternedString, StrStyle),
    LitBinary(Rc<Vec<u8> >),
    LitByte(u8),
    LitChar(char),
    LitInt(u64, LitIntType),
    LitFloat(InternedString, FloatTy),
    LitFloatUnsuffixed(InternedString),
    LitNil,
    LitBool(bool),
}

// NB: If you change this, you'll probably want to change the corresponding
// type structure in middle/ty.rs as well.
#[deriving(Clone, PartialEq, Eq, Encodable, Decodable, Hash, Show)]
pub struct MutTy {
    pub ty: P<Ty>,
    pub mutbl: Mutability,
}

#[deriving(Clone, PartialEq, Eq, Encodable, Decodable, Hash, Show)]
pub struct TypeField {
    pub ident: Ident,
    pub mt: MutTy,
    pub span: Span,
}

/// Represents a required method in a trait declaration,
/// one without a default implementation
#[deriving(Clone, PartialEq, Eq, Encodable, Decodable, Hash, Show)]
pub struct TypeMethod {
    pub ident: Ident,
    pub attrs: Vec<Attribute>,
    pub fn_style: FnStyle,
    pub abi: Abi,
    pub decl: P<FnDecl>,
    pub generics: Generics,
    pub explicit_self: ExplicitSelf,
    pub id: NodeId,
    pub span: Span,
    pub vis: Visibility,
}

/// Represents a method declaration in a trait declaration, possibly including
/// a default implementation A trait method is either required (meaning it
/// doesn't have an implementation, just a signature) or provided (meaning it
/// has a default implementation).
#[deriving(Clone, PartialEq, Eq, Encodable, Decodable, Hash, Show)]
pub enum TraitItem {
    RequiredMethod(TypeMethod),
    ProvidedMethod(P<Method>),
    TypeTraitItem(P<AssociatedType>),
}

#[deriving(Clone, PartialEq, Eq, Encodable, Decodable, Hash, Show)]
pub enum ImplItem {
    MethodImplItem(P<Method>),
    TypeImplItem(P<Typedef>),
}

#[deriving(Clone, PartialEq, Eq, Encodable, Decodable, Hash, Show)]
pub struct AssociatedType {
    pub attrs: Vec<Attribute>,
    pub ty_param: TyParam,
}

#[deriving(Clone, PartialEq, Eq, Encodable, Decodable, Hash, Show)]
pub struct Typedef {
    pub id: NodeId,
    pub span: Span,
    pub ident: Ident,
    pub vis: Visibility,
    pub attrs: Vec<Attribute>,
    pub typ: P<Ty>,
}

#[deriving(Clone, PartialEq, Eq, Encodable, Decodable, Hash)]
pub enum IntTy {
    TyI,
    TyI8,
    TyI16,
    TyI32,
    TyI64,
}

impl fmt::Show for IntTy {
    fn fmt(&self, f: &mut fmt::Formatter) -> fmt::Result {
        write!(f, "{}", ast_util::int_ty_to_string(*self, None))
    }
}

impl IntTy {
    pub fn suffix_len(&self) -> uint {
        match *self {
            TyI => 1,
            TyI8 => 2,
            TyI16 | TyI32 | TyI64  => 3,
        }
    }
}

#[deriving(Clone, PartialEq, Eq, Encodable, Decodable, Hash)]
pub enum UintTy {
    TyU,
    TyU8,
    TyU16,
    TyU32,
    TyU64,
}

impl UintTy {
    pub fn suffix_len(&self) -> uint {
        match *self {
            TyU => 1,
            TyU8 => 2,
            TyU16 | TyU32 | TyU64  => 3,
        }
    }
}

impl fmt::Show for UintTy {
    fn fmt(&self, f: &mut fmt::Formatter) -> fmt::Result {
        write!(f, "{}", ast_util::uint_ty_to_string(*self, None))
    }
}

#[deriving(Clone, PartialEq, Eq, Encodable, Decodable, Hash)]
pub enum FloatTy {
    TyF32,
    TyF64,
}

impl fmt::Show for FloatTy {
    fn fmt(&self, f: &mut fmt::Formatter) -> fmt::Result {
        write!(f, "{}", ast_util::float_ty_to_string(*self))
    }
}

impl FloatTy {
    pub fn suffix_len(&self) -> uint {
        match *self {
            TyF32 | TyF64 => 3, // add F128 handling here
        }
    }
}

// NB PartialEq method appears below.
#[deriving(Clone, PartialEq, Eq, Encodable, Decodable, Hash, Show)]
pub struct Ty {
    pub id: NodeId,
    pub node: Ty_,
    pub span: Span,
}

/// Not represented directly in the AST, referred to by name through a ty_path.
#[deriving(Clone, PartialEq, Eq, Encodable, Decodable, Hash, Show)]
pub enum PrimTy {
    TyInt(IntTy),
    TyUint(UintTy),
    TyFloat(FloatTy),
    TyStr,
    TyBool,
    TyChar
}

#[deriving(Clone, PartialEq, Eq, Encodable, Decodable, Hash)]
pub enum Onceness {
    Once,
    Many
}

impl fmt::Show for Onceness {
    fn fmt(&self, f: &mut fmt::Formatter) -> fmt::Result {
        match *self {
            Once => "once".fmt(f),
            Many => "many".fmt(f),
        }
    }
}

/// Represents the type of a closure
#[deriving(Clone, PartialEq, Eq, Encodable, Decodable, Hash, Show)]
pub struct ClosureTy {
    pub lifetimes: Vec<LifetimeDef>,
    pub fn_style: FnStyle,
    pub onceness: Onceness,
    pub decl: P<FnDecl>,
    pub bounds: TyParamBounds,
}

#[deriving(Clone, PartialEq, Eq, Encodable, Decodable, Hash, Show)]
pub struct BareFnTy {
    pub fn_style: FnStyle,
    pub abi: Abi,
    pub lifetimes: Vec<LifetimeDef>,
    pub decl: P<FnDecl>
}

#[deriving(Clone, PartialEq, Eq, Encodable, Decodable, Hash, Show)]
/// The different kinds of types recognized by the compiler
pub enum Ty_ {
    /// The unit type (`()`)
    TyNil,
    /// The bottom type (`!`)
    TyBot,
    TyUniq(P<Ty>),
    /// An array (`[T]`)
    TyVec(P<Ty>),
    /// A fixed length array (`[T, ..n]`)
    TyFixedLengthVec(P<Ty>, P<Expr>),
    /// A raw pointer (`*const T` or `*mut T`)
    TyPtr(MutTy),
    /// A reference (`&'a T` or `&'a mut T`)
    TyRptr(Option<Lifetime>, MutTy),
    /// A closure (e.g. `|uint| -> bool`)
    TyClosure(P<ClosureTy>),
    /// A procedure (e.g `proc(uint) -> bool`)
    TyProc(P<ClosureTy>),
    /// A bare function (e.g. `fn(uint) -> bool`)
    TyBareFn(P<BareFnTy>),
    /// A tuple (`(A, B, C, D,...)`)
    TyTup(Vec<P<Ty>> ),
    /// A path (`module::module::...::Type`) or primitive
    ///
    /// Type parameters are stored in the Path itself
    TyPath(Path, Option<TyParamBounds>, NodeId), // for #7264; see above
<<<<<<< HEAD
    TyPolyTraitRef(TyParamBounds), // a type like `for<'a> Foo<&'a Bar>+'a`
=======
    /// A type like `for<'a> Foo<&'a Bar>`
    TyPolyTraitRef(P<PolyTraitRef>),
>>>>>>> d91a015a
    /// A "qualified path", e.g. `<Vec<T> as SomeTrait>::SomeType`
    TyQPath(P<QPath>),
    /// No-op; kept solely so that we can pretty-print faithfully
    TyParen(P<Ty>),
    /// Unused for now
    TyTypeof(P<Expr>),
    /// TyInfer means the type should be inferred instead of it having been
    /// specified. This can appear anywhere in a type.
    TyInfer,
}

#[deriving(Clone, PartialEq, Eq, Encodable, Decodable, Hash, Show)]
pub enum AsmDialect {
    AsmAtt,
    AsmIntel
}

#[deriving(Clone, PartialEq, Eq, Encodable, Decodable, Hash, Show)]
pub struct InlineAsm {
    pub asm: InternedString,
    pub asm_str_style: StrStyle,
    pub outputs: Vec<(InternedString, P<Expr>, bool)>,
    pub inputs: Vec<(InternedString, P<Expr>)>,
    pub clobbers: InternedString,
    pub volatile: bool,
    pub alignstack: bool,
    pub dialect: AsmDialect,
    pub expn_id: ExpnId,
}

/// represents an argument in a function header
#[deriving(Clone, PartialEq, Eq, Encodable, Decodable, Hash, Show)]
pub struct Arg {
    pub ty: P<Ty>,
    pub pat: P<Pat>,
    pub id: NodeId,
}

impl Arg {
    pub fn new_self(span: Span, mutability: Mutability, self_ident: Ident) -> Arg {
        let path = Spanned{span:span,node:self_ident};
        Arg {
            // HACK(eddyb) fake type for the self argument.
            ty: P(Ty {
                id: DUMMY_NODE_ID,
                node: TyInfer,
                span: DUMMY_SP,
            }),
            pat: P(Pat {
                id: DUMMY_NODE_ID,
                node: PatIdent(BindByValue(mutability), path, None),
                span: span
            }),
            id: DUMMY_NODE_ID
        }
    }
}

/// represents the header (not the body) of a function declaration
#[deriving(Clone, PartialEq, Eq, Encodable, Decodable, Hash, Show)]
pub struct FnDecl {
    pub inputs: Vec<Arg>,
    pub output: P<Ty>,
    pub cf: RetStyle,
    pub variadic: bool
}

#[deriving(Clone, PartialEq, Eq, Encodable, Decodable, Hash)]
pub enum FnStyle {
    /// Declared with "unsafe fn"
    UnsafeFn,
    /// Declared with "fn"
    NormalFn,
}

impl fmt::Show for FnStyle {
    fn fmt(&self, f: &mut fmt::Formatter) -> fmt::Result {
        match *self {
            NormalFn => "normal".fmt(f),
            UnsafeFn => "unsafe".fmt(f),
        }
    }
}

#[deriving(Clone, PartialEq, Eq, Encodable, Decodable, Hash, Show)]
pub enum RetStyle {
    /// Functions with return type ! that always
    /// raise an error or exit (i.e. never return to the caller)
    NoReturn,
    /// Everything else
    Return,
}

/// Represents the kind of 'self' associated with a method
#[deriving(Clone, PartialEq, Eq, Encodable, Decodable, Hash, Show)]
pub enum ExplicitSelf_ {
    /// No self
    SelfStatic,
    /// `self`
    SelfValue(Ident),
    /// `&'lt self`, `&'lt mut self`
    SelfRegion(Option<Lifetime>, Mutability, Ident),
    /// `self: TYPE`
    SelfExplicit(P<Ty>, Ident),
}

pub type ExplicitSelf = Spanned<ExplicitSelf_>;

#[deriving(Clone, PartialEq, Eq, Encodable, Decodable, Hash, Show)]
pub struct Method {
    pub attrs: Vec<Attribute>,
    pub id: NodeId,
    pub span: Span,
    pub node: Method_,
}

#[deriving(Clone, PartialEq, Eq, Encodable, Decodable, Hash, Show)]
pub enum Method_ {
    /// Represents a method declaration
    MethDecl(Ident,
             Generics,
             Abi,
             ExplicitSelf,
             FnStyle,
             P<FnDecl>,
             P<Block>,
             Visibility),
    /// Represents a macro in method position
    MethMac(Mac),
}

#[deriving(Clone, PartialEq, Eq, Encodable, Decodable, Hash, Show)]
pub struct Mod {
    /// A span from the first token past `{` to the last token until `}`.
    /// For `mod foo;`, the inner span ranges from the first token
    /// to the last token in the external file.
    pub inner: Span,
    pub view_items: Vec<ViewItem>,
    pub items: Vec<P<Item>>,
}

#[deriving(Clone, PartialEq, Eq, Encodable, Decodable, Hash, Show)]
pub struct ForeignMod {
    pub abi: Abi,
    pub view_items: Vec<ViewItem>,
    pub items: Vec<P<ForeignItem>>,
}

#[deriving(Clone, PartialEq, Eq, Encodable, Decodable, Hash, Show)]
pub struct VariantArg {
    pub ty: P<Ty>,
    pub id: NodeId,
}

#[deriving(Clone, PartialEq, Eq, Encodable, Decodable, Hash, Show)]
pub enum VariantKind {
    TupleVariantKind(Vec<VariantArg>),
    StructVariantKind(P<StructDef>),
}

#[deriving(Clone, PartialEq, Eq, Encodable, Decodable, Hash, Show)]
pub struct EnumDef {
    pub variants: Vec<P<Variant>>,
}

#[deriving(Clone, PartialEq, Eq, Encodable, Decodable, Hash, Show)]
pub struct Variant_ {
    pub name: Ident,
    pub attrs: Vec<Attribute>,
    pub kind: VariantKind,
    pub id: NodeId,
    pub disr_expr: Option<P<Expr>>,
    pub vis: Visibility,
}

pub type Variant = Spanned<Variant_>;

#[deriving(Clone, PartialEq, Eq, Encodable, Decodable, Hash, Show)]
pub enum PathListItem_ {
    PathListIdent { pub name: Ident, pub id: NodeId },
    PathListMod { pub id: NodeId }
}

impl PathListItem_ {
    pub fn id(&self) -> NodeId {
        match *self {
            PathListIdent { id, .. } | PathListMod { id } => id
        }
    }
}

pub type PathListItem = Spanned<PathListItem_>;

pub type ViewPath = Spanned<ViewPath_>;

#[deriving(Clone, PartialEq, Eq, Encodable, Decodable, Hash, Show)]
pub enum ViewPath_ {

    /// `foo::bar::baz as quux`
    ///
    /// or just
    ///
    /// `foo::bar::baz` (with `as baz` implicitly on the right)
    ViewPathSimple(Ident, Path, NodeId),

    /// `foo::bar::*`
    ViewPathGlob(Path, NodeId),

    /// `foo::bar::{a,b,c}`
    ViewPathList(Path, Vec<PathListItem> , NodeId)
}

#[deriving(Clone, PartialEq, Eq, Encodable, Decodable, Hash, Show)]
pub struct ViewItem {
    pub node: ViewItem_,
    pub attrs: Vec<Attribute>,
    pub vis: Visibility,
    pub span: Span,
}

#[deriving(Clone, PartialEq, Eq, Encodable, Decodable, Hash, Show)]
pub enum ViewItem_ {
    /// Ident: name used to refer to this crate in the code
    /// optional (InternedString,StrStyle): if present, this is a location
    /// (containing arbitrary characters) from which to fetch the crate sources
    /// For example, extern crate whatever = "github.com/rust-lang/rust"
    ViewItemExternCrate(Ident, Option<(InternedString,StrStyle)>, NodeId),
    ViewItemUse(P<ViewPath>),
}

/// Meta-data associated with an item
pub type Attribute = Spanned<Attribute_>;

/// Distinguishes between Attributes that decorate items and Attributes that
/// are contained as statements within items. These two cases need to be
/// distinguished for pretty-printing.
#[deriving(Clone, PartialEq, Eq, Encodable, Decodable, Hash, Show)]
pub enum AttrStyle {
    AttrOuter,
    AttrInner,
}

#[deriving(Clone, PartialEq, Eq, Encodable, Decodable, Hash, Show)]
pub struct AttrId(pub uint);

/// Doc-comments are promoted to attributes that have is_sugared_doc = true
#[deriving(Clone, PartialEq, Eq, Encodable, Decodable, Hash, Show)]
pub struct Attribute_ {
    pub id: AttrId,
    pub style: AttrStyle,
    pub value: P<MetaItem>,
    pub is_sugared_doc: bool,
}

/// TraitRef's appear in impls.
/// resolve maps each TraitRef's ref_id to its defining trait; that's all
/// that the ref_id is for. The impl_id maps to the "self type" of this impl.
/// If this impl is an ItemImpl, the impl_id is redundant (it could be the
/// same as the impl's node id).
#[deriving(Clone, PartialEq, Eq, Encodable, Decodable, Hash, Show)]
pub struct TraitRef {
    pub path: Path,
    pub ref_id: NodeId,
}

#[deriving(Clone, PartialEq, Eq, Encodable, Decodable, Hash, Show)]
pub struct PolyTraitRef {
    /// The `'a` in `<'a> Foo<&'a T>`
    pub bound_lifetimes: Vec<LifetimeDef>,

    /// The `Foo<&'a T>` in `<'a> Foo<&'a T>`
    pub trait_ref: TraitRef
}

#[deriving(Clone, PartialEq, Eq, Encodable, Decodable, Hash, Show)]
pub enum Visibility {
    Public,
    Inherited,
}

impl Visibility {
    pub fn inherit_from(&self, parent_visibility: Visibility) -> Visibility {
        match self {
            &Inherited => parent_visibility,
            &Public => *self
        }
    }
}

#[deriving(Clone, PartialEq, Eq, Encodable, Decodable, Hash, Show)]
pub struct StructField_ {
    pub kind: StructFieldKind,
    pub id: NodeId,
    pub ty: P<Ty>,
    pub attrs: Vec<Attribute>,
}

impl StructField_ {
    pub fn ident(&self) -> Option<Ident> {
        match self.kind {
            NamedField(ref ident, _) => Some(ident.clone()),
            UnnamedField(_) => None
        }
    }
}

pub type StructField = Spanned<StructField_>;

#[deriving(Clone, PartialEq, Eq, Encodable, Decodable, Hash, Show)]
pub enum StructFieldKind {
    NamedField(Ident, Visibility),
    /// Element of a tuple-like struct
    UnnamedField(Visibility),
}

impl StructFieldKind {
    pub fn is_unnamed(&self) -> bool {
        match *self {
            UnnamedField(..) => true,
            NamedField(..) => false,
        }
    }
}

#[deriving(Clone, PartialEq, Eq, Encodable, Decodable, Hash, Show)]
pub struct StructDef {
    /// Fields, not including ctor
    pub fields: Vec<StructField>,
    /// ID of the constructor. This is only used for tuple- or enum-like
    /// structs.
    pub ctor_id: Option<NodeId>,
}

/*
  FIXME (#3300): Should allow items to be anonymous. Right now
  we just use dummy names for anon items.
 */
#[deriving(Clone, PartialEq, Eq, Encodable, Decodable, Hash, Show)]
pub struct Item {
    pub ident: Ident,
    pub attrs: Vec<Attribute>,
    pub id: NodeId,
    pub node: Item_,
    pub vis: Visibility,
    pub span: Span,
}

#[deriving(Clone, PartialEq, Eq, Encodable, Decodable, Hash, Show)]
pub enum Item_ {
    ItemStatic(P<Ty>, Mutability, P<Expr>),
    ItemConst(P<Ty>, P<Expr>),
    ItemFn(P<FnDecl>, FnStyle, Abi, Generics, P<Block>),
    ItemMod(Mod),
    ItemForeignMod(ForeignMod),
    ItemTy(P<Ty>, Generics),
    ItemEnum(EnumDef, Generics),
    ItemStruct(P<StructDef>, Generics),
    /// Represents a Trait Declaration
    ItemTrait(Generics,
              Option<TraitRef>, // (optional) default bound not required for Self.
                                // Currently, only Sized makes sense here.
              TyParamBounds,
              Vec<TraitItem>),
    ItemImpl(Generics,
             Option<TraitRef>, // (optional) trait this impl implements
             P<Ty>, // self
             Vec<ImplItem>),
    /// A macro invocation (which includes macro definition)
    ItemMac(Mac),
}

impl Item_ {
    pub fn descriptive_variant(&self) -> &str {
        match *self {
            ItemStatic(..) => "static item",
            ItemConst(..) => "constant item",
            ItemFn(..) => "function",
            ItemMod(..) => "module",
            ItemForeignMod(..) => "foreign module",
            ItemTy(..) => "type alias",
            ItemEnum(..) => "enum",
            ItemStruct(..) => "struct",
            ItemTrait(..) => "trait",
            ItemMac(..) |
            ItemImpl(..) => "item"
        }
    }
}

#[deriving(Clone, PartialEq, Eq, Encodable, Decodable, Hash, Show)]
pub struct ForeignItem {
    pub ident: Ident,
    pub attrs: Vec<Attribute>,
    pub node: ForeignItem_,
    pub id: NodeId,
    pub span: Span,
    pub vis: Visibility,
}

#[deriving(Clone, PartialEq, Eq, Encodable, Decodable, Hash, Show)]
pub enum ForeignItem_ {
    ForeignItemFn(P<FnDecl>, Generics),
    ForeignItemStatic(P<Ty>, /* is_mutbl */ bool),
}

impl ForeignItem_ {
    pub fn descriptive_variant(&self) -> &str {
        match *self {
            ForeignItemFn(..) => "foreign function",
            ForeignItemStatic(..) => "foreign static item"
        }
    }
}

#[deriving(Clone, PartialEq, Eq, Encodable, Decodable, Hash, Show)]
pub enum UnboxedClosureKind {
    FnUnboxedClosureKind,
    FnMutUnboxedClosureKind,
    FnOnceUnboxedClosureKind,
}

/// The data we save and restore about an inlined item or method.  This is not
/// part of the AST that we parse from a file, but it becomes part of the tree
/// that we trans.
#[deriving(Clone, PartialEq, Eq, Encodable, Decodable, Hash, Show)]
pub enum InlinedItem {
    IIItem(P<Item>),
    IITraitItem(DefId /* impl id */, TraitItem),
    IIImplItem(DefId /* impl id */, ImplItem),
    IIForeign(P<ForeignItem>),
}

#[cfg(test)]
mod test {
    use serialize::json;
    use serialize;
    use codemap::*;
    use super::*;

    // are ASTs encodable?
    #[test]
    fn check_asts_encodable() {
        use std::io;
        let e = Crate {
            module: Mod {
                inner: Span {
                    lo: BytePos(11),
                    hi: BytePos(19),
                    expn_id: NO_EXPANSION,
                },
                view_items: Vec::new(),
                items: Vec::new(),
            },
            attrs: Vec::new(),
            config: Vec::new(),
            span: Span {
                lo: BytePos(10),
                hi: BytePos(20),
                expn_id: NO_EXPANSION,
            },
            exported_macros: Vec::new(),
        };
        // doesn't matter which encoder we use....
        let _f = &e as &serialize::Encodable<json::Encoder, io::IoError>;
    }
}<|MERGE_RESOLUTION|>--- conflicted
+++ resolved
@@ -1111,12 +1111,8 @@
     ///
     /// Type parameters are stored in the Path itself
     TyPath(Path, Option<TyParamBounds>, NodeId), // for #7264; see above
-<<<<<<< HEAD
-    TyPolyTraitRef(TyParamBounds), // a type like `for<'a> Foo<&'a Bar>+'a`
-=======
     /// A type like `for<'a> Foo<&'a Bar>`
-    TyPolyTraitRef(P<PolyTraitRef>),
->>>>>>> d91a015a
+    TyPolyTraitRef(TyParamBounds),
     /// A "qualified path", e.g. `<Vec<T> as SomeTrait>::SomeType`
     TyQPath(P<QPath>),
     /// No-op; kept solely so that we can pretty-print faithfully

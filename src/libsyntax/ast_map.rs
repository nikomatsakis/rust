--- conflicted
+++ resolved
@@ -124,11 +124,7 @@
     });
 }
 
-<<<<<<< HEAD
-pub fn map_crate(diag: @mut span_handler, c: @crate) -> map {
-=======
-pub fn map_crate(diag: @span_handler, c: &crate) -> map {
->>>>>>> e482856d
+pub fn map_crate(diag: @mut span_handler, c: &crate) -> map {
     let cx = @mut Ctx {
         map: @mut HashMap::new(),
         path: ~[],

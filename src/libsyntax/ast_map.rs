// Copyright 2012 The Rust Project Developers. See the COPYRIGHT
// file at the top-level directory of this distribution and at
// http://rust-lang.org/COPYRIGHT.
//
// Licensed under the Apache License, Version 2.0 <LICENSE-APACHE or
// http://www.apache.org/licenses/LICENSE-2.0> or the MIT license
// <LICENSE-MIT or http://opensource.org/licenses/MIT>, at your
// option. This file may not be copied, modified, or distributed
// except according to those terms.

use abi::AbiSet;
use ast::*;
use ast;
use ast_util::{inlined_item_utils, stmt_id};
use ast_util;
use codemap;
use diagnostic::span_handler;
use parse::token::ident_interner;
use print::pprust;
use visit;
use syntax::parse::token::special_idents;

use std::hashmap::HashMap;
use std::vec;

#[deriving(Clone, Eq)]
pub enum path_elt {
    path_mod(ident),
    path_name(ident)
}

pub type path = ~[path_elt];

pub fn path_to_str_with_sep(p: &[path_elt], sep: &str, itr: @ident_interner)
                         -> ~str {
    let strs = do p.map |e| {
        match *e {
          path_mod(s) => itr.get(s.name),
          path_name(s) => itr.get(s.name)
        }
    };
    strs.connect(sep)
}

pub fn path_ident_to_str(p: &path, i: ident, itr: @ident_interner) -> ~str {
    if p.is_empty() {
        itr.get(i.name).to_owned()
    } else {
        fmt!("%s::%s", path_to_str(*p, itr), itr.get(i.name))
    }
}

pub fn path_to_str(p: &[path_elt], itr: @ident_interner) -> ~str {
    path_to_str_with_sep(p, "::", itr)
}

pub fn path_elt_to_str(pe: path_elt, itr: @ident_interner) -> ~str {
    match pe {
        path_mod(s) => itr.get(s.name).to_owned(),
        path_name(s) => itr.get(s.name).to_owned()
    }
}

#[deriving(Clone)]
pub enum ast_node {
    node_item(@item, @path),
    node_foreign_item(@foreign_item, AbiSet, visibility, @path),
    node_trait_method(@trait_method, def_id /* trait did */,
                      @path /* path to the trait */),
    node_method(@method, def_id /* impl did */, @path /* path to the impl */),
    node_variant(variant, @item, @path),
    node_expr(@expr),
    node_stmt(@stmt),
    node_arg,
    node_local(ident),
    node_block(Block),
    node_struct_ctor(@struct_def, @item, @path),
    node_callee_scope(@expr)
}

pub type map = @mut HashMap<node_id, ast_node>;

pub struct Ctx {
    map: map,
    path: path,
    diag: @mut span_handler,
}

pub type vt = visit::vt<@mut Ctx>;

pub fn extend(cx: @mut Ctx, elt: ident) -> @path {
    @(vec::append(cx.path.clone(), [path_name(elt)]))
}

pub fn mk_ast_map_visitor() -> vt {
    return visit::mk_vt(@visit::Visitor {
        visit_item: map_item,
        visit_expr: map_expr,
        visit_stmt: map_stmt,
        visit_fn: map_fn,
        visit_block: map_block,
        visit_pat: map_pat,
        .. *visit::default_visitor()
    });
}

<<<<<<< HEAD
pub fn map_crate(diag: @mut span_handler, c: &crate) -> map {
=======
pub fn map_crate(diag: @span_handler, c: &Crate) -> map {
>>>>>>> 69a237ed
    let cx = @mut Ctx {
        map: @mut HashMap::new(),
        path: ~[],
        diag: diag,
    };
    visit::visit_crate(c, (cx, mk_ast_map_visitor()));
    cx.map
}

// Used for items loaded from external crate that are being inlined into this
// crate.  The `path` should be the path to the item but should not include
// the item itself.
pub fn map_decoded_item(diag: @mut span_handler,
                        map: map,
                        path: path,
                        ii: &inlined_item) {
    // I believe it is ok for the local IDs of inlined items from other crates
    // to overlap with the local ids from this crate, so just generate the ids
    // starting from 0.  (In particular, I think these ids are only used in
    // alias analysis, which we will not be running on the inlined items, and
    // even if we did I think it only needs an ordering between local
    // variables that are simultaneously in scope).
    let cx = @mut Ctx {
        map: map,
        path: path.clone(),
        diag: diag,
    };
    let v = mk_ast_map_visitor();

    // methods get added to the AST map when their impl is visited.  Since we
    // don't decode and instantiate the impl, but just the method, we have to
    // add it to the table now:
    match *ii {
      ii_item(*) => { /* fallthrough */ }
      ii_foreign(i) => {
        cx.map.insert(i.id, node_foreign_item(i,
                                              AbiSet::Intrinsic(),
                                              i.vis,    // Wrong but OK
                                              @path));
      }
      ii_method(impl_did, is_provided, m) => {
        map_method(impl_did, @path, m, is_provided, cx);
      }
    }

    // visit the item / method contents and add those to the map:
    ii.accept(cx, v);
}

pub fn map_fn(
    fk: &visit::fn_kind,
    decl: &fn_decl,
    body: &Block,
    sp: codemap::span,
    id: node_id,
    (cx,v): (@mut Ctx,
             visit::vt<@mut Ctx>)
) {
    for decl.inputs.iter().advance |a| {
        cx.map.insert(a.id, node_arg);
    }
    visit::visit_fn(fk, decl, body, sp, id, (cx, v));
}

pub fn map_block(b: &Block, (cx,v): (@mut Ctx, visit::vt<@mut Ctx>)) {
    cx.map.insert(b.id, node_block(/* FIXME (#2543) */ (*b).clone()));
    visit::visit_block(b, (cx, v));
}

pub fn map_pat(pat: @pat, (cx,v): (@mut Ctx, visit::vt<@mut Ctx>)) {
    match pat.node {
        pat_ident(_, ref path, _) => {
            // Note: this is at least *potentially* a pattern...
            cx.map.insert(pat.id, node_local(ast_util::path_to_ident(path)));
        }
        _ => ()
    }

    visit::visit_pat(pat, (cx, v));
}

pub fn map_method(impl_did: def_id, impl_path: @path,
                  m: @method, is_provided: bool, cx: @mut Ctx) {
    let entry = if is_provided {
        node_trait_method(@provided(m), impl_did, impl_path)
    } else { node_method(m, impl_did, impl_path) };
    cx.map.insert(m.id, entry);
    cx.map.insert(m.self_id, node_local(special_idents::self_));
}

pub fn map_item(i: @item, (cx, v): (@mut Ctx, visit::vt<@mut Ctx>)) {
    let item_path = @/* FIXME (#2543) */ cx.path.clone();
    cx.map.insert(i.id, node_item(i, item_path));
    match i.node {
        item_impl(_, _, _, ref ms) => {
            let impl_did = ast_util::local_def(i.id);
            for ms.iter().advance |m| {
                map_method(impl_did, extend(cx, i.ident), *m, false, cx);
            }
        }
        item_enum(ref enum_definition, _) => {
            for (*enum_definition).variants.iter().advance |v| {
                cx.map.insert(v.node.id, node_variant(
                    /* FIXME (#2543) */ (*v).clone(),
                    i,
                    extend(cx, i.ident)));
            }
        }
        item_foreign_mod(ref nm) => {
            for nm.items.iter().advance |nitem| {
                // Compute the visibility for this native item.
                let visibility = match nitem.vis {
                    public => public,
                    private => private,
                    inherited => i.vis
                };

                cx.map.insert(nitem.id,
                    node_foreign_item(
                        *nitem,
                        nm.abis,
                        visibility,
                        // FIXME (#2543)
                        if nm.sort == ast::named {
                            extend(cx, i.ident)
                        } else {
                            // Anonymous extern mods go in the parent scope
                            @cx.path.clone()
                        }
                    )
                );
            }
        }
        item_struct(struct_def, _) => {
            map_struct_def(
                struct_def,
                node_item(i, item_path),
                i.ident,
                (cx,
                 v)
            );
        }
        item_trait(_, ref traits, ref methods) => {
            for traits.iter().advance |p| {
                cx.map.insert(p.ref_id, node_item(i, item_path));
            }
            for methods.iter().advance |tm| {
                let id = ast_util::trait_method_to_ty_method(tm).id;
                let d_id = ast_util::local_def(i.id);
                cx.map.insert(
                    id,
                    node_trait_method(@(*tm).clone(), d_id, item_path)
                );
            }
        }
        _ => ()
    }

    match i.node {
        item_mod(_) | item_foreign_mod(_) => {
            cx.path.push(path_mod(i.ident));
        }
        _ => cx.path.push(path_name(i.ident))
    }
    visit::visit_item(i, (cx, v));
    cx.path.pop();
}

pub fn map_struct_def(
    struct_def: @ast::struct_def,
    parent_node: ast_node,
    ident: ast::ident,
    (cx, _v): (@mut Ctx,
               visit::vt<@mut Ctx>)
) {
    let p = extend(cx, ident);
    // If this is a tuple-like struct, register the constructor.
    match struct_def.ctor_id {
        None => {}
        Some(ctor_id) => {
            match parent_node {
                node_item(item, _) => {
                    cx.map.insert(ctor_id,
                                  node_struct_ctor(struct_def, item, p));
                }
                _ => fail!("struct def parent wasn't an item")
            }
        }
    }
}

pub fn map_expr(ex: @expr, (cx,v): (@mut Ctx, visit::vt<@mut Ctx>)) {
    cx.map.insert(ex.id, node_expr(ex));
    // Expressions which are or might be calls:
    {
        let r = ex.get_callee_id();
        for r.iter().advance |callee_id| {
            cx.map.insert(*callee_id, node_callee_scope(ex));
        }
    }
    visit::visit_expr(ex, (cx, v));
}

pub fn map_stmt(stmt: @stmt, (cx,v): (@mut Ctx, visit::vt<@mut Ctx>)) {
    cx.map.insert(stmt_id(stmt), node_stmt(stmt));
    visit::visit_stmt(stmt, (cx, v));
}

pub fn node_id_to_str(map: map, id: node_id, itr: @ident_interner) -> ~str {
    match map.find(&id) {
      None => {
        fmt!("unknown node (id=%d)", id)
      }
      Some(&node_item(item, path)) => {
        let path_str = path_ident_to_str(path, item.ident, itr);
        let item_str = match item.node {
          item_static(*) => ~"static",
          item_fn(*) => ~"fn",
          item_mod(*) => ~"mod",
          item_foreign_mod(*) => ~"foreign mod",
          item_ty(*) => ~"ty",
          item_enum(*) => ~"enum",
          item_struct(*) => ~"struct",
          item_trait(*) => ~"trait",
          item_impl(*) => ~"impl",
          item_mac(*) => ~"macro"
        };
        fmt!("%s %s (id=%?)", item_str, path_str, id)
      }
      Some(&node_foreign_item(item, abi, _, path)) => {
        fmt!("foreign item %s with abi %? (id=%?)",
             path_ident_to_str(path, item.ident, itr), abi, id)
      }
      Some(&node_method(m, _, path)) => {
        fmt!("method %s in %s (id=%?)",
             itr.get(m.ident.name), path_to_str(*path, itr), id)
      }
      Some(&node_trait_method(ref tm, _, path)) => {
        let m = ast_util::trait_method_to_ty_method(&**tm);
        fmt!("method %s in %s (id=%?)",
             itr.get(m.ident.name), path_to_str(*path, itr), id)
      }
      Some(&node_variant(ref variant, _, path)) => {
        fmt!("variant %s in %s (id=%?)",
             itr.get(variant.node.name.name), path_to_str(*path, itr), id)
      }
      Some(&node_expr(expr)) => {
        fmt!("expr %s (id=%?)", pprust::expr_to_str(expr, itr), id)
      }
      Some(&node_callee_scope(expr)) => {
        fmt!("callee_scope %s (id=%?)", pprust::expr_to_str(expr, itr), id)
      }
      Some(&node_stmt(stmt)) => {
        fmt!("stmt %s (id=%?)",
             pprust::stmt_to_str(stmt, itr), id)
      }
      Some(&node_arg) => {
        fmt!("arg (id=%?)", id)
      }
      Some(&node_local(ident)) => {
        fmt!("local (id=%?, name=%s)", id, itr.get(ident.name))
      }
      Some(&node_block(_)) => {
        fmt!("block")
      }
      Some(&node_struct_ctor(*)) => {
        fmt!("struct_ctor")
      }
    }
}

pub fn node_item_query<Result>(items: map, id: node_id,
                               query: &fn(@item) -> Result,
                               error_msg: ~str) -> Result {
    match items.find(&id) {
        Some(&node_item(it, _)) => query(it),
        _ => fail!(error_msg)
    }
}<|MERGE_RESOLUTION|>--- conflicted
+++ resolved
@@ -104,11 +104,7 @@
     });
 }
 
-<<<<<<< HEAD
-pub fn map_crate(diag: @mut span_handler, c: &crate) -> map {
-=======
-pub fn map_crate(diag: @span_handler, c: &Crate) -> map {
->>>>>>> 69a237ed
+pub fn map_crate(diag: @mut span_handler, c: &Crate) -> map {
     let cx = @mut Ctx {
         map: @mut HashMap::new(),
         path: ~[],

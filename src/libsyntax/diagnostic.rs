// Copyright 2012 The Rust Project Developers. See the COPYRIGHT
// file at the top-level directory of this distribution and at
// http://rust-lang.org/COPYRIGHT.
//
// Licensed under the Apache License, Version 2.0 <LICENSE-APACHE or
// http://www.apache.org/licenses/LICENSE-2.0> or the MIT license
// <LICENSE-MIT or http://opensource.org/licenses/MIT>, at your
// option. This file may not be copied, modified, or distributed
// except according to those terms.

use codemap::{Pos, span};
use codemap;

use std::io;
use std::local_data;
use extra::term;

pub type Emitter = @fn(cmsp: Option<(@codemap::CodeMap, span)>,
                       msg: &str,
                       lvl: level);

// a handler deals with errors; certain errors
// (fatal, bug, unimpl) may cause immediate exit,
// others log errors for later reporting.
pub trait handler {
    fn fatal(@mut self, msg: &str) -> !;
    fn err(@mut self, msg: &str);
    fn bump_err_count(@mut self);
    fn err_count(@mut self) -> uint;
    fn has_errors(@mut self) -> bool;
    fn abort_if_errors(@mut self);
    fn warn(@mut self, msg: &str);
    fn note(@mut self, msg: &str);
    // used to indicate a bug in the compiler:
    fn bug(@mut self, msg: &str) -> !;
    fn unimpl(@mut self, msg: &str) -> !;
    fn emit(@mut self,
            cmsp: Option<(@codemap::CodeMap, span)>,
            msg: &str,
            lvl: level);
}

// a span-handler is like a handler but also
// accepts span information for source-location
// reporting.
pub trait span_handler {
    fn span_fatal(@mut self, sp: span, msg: &str) -> !;
    fn span_err(@mut self, sp: span, msg: &str);
    fn span_warn(@mut self, sp: span, msg: &str);
    fn span_note(@mut self, sp: span, msg: &str);
    fn span_bug(@mut self, sp: span, msg: &str) -> !;
    fn span_unimpl(@mut self, sp: span, msg: &str) -> !;
    fn handler(@mut self) -> @mut handler;
}

struct HandlerT {
    err_count: uint,
    emit: Emitter,
}

struct CodemapT {
    handler: @mut handler,
    cm: @codemap::CodeMap,
}

impl span_handler for CodemapT {
    fn span_fatal(@mut self, sp: span, msg: &str) -> ! {
        self.handler.emit(Some((self.cm, sp)), msg, fatal);
        fail!();
    }
    fn span_err(@mut self, sp: span, msg: &str) {
        self.handler.emit(Some((self.cm, sp)), msg, error);
        self.handler.bump_err_count();
    }
    fn span_warn(@mut self, sp: span, msg: &str) {
        self.handler.emit(Some((self.cm, sp)), msg, warning);
    }
    fn span_note(@mut self, sp: span, msg: &str) {
        self.handler.emit(Some((self.cm, sp)), msg, note);
    }
    fn span_bug(@mut self, sp: span, msg: &str) -> ! {
        self.span_fatal(sp, ice_msg(msg));
    }
    fn span_unimpl(@mut self, sp: span, msg: &str) -> ! {
        self.span_bug(sp, ~"unimplemented " + msg);
    }
    fn handler(@mut self) -> @mut handler {
        self.handler
    }
}

impl handler for HandlerT {
    fn fatal(@mut self, msg: &str) -> ! {
        (self.emit)(None, msg, fatal);
        fail!();
    }
    fn err(@mut self, msg: &str) {
        (self.emit)(None, msg, error);
        self.bump_err_count();
    }
    fn bump_err_count(@mut self) {
        self.err_count += 1u;
    }
    fn err_count(@mut self) -> uint {
        self.err_count
    }
    fn has_errors(@mut self) -> bool {
        self.err_count > 0u
    }
    fn abort_if_errors(@mut self) {
        let s;
        match self.err_count {
          0u => return,
          1u => s = ~"aborting due to previous error",
          _  => {
            s = fmt!("aborting due to %u previous errors",
                     self.err_count);
          }
        }
        self.fatal(s);
    }
    fn warn(@mut self, msg: &str) {
        (self.emit)(None, msg, warning);
    }
    fn note(@mut self, msg: &str) {
        (self.emit)(None, msg, note);
    }
    fn bug(@mut self, msg: &str) -> ! {
        self.fatal(ice_msg(msg));
    }
    fn unimpl(@mut self, msg: &str) -> ! {
        self.bug(~"unimplemented " + msg);
    }
    fn emit(@mut self,
            cmsp: Option<(@codemap::CodeMap, span)>,
            msg: &str,
            lvl: level) {
        (self.emit)(cmsp, msg, lvl);
    }
}

pub fn ice_msg(msg: &str) -> ~str {
    fmt!("internal compiler error: %s", msg)
}

pub fn mk_span_handler(handler: @mut handler, cm: @codemap::CodeMap)
                    -> @mut span_handler {
    @mut CodemapT { handler: handler, cm: cm } as @mut span_handler
}

pub fn mk_handler(emitter: Option<Emitter>) -> @mut handler {
    let emit: Emitter = match emitter {
        Some(e) => e,
        None => {
            let emit: Emitter = |cmsp, msg, t| emit(cmsp, msg, t);
            emit
        }
    };

    @mut HandlerT { err_count: 0, emit: emit } as @mut handler
}

#[deriving(Eq)]
pub enum level {
    fatal,
    error,
    warning,
    note,
}

fn diagnosticstr(lvl: level) -> ~str {
    match lvl {
        fatal => ~"error",
        error => ~"error",
        warning => ~"warning",
        note => ~"note"
    }
}

fn diagnosticcolor(lvl: level) -> term::color::Color {
    match lvl {
        fatal => term::color::BRIGHT_RED,
        error => term::color::BRIGHT_RED,
        warning => term::color::BRIGHT_YELLOW,
        note => term::color::BRIGHT_GREEN
    }
}

fn print_maybe_styled(msg: &str, color: term::attr::Attr) {
    static tls_terminal: local_data::Key<@Option<term::Terminal>> = &local_data::Key;

    let stderr = io::stderr();

    if stderr.get_type() == io::Screen {
        let t = match local_data::get(tls_terminal, |v| v.map_consume(|&k|k)) {
            None => {
                let t = term::Terminal::new(stderr);
                let tls = @match t {
                    Ok(t) => Some(t),
                    Err(_) => None
                };
                local_data::set(tls_terminal, tls);
                &*tls
            }
            Some(tls) => &*tls
        };

        match t {
            &Some(ref term) => {
                term.attr(color);
                stderr.write_str(msg);
                term.reset();
            },
            _ => stderr.write_str(msg)
        }
    } else {
        stderr.write_str(msg);
    }
}

fn print_diagnostic(topic: &str, lvl: level, msg: &str) {
    let stderr = io::stderr();

    if !topic.is_empty() {
        stderr.write_str(fmt!("%s ", topic));
    }

    print_maybe_styled(fmt!("%s: ", diagnosticstr(lvl)),
                            term::attr::ForegroundColor(diagnosticcolor(lvl)));
    print_maybe_styled(fmt!("%s\n", msg), term::attr::Bold);
}

pub fn collect(messages: @mut ~[~str])
            -> @fn(Option<(@codemap::CodeMap, span)>, &str, level) {
    let f: @fn(Option<(@codemap::CodeMap, span)>, &str, level) =
        |_o, msg: &str, _l| { messages.push(msg.to_str()); };
    f
}

pub fn emit(cmsp: Option<(@codemap::CodeMap, span)>, msg: &str, lvl: level) {
    match cmsp {
      Some((cm, sp)) => {
        let sp = cm.adjust_span(sp);
        let ss = cm.span_to_str(sp);
        let lines = cm.span_to_lines(sp);
        print_diagnostic(ss, lvl, msg);
        highlight_lines(cm, sp, lvl, lines);
        print_macro_backtrace(cm, sp);
      }
      None => {
        print_diagnostic("", lvl, msg);
      }
    }
}

fn highlight_lines(cm: @codemap::CodeMap,
                   sp: span, lvl: level,
                   lines: @codemap::FileLines) {
    let fm = lines.file;

    // arbitrarily only print up to six lines of the error
    let max_lines = 6u;
    let mut elided = false;
    let mut display_lines = /* FIXME (#2543) */ lines.lines.clone();
    if display_lines.len() > max_lines {
        display_lines = display_lines.slice(0u, max_lines).to_owned();
        elided = true;
    }
    // Print the offending lines
    foreach line in display_lines.iter() {
        io::stderr().write_str(fmt!("%s:%u ", fm.name, *line + 1u));
        let s = fm.get_line(*line as int) + "\n";
        io::stderr().write_str(s);
    }
    if elided {
        let last_line = display_lines[display_lines.len() - 1u];
        let s = fmt!("%s:%u ", fm.name, last_line + 1u);
        let mut indent = s.len();
        let mut out = ~"";
        while indent > 0u {
            out.push_char(' ');
            indent -= 1u;
        }
        out.push_str("...\n");
        io::stderr().write_str(out);
    }

    // FIXME (#3260)
    // If there's one line at fault we can easily point to the problem
    if lines.lines.len() == 1u {
        let lo = cm.lookup_char_pos(sp.lo);
        let mut digits = 0u;
        let mut num = (lines.lines[0] + 1u) / 10u;

        // how many digits must be indent past?
        while num > 0u { num /= 10u; digits += 1u; }

        // indent past |name:## | and the 0-offset column location
        let left = fm.name.len() + digits + lo.col.to_uint() + 3u;
        let mut s = ~"";
        // Skip is the number of characters we need to skip because they are
        // part of the 'filename:line ' part of the previous line.
        let skip = fm.name.len() + digits + 3u;
        do skip.times() {
            s.push_char(' ');
        }
        let orig = fm.get_line(lines.lines[0] as int);
        foreach pos in range(0u, left-skip) {
            let curChar = (orig[pos] as char);
            // Whenever a tab occurs on the previous line, we insert one on
            // the error-point-squiggly-line as well (instead of a space).
            // That way the squiggly line will usually appear in the correct
            // position.
            match curChar {
                '\t' => s.push_char('\t'),
                _ => s.push_char(' '),
            };
        }
        io::stderr().write_str(s);
        let mut s = ~"^";
        let hi = cm.lookup_char_pos(sp.hi);
        if hi.col != lo.col {
            // the ^ already takes up one space
            let num_squigglies = hi.col.to_uint()-lo.col.to_uint()-1u;
            do num_squigglies.times() {
                s.push_char('~')
            }
        }
        print_maybe_styled(s + "\n", term::attr::ForegroundColor(diagnosticcolor(lvl)));
    }
}

fn print_macro_backtrace(cm: @codemap::CodeMap, sp: span) {
    foreach ei in sp.expn_info.iter() {
        let ss = ei.callee.span.map_default(~"", |span| cm.span_to_str(*span));
        print_diagnostic(ss, note,
                         fmt!("in expansion of %s!", ei.callee.name));
        let ss = cm.span_to_str(ei.call_site);
        print_diagnostic(ss, note, "expansion site");
        print_macro_backtrace(cm, ei.call_site);
    }
}

<<<<<<< HEAD
pub fn expect<T:Copy>(diag: @mut span_handler,
                      opt: Option<T>,
                      msg: &fn() -> ~str) -> T {
=======
pub fn expect<T:Clone>(diag: @span_handler,
                       opt: Option<T>,
                       msg: &fn() -> ~str) -> T {
>>>>>>> 986df447
    match opt {
       Some(ref t) => (*t).clone(),
       None => diag.handler().bug(msg()),
    }
}<|MERGE_RESOLUTION|>--- conflicted
+++ resolved
@@ -341,15 +341,9 @@
     }
 }
 
-<<<<<<< HEAD
-pub fn expect<T:Copy>(diag: @mut span_handler,
-                      opt: Option<T>,
-                      msg: &fn() -> ~str) -> T {
-=======
-pub fn expect<T:Clone>(diag: @span_handler,
+pub fn expect<T:Clone>(diag: @mut span_handler,
                        opt: Option<T>,
                        msg: &fn() -> ~str) -> T {
->>>>>>> 986df447
     match opt {
        Some(ref t) => (*t).clone(),
        None => diag.handler().bug(msg()),

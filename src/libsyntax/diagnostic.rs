// Copyright 2012 The Rust Project Developers. See the COPYRIGHT
// file at the top-level directory of this distribution and at
// http://rust-lang.org/COPYRIGHT.
//
// Licensed under the Apache License, Version 2.0 <LICENSE-APACHE or
// http://www.apache.org/licenses/LICENSE-2.0> or the MIT license
// <LICENSE-MIT or http://opensource.org/licenses/MIT>, at your
// option. This file may not be copied, modified, or distributed
// except according to those terms.

use codemap::{Pos, span};
use codemap;

use std::io;
use std::uint;
use std::local_data;
use extra::term;

pub type Emitter = @fn(cmsp: Option<(@codemap::CodeMap, span)>,
                       msg: &str,
                       lvl: level);

// a handler deals with errors; certain errors
// (fatal, bug, unimpl) may cause immediate exit,
// others log errors for later reporting.
pub trait handler {
    fn fatal(@mut self, msg: &str) -> !;
    fn err(@mut self, msg: &str);
    fn bump_err_count(@mut self);
    fn err_count(@mut self) -> uint;
    fn has_errors(@mut self) -> bool;
    fn abort_if_errors(@mut self);
    fn warn(@mut self, msg: &str);
    fn note(@mut self, msg: &str);
    // used to indicate a bug in the compiler:
    fn bug(@mut self, msg: &str) -> !;
    fn unimpl(@mut self, msg: &str) -> !;
    fn emit(@mut self,
            cmsp: Option<(@codemap::CodeMap, span)>,
            msg: &str,
            lvl: level);
}

// a span-handler is like a handler but also
// accepts span information for source-location
// reporting.
pub trait span_handler {
    fn span_fatal(@mut self, sp: span, msg: &str) -> !;
    fn span_err(@mut self, sp: span, msg: &str);
    fn span_warn(@mut self, sp: span, msg: &str);
    fn span_note(@mut self, sp: span, msg: &str);
    fn span_bug(@mut self, sp: span, msg: &str) -> !;
    fn span_unimpl(@mut self, sp: span, msg: &str) -> !;
    fn handler(@mut self) -> @mut handler;
}

struct HandlerT {
    err_count: uint,
    emit: Emitter,
}

struct CodemapT {
    handler: @mut handler,
    cm: @codemap::CodeMap,
}

impl span_handler for CodemapT {
    fn span_fatal(@mut self, sp: span, msg: &str) -> ! {
        self.handler.emit(Some((self.cm, sp)), msg, fatal);
        fail!();
    }
    fn span_err(@mut self, sp: span, msg: &str) {
        self.handler.emit(Some((self.cm, sp)), msg, error);
        self.handler.bump_err_count();
    }
    fn span_warn(@mut self, sp: span, msg: &str) {
        self.handler.emit(Some((self.cm, sp)), msg, warning);
    }
    fn span_note(@mut self, sp: span, msg: &str) {
        self.handler.emit(Some((self.cm, sp)), msg, note);
    }
    fn span_bug(@mut self, sp: span, msg: &str) -> ! {
        self.span_fatal(sp, ice_msg(msg));
    }
    fn span_unimpl(@mut self, sp: span, msg: &str) -> ! {
        self.span_bug(sp, ~"unimplemented " + msg);
    }
    fn handler(@mut self) -> @mut handler {
        self.handler
    }
}

impl handler for HandlerT {
    fn fatal(@mut self, msg: &str) -> ! {
        (self.emit)(None, msg, fatal);
        fail!();
    }
    fn err(@mut self, msg: &str) {
        (self.emit)(None, msg, error);
        self.bump_err_count();
    }
    fn bump_err_count(@mut self) {
        self.err_count += 1u;
    }
    fn err_count(@mut self) -> uint {
        self.err_count
    }
    fn has_errors(@mut self) -> bool {
        self.err_count > 0u
    }
    fn abort_if_errors(@mut self) {
        let s;
        match self.err_count {
          0u => return,
          1u => s = ~"aborting due to previous error",
          _  => {
            s = fmt!("aborting due to %u previous errors",
                     self.err_count);
          }
        }
        self.fatal(s);
    }
    fn warn(@mut self, msg: &str) {
        (self.emit)(None, msg, warning);
    }
    fn note(@mut self, msg: &str) {
        (self.emit)(None, msg, note);
    }
    fn bug(@mut self, msg: &str) -> ! {
        self.fatal(ice_msg(msg));
    }
    fn unimpl(@mut self, msg: &str) -> ! {
        self.bug(~"unimplemented " + msg);
    }
    fn emit(@mut self,
            cmsp: Option<(@codemap::CodeMap, span)>,
            msg: &str,
            lvl: level) {
        (self.emit)(cmsp, msg, lvl);
    }
}

pub fn ice_msg(msg: &str) -> ~str {
    fmt!("internal compiler error: %s", msg)
}

pub fn mk_span_handler(handler: @mut handler, cm: @codemap::CodeMap)
                    -> @mut span_handler {
    @mut CodemapT { handler: handler, cm: cm } as @mut span_handler
}

pub fn mk_handler(emitter: Option<Emitter>) -> @mut handler {
    let emit: Emitter = match emitter {
        Some(e) => e,
        None => {
            let emit: Emitter = |cmsp, msg, t| emit(cmsp, msg, t);
            emit
        }
    };

    @mut HandlerT { err_count: 0, emit: emit } as @mut handler
}

#[deriving(Eq)]
pub enum level {
    fatal,
    error,
    warning,
    note,
}

fn diagnosticstr(lvl: level) -> ~str {
    match lvl {
        fatal => ~"error",
        error => ~"error",
        warning => ~"warning",
        note => ~"note"
    }
}

fn diagnosticcolor(lvl: level) -> term::color::Color {
    match lvl {
        fatal => term::color::BRIGHT_RED,
        error => term::color::BRIGHT_RED,
        warning => term::color::BRIGHT_YELLOW,
        note => term::color::BRIGHT_GREEN
    }
}

fn print_maybe_styled(msg: &str, color: term::attr::Attr) {
    static tls_terminal: local_data::Key<@Option<term::Terminal>> = &local_data::Key;

    let stderr = io::stderr();

    if stderr.get_type() == io::Screen {
        let t = match local_data::get(tls_terminal, |v| v.map_consume(|&k|k)) {
            None => {
                let t = term::Terminal::new(stderr);
                let tls = @match t {
                    Ok(t) => Some(t),
                    Err(_) => None
                };
                local_data::set(tls_terminal, tls);
                &*tls
            }
            Some(tls) => &*tls
        };

        match t {
            &Some(ref term) => {
                term.attr(color);
                stderr.write_str(msg);
                term.reset();
            },
            _ => stderr.write_str(msg)
        }
    } else {
        stderr.write_str(msg);
    }
}

fn print_diagnostic(topic: &str, lvl: level, msg: &str) {
    let stderr = io::stderr();

    if !topic.is_empty() {
        stderr.write_str(fmt!("%s ", topic));
    }

    print_maybe_styled(fmt!("%s: ", diagnosticstr(lvl)),
                            term::attr::ForegroundColor(diagnosticcolor(lvl)));
    print_maybe_styled(fmt!("%s\n", msg), term::attr::Bold);
}

pub fn collect(messages: @mut ~[~str])
            -> @fn(Option<(@codemap::CodeMap, span)>, &str, level) {
    let f: @fn(Option<(@codemap::CodeMap, span)>, &str, level) =
        |_o, msg: &str, _l| { messages.push(msg.to_str()); };
    f
}

pub fn emit(cmsp: Option<(@codemap::CodeMap, span)>, msg: &str, lvl: level) {
    match cmsp {
      Some((cm, sp)) => {
        let sp = cm.adjust_span(sp);
        let ss = cm.span_to_str(sp);
        let lines = cm.span_to_lines(sp);
        print_diagnostic(ss, lvl, msg);
        highlight_lines(cm, sp, lvl, lines);
        print_macro_backtrace(cm, sp);
      }
      None => {
        print_diagnostic("", lvl, msg);
      }
    }
}

fn highlight_lines(cm: @codemap::CodeMap,
                   sp: span, lvl: level,
                   lines: @codemap::FileLines) {
    let fm = lines.file;

    // arbitrarily only print up to six lines of the error
    let max_lines = 6u;
    let mut elided = false;
    let mut display_lines = /* FIXME (#2543) */ lines.lines.clone();
    if display_lines.len() > max_lines {
        display_lines = display_lines.slice(0u, max_lines).to_owned();
        elided = true;
    }
    // Print the offending lines
    for display_lines.iter().advance |line| {
        io::stderr().write_str(fmt!("%s:%u ", fm.name, *line + 1u));
        let s = fm.get_line(*line as int) + "\n";
        io::stderr().write_str(s);
    }
    if elided {
        let last_line = display_lines[display_lines.len() - 1u];
        let s = fmt!("%s:%u ", fm.name, last_line + 1u);
        let mut indent = s.len();
        let mut out = ~"";
        while indent > 0u {
            out.push_char(' ');
            indent -= 1u;
        }
        out.push_str("...\n");
        io::stderr().write_str(out);
    }

    // FIXME (#3260)
    // If there's one line at fault we can easily point to the problem
    if lines.lines.len() == 1u {
        let lo = cm.lookup_char_pos(sp.lo);
        let mut digits = 0u;
        let mut num = (lines.lines[0] + 1u) / 10u;

        // how many digits must be indent past?
        while num > 0u { num /= 10u; digits += 1u; }

        // indent past |name:## | and the 0-offset column location
        let left = fm.name.len() + digits + lo.col.to_uint() + 3u;
        let mut s = ~"";
        // Skip is the number of characters we need to skip because they are
        // part of the 'filename:line ' part of the previous line.
        let skip = fm.name.len() + digits + 3u;
        for skip.times() {
            s.push_char(' ');
        }
        let orig = fm.get_line(lines.lines[0] as int);
        for uint::range(0u,left-skip) |pos| {
            let curChar = (orig[pos] as char);
            // Whenever a tab occurs on the previous line, we insert one on
            // the error-point-squiggly-line as well (instead of a space).
            // That way the squiggly line will usually appear in the correct
            // position.
            match curChar {
                '\t' => s.push_char('\t'),
                _ => s.push_char(' '),
            };
        }
        io::stderr().write_str(s);
        let mut s = ~"^";
        let hi = cm.lookup_char_pos(sp.hi);
        if hi.col != lo.col {
            // the ^ already takes up one space
            let num_squigglies = hi.col.to_uint()-lo.col.to_uint()-1u;
            for num_squigglies.times() {
                s.push_char('~')
            }
        }
        print_maybe_styled(s + "\n", term::attr::ForegroundColor(diagnosticcolor(lvl)));
    }
}

fn print_macro_backtrace(cm: @codemap::CodeMap, sp: span) {
    for sp.expn_info.iter().advance |ei| {
        let ss = ei.callee.span.map_default(~"", |span| cm.span_to_str(*span));
        print_diagnostic(ss, note,
                         fmt!("in expansion of %s!", ei.callee.name));
        let ss = cm.span_to_str(ei.call_site);
        print_diagnostic(ss, note, "expansion site");
        print_macro_backtrace(cm, ei.call_site);
    }
}

<<<<<<< HEAD
pub fn expect<T:Copy>(diag: @mut span_handler,
                      opt: Option<T>,
                      msg: &fn() -> ~str) -> T {
=======
pub fn expect<T:Clone>(diag: @span_handler,
                       opt: Option<T>,
                       msg: &fn() -> ~str) -> T {
>>>>>>> 69a237ed
    match opt {
       Some(ref t) => (*t).clone(),
       None => diag.handler().bug(msg()),
    }
}<|MERGE_RESOLUTION|>--- conflicted
+++ resolved
@@ -342,15 +342,9 @@
     }
 }
 
-<<<<<<< HEAD
-pub fn expect<T:Copy>(diag: @mut span_handler,
-                      opt: Option<T>,
-                      msg: &fn() -> ~str) -> T {
-=======
-pub fn expect<T:Clone>(diag: @span_handler,
+pub fn expect<T:Clone>(diag: @mut span_handler,
                        opt: Option<T>,
                        msg: &fn() -> ~str) -> T {
->>>>>>> 69a237ed
     match opt {
        Some(ref t) => (*t).clone(),
        None => diag.handler().bug(msg()),

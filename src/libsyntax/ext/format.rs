--- conflicted
+++ resolved
@@ -490,35 +490,11 @@
                 self.ecx.ty_ident(self.fmtsp, self.ecx.ident_of("str")),
                 Some(static_lifetime),
                 ast::MutImmutable);
-<<<<<<< HEAD
-        lets.push(Context::item_static_array(self.ecx,
-                                             static_str_name,
-                                             piece_ty,
-                                             self.str_pieces));
-
-        // Then, build up the static array which will store our precompiled
-        // nonstandard placeholders, if there are any.
-        let static_args_name = self.ecx.ident_of("__STATIC_FMTARGS");
-        if !self.all_pieces_simple {
-            let piece_ty = self.ecx.ty_path(self.ecx.path_all(
-                    self.fmtsp,
-                    true, Context::rtpath(self.ecx, "Argument"),
-                    vec![],
-                    vec![],
-                    vec![]
-                ));
-            lets.push(Context::item_static_array(self.ecx,
-                                                 static_args_name,
-                                                 piece_ty,
-                                                 self.pieces));
-        }
-=======
         let pieces = Context::static_array(self.ecx,
                                            "__STATIC_FMTSTR",
                                            piece_ty,
                                            self.str_pieces);
 
->>>>>>> 2e2372c6
 
         // Right now there is a bug such that for the expression:
         //      foo(bar(&1))

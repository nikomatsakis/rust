// Copyright 2012 The Rust Project Developers. See the COPYRIGHT
// file at the top-level directory of this distribution and at
// http://rust-lang.org/COPYRIGHT.
//
// Licensed under the Apache License, Version 2.0 <LICENSE-APACHE or
// http://www.apache.org/licenses/LICENSE-2.0> or the MIT license
// <LICENSE-MIT or http://opensource.org/licenses/MIT>, at your
// option. This file may not be copied, modified, or distributed
// except according to those terms.

use ast;
use codemap::span;
use ext::base::ExtCtxt;
use ext::base;
use parse::lexer::{new_tt_reader, reader};
use parse::parser::Parser;
use parse::token::keywords;

pub fn expand_trace_macros(cx: @ExtCtxt,
                           sp: span,
                           tt: &[ast::token_tree])
                        -> base::MacResult {
    let sess = cx.parse_sess();
    let cfg = cx.cfg();
<<<<<<< HEAD
    let tt_rdr = new_tt_reader(
        copy cx.parse_sess().span_diagnostic,
        None,
        vec::to_owned(tt)
    );
    let rdr = tt_rdr as @mut reader;
    let rust_parser = Parser(
        sess,
        copy cfg,
        rdr.dup()
    );
=======
    let tt_rdr = new_tt_reader(cx.parse_sess().span_diagnostic,
                               None,
                               tt.to_owned());
    let rdr = tt_rdr as @reader;
    let rust_parser = Parser(sess, cfg.clone(), rdr.dup());
>>>>>>> 986df447

    if rust_parser.is_keyword(keywords::True) {
        cx.set_trace_macros(true);
    } else if rust_parser.is_keyword(keywords::False) {
        cx.set_trace_macros(false);
    } else {
        cx.span_fatal(sp, "trace_macros! only accepts `true` or `false`")
    }

    rust_parser.bump();

    let rust_parser = Parser(sess, cfg, rdr.dup());
    let result = rust_parser.parse_expr();
    base::MRExpr(result)
}<|MERGE_RESOLUTION|>--- conflicted
+++ resolved
@@ -22,25 +22,11 @@
                         -> base::MacResult {
     let sess = cx.parse_sess();
     let cfg = cx.cfg();
-<<<<<<< HEAD
-    let tt_rdr = new_tt_reader(
-        copy cx.parse_sess().span_diagnostic,
-        None,
-        vec::to_owned(tt)
-    );
-    let rdr = tt_rdr as @mut reader;
-    let rust_parser = Parser(
-        sess,
-        copy cfg,
-        rdr.dup()
-    );
-=======
     let tt_rdr = new_tt_reader(cx.parse_sess().span_diagnostic,
                                None,
                                tt.to_owned());
-    let rdr = tt_rdr as @reader;
+    let rdr = tt_rdr as @mut reader;
     let rust_parser = Parser(sess, cfg.clone(), rdr.dup());
->>>>>>> 986df447
 
     if rust_parser.is_keyword(keywords::True) {
         cx.set_trace_macros(true);

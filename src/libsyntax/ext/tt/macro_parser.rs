// Copyright 2012 The Rust Project Developers. See the COPYRIGHT
// file at the top-level directory of this distribution and at
// http://rust-lang.org/COPYRIGHT.
//
// Licensed under the Apache License, Version 2.0 <LICENSE-APACHE or
// http://www.apache.org/licenses/LICENSE-2.0> or the MIT license
// <LICENSE-MIT or http://opensource.org/licenses/MIT>, at your
// option. This file may not be copied, modified, or distributed
// except according to those terms.

// Earley-like parser for macros.

use ast;
use ast::{matcher, match_tok, match_seq, match_nonterminal, ident};
use codemap::{BytePos, mk_sp};
use codemap;
use parse::lexer::*; //resolve bug?
use parse::ParseSess;
use parse::parser::Parser;
use parse::token::{Token, EOF, to_str, nonterminal, get_ident_interner, ident_to_str};
use parse::token;

use std::hashmap::HashMap;
use std::uint;
use std::vec;

/* This is an Earley-like parser, without support for in-grammar nonterminals,
only by calling out to the main rust parser for named nonterminals (which it
commits to fully when it hits one in a grammar). This means that there are no
completer or predictor rules, and therefore no need to store one column per
token: instead, there's a set of current Earley items and a set of next
ones. Instead of NTs, we have a special case for Kleene star. The big-O, in
pathological cases, is worse than traditional Earley parsing, but it's an
easier fit for Macro-by-Example-style rules, and I think the overhead is
lower. (In order to prevent the pathological case, we'd need to lazily
construct the resulting `named_match`es at the very end. It'd be a pain,
and require more memory to keep around old items, but it would also save
overhead)*/

/* Quick intro to how the parser works:

A 'position' is a dot in the middle of a matcher, usually represented as a
dot. For example `· a $( a )* a b` is a position, as is `a $( · a )* a b`.

The parser walks through the input a character at a time, maintaining a list
of items consistent with the current position in the input string: `cur_eis`.

As it processes them, it fills up `eof_eis` with items that would be valid if
the macro invocation is now over, `bb_eis` with items that are waiting on
a Rust nonterminal like `$e:expr`, and `next_eis` with items that are waiting
on the a particular token. Most of the logic concerns moving the · through the
repetitions indicated by Kleene stars. It only advances or calls out to the
real Rust parser when no `cur_eis` items remain

Example: Start parsing `a a a a b` against [· a $( a )* a b].

Remaining input: `a a a a b`
next_eis: [· a $( a )* a b]

- - - Advance over an `a`. - - -

Remaining input: `a a a b`
cur: [a · $( a )* a b]
Descend/Skip (first item).
next: [a $( · a )* a b]  [a $( a )* · a b].

- - - Advance over an `a`. - - -

Remaining input: `a a b`
cur: [a $( a · )* a b]  next: [a $( a )* a · b]
Finish/Repeat (first item)
next: [a $( a )* · a b]  [a $( · a )* a b]  [a $( a )* a · b]

- - - Advance over an `a`. - - - (this looks exactly like the last step)

Remaining input: `a b`
cur: [a $( a · )* a b]  next: [a $( a )* a · b]
Finish/Repeat (first item)
next: [a $( a )* · a b]  [a $( · a )* a b]  [a $( a )* a · b]

- - - Advance over an `a`. - - - (this looks exactly like the last step)

Remaining input: `b`
cur: [a $( a · )* a b]  next: [a $( a )* a · b]
Finish/Repeat (first item)
next: [a $( a )* · a b]  [a $( · a )* a b]

- - - Advance over a `b`. - - -

Remaining input: ``
eof: [a $( a )* a b ·]

 */


/* to avoid costly uniqueness checks, we require that `match_seq` always has a
nonempty body. */

#[deriving(Clone)]
pub enum matcher_pos_up { /* to break a circularity */
    matcher_pos_up(Option<~MatcherPos>)
}

pub fn is_some(mpu: &matcher_pos_up) -> bool {
    match *mpu {
      matcher_pos_up(None) => false,
      _ => true
    }
}

#[deriving(Clone)]
pub struct MatcherPos {
    elts: ~[ast::matcher], // maybe should be <'>? Need to understand regions.
    sep: Option<Token>,
    idx: uint,
    up: matcher_pos_up, // mutable for swapping only
    matches: ~[~[@named_match]],
    match_lo: uint, match_hi: uint,
    sp_lo: BytePos,
}

pub fn copy_up(mpu: &matcher_pos_up) -> ~MatcherPos {
    match *mpu {
      matcher_pos_up(Some(ref mp)) => (*mp).clone(),
      _ => fail!()
    }
}

pub fn count_names(ms: &[matcher]) -> uint {
    do ms.iter().fold(0) |ct, m| {
        ct + match m.node {
          match_tok(_) => 0u,
          match_seq(ref more_ms, _, _, _, _) => count_names((*more_ms)),
          match_nonterminal(_,_,_) => 1u
        }}
}

pub fn initial_matcher_pos(ms: ~[matcher], sep: Option<Token>, lo: BytePos)
                        -> ~MatcherPos {
    let mut match_idx_hi = 0u;
    for ms.iter().advance |elt| {
        match elt.node {
          match_tok(_) => (),
          match_seq(_,_,_,_,hi) => {
            match_idx_hi = hi;       // it is monotonic...
          }
          match_nonterminal(_,_,pos) => {
            match_idx_hi = pos+1u;  // ...so latest is highest
          }
        }
    }
    let matches = vec::from_fn(count_names(ms), |_i| ~[]);
    ~MatcherPos {
        elts: ms,
        sep: sep,
        idx: 0u,
        up: matcher_pos_up(None),
        matches: matches,
        match_lo: 0u,
        match_hi: match_idx_hi,
        sp_lo: lo
    }
}

// named_match is a pattern-match result for a single ast::match_nonterminal:
// so it is associated with a single ident in a parse, and all
// matched_nonterminals in the named_match have the same nonterminal type
// (expr, item, etc). All the leaves in a single named_match correspond to a
// single matcher_nonterminal in the ast::matcher that produced it.
//
// It should probably be renamed, it has more or less exact correspondence to
// ast::match nodes, and the in-memory structure of a particular named_match
// represents the match that occurred when a particular subset of an
// ast::match -- those ast::matcher nodes leading to a single
// match_nonterminal -- was applied to a particular token tree.
//
// The width of each matched_seq in the named_match, and the identity of the
// matched_nonterminals, will depend on the token tree it was applied to: each
// matched_seq corresponds to a single match_seq in the originating
// ast::matcher. The depth of the named_match structure will therefore depend
// only on the nesting depth of ast::match_seqs in the originating
// ast::matcher it was derived from.

pub enum named_match {
    matched_seq(~[@named_match], codemap::span),
    matched_nonterminal(nonterminal)
}

pub type earley_item = ~MatcherPos;

pub fn nameize(p_s: @mut ParseSess, ms: &[matcher], res: &[@named_match])
            -> HashMap<ident,@named_match> {
    fn n_rec(p_s: @mut ParseSess, m: &matcher, res: &[@named_match],
             ret_val: &mut HashMap<ident, @named_match>) {
        match *m {
          codemap::spanned {node: match_tok(_), _} => (),
          codemap::spanned {node: match_seq(ref more_ms, _, _, _, _), _} => {
            for more_ms.iter().advance |next_m| {
                n_rec(p_s, next_m, res, ret_val)
            };
          }
          codemap::spanned {
                node: match_nonterminal(ref bind_name, _, idx), span: sp
          } => {
            if ret_val.contains_key(bind_name) {
                p_s.span_diagnostic.span_fatal(sp, ~"Duplicated bind name: "+
                                               ident_to_str(bind_name))
            }
            ret_val.insert(*bind_name, res[idx]);
          }
        }
    }
    let mut ret_val = HashMap::new();
    for ms.iter().advance |m| { n_rec(p_s, m, res, &mut ret_val) }
    ret_val
}

pub enum parse_result {
    success(HashMap<ident, @named_match>),
    failure(codemap::span, ~str),
    error(codemap::span, ~str)
}

pub fn parse_or_else(
    sess: @mut ParseSess,
<<<<<<< HEAD
    cfg: ast::crate_cfg,
    rdr: @mut reader,
=======
    cfg: ast::CrateConfig,
    rdr: @reader,
>>>>>>> 69a237ed
    ms: ~[matcher]
) -> HashMap<ident, @named_match> {
    match parse(sess, cfg, rdr, ms) {
      success(m) => m,
      failure(sp, str) => sess.span_diagnostic.span_fatal(sp, str),
      error(sp, str) => sess.span_diagnostic.span_fatal(sp, str)
    }
}

pub fn parse(
    sess: @mut ParseSess,
<<<<<<< HEAD
    cfg: ast::crate_cfg,
    rdr: @mut reader,
=======
    cfg: ast::CrateConfig,
    rdr: @reader,
>>>>>>> 69a237ed
    ms: &[matcher]
) -> parse_result {
    let mut cur_eis = ~[];
    cur_eis.push(initial_matcher_pos(ms.to_owned(), None, rdr.peek().sp.lo));

    loop {
        let mut bb_eis = ~[]; // black-box parsed by parser.rs
        let mut next_eis = ~[]; // or proceed normally
        let mut eof_eis = ~[];

        let TokenAndSpan {tok: tok, sp: sp} = rdr.peek();

        /* we append new items to this while we go */
        while !cur_eis.is_empty() { /* for each Earley Item */
            let ei = cur_eis.pop();

            let idx = ei.idx;
            let len = ei.elts.len();

            /* at end of sequence */
            if idx >= len {
                // can't move out of `match`es, so:
                if is_some(&ei.up) {
                    // hack: a matcher sequence is repeating iff it has a
                    // parent (the top level is just a container)


                    // disregard separator, try to go up
                    // (remove this condition to make trailing seps ok)
                    if idx == len {
                        // pop from the matcher position

                        let mut new_pos = copy_up(&ei.up);

                        // update matches (the MBE "parse tree") by appending
                        // each tree as a subtree.

                        // I bet this is a perf problem: we're preemptively
                        // doing a lot of array work that will get thrown away
                        // most of the time.

                        // Only touch the binders we have actually bound
                        for uint::range(ei.match_lo, ei.match_hi) |idx| {
                            let sub = ei.matches[idx].clone();
                            new_pos.matches[idx]
                                .push(@matched_seq(sub,
                                                   mk_sp(ei.sp_lo,
                                                         sp.hi)));
                        }

                        new_pos.idx += 1;
                        cur_eis.push(new_pos);
                    }

                    // can we go around again?

                    // the *_t vars are workarounds for the lack of unary move
                    match ei.sep {
                      Some(ref t) if idx == len => { // we need a separator
                        if tok == (*t) { //pass the separator
                            let mut ei_t = ei.clone();
                            ei_t.idx += 1;
                            next_eis.push(ei_t);
                        }
                      }
                      _ => { // we don't need a separator
                        let mut ei_t = ei;
                        ei_t.idx = 0;
                        cur_eis.push(ei_t);
                      }
                    }
                } else {
                    eof_eis.push(ei);
                }
            } else {
                match ei.elts[idx].node.clone() {
                  /* need to descend into sequence */
                  match_seq(ref matchers, ref sep, zero_ok,
                            match_idx_lo, match_idx_hi) => {
                    if zero_ok {
                        let mut new_ei = ei.clone();
                        new_ei.idx += 1u;
                        //we specifically matched zero repeats.
                        for uint::range(match_idx_lo, match_idx_hi) |idx| {
                            new_ei.matches[idx].push(@matched_seq(~[], sp));
                        }

                        cur_eis.push(new_ei);
                    }

                    let matches = vec::from_elem(ei.matches.len(), ~[]);
                    let ei_t = ei;
                    cur_eis.push(~MatcherPos {
                        elts: (*matchers).clone(),
                        sep: (*sep).clone(),
                        idx: 0u,
                        up: matcher_pos_up(Some(ei_t)),
                        matches: matches,
                        match_lo: match_idx_lo, match_hi: match_idx_hi,
                        sp_lo: sp.lo
                    });
                  }
                  match_nonterminal(_,_,_) => { bb_eis.push(ei) }
                  match_tok(ref t) => {
                    let mut ei_t = ei.clone();
                    if (*t) == tok {
                        ei_t.idx += 1;
                        next_eis.push(ei_t);
                    }
                  }
                }
            }
        }

        /* error messages here could be improved with links to orig. rules */
        if tok == EOF {
            if eof_eis.len() == 1u {
                let mut v = ~[];
                for eof_eis[0u].matches.mut_iter().advance |dv| {
                    v.push(dv.pop());
                }
                return success(nameize(sess, ms, v));
            } else if eof_eis.len() > 1u {
                return error(sp, ~"Ambiguity: multiple successful parses");
            } else {
                return failure(sp, ~"Unexpected end of macro invocation");
            }
        } else {
            if (bb_eis.len() > 0u && next_eis.len() > 0u)
                || bb_eis.len() > 1u {
                let nts = bb_eis.map(|ei| {
                    match ei.elts[ei.idx].node {
                      match_nonterminal(ref bind,ref name,_) => {
                        fmt!("%s ('%s')", ident_to_str(name),
                             ident_to_str(bind))
                      }
                      _ => fail!()
                    } }).connect(" or ");
                return error(sp, fmt!(
                    "Local ambiguity: multiple parsing options: \
                     built-in NTs %s or %u other options.",
                    nts, next_eis.len()));
            } else if (bb_eis.len() == 0u && next_eis.len() == 0u) {
                return failure(sp, ~"No rules expected the token: "
                            + to_str(get_ident_interner(), &tok));
            } else if (next_eis.len() > 0u) {
                /* Now process the next token */
                while(next_eis.len() > 0u) {
                    cur_eis.push(next_eis.pop());
                }
                rdr.next_token();
            } else /* bb_eis.len() == 1 */ {
                let rust_parser = Parser(sess, cfg.clone(), rdr.dup());

                let mut ei = bb_eis.pop();
                match ei.elts[ei.idx].node {
                  match_nonterminal(_, ref name, idx) => {
                    ei.matches[idx].push(@matched_nonterminal(
                        parse_nt(&rust_parser, ident_to_str(name))));
                    ei.idx += 1u;
                  }
                  _ => fail!()
                }
                cur_eis.push(ei);

                for rust_parser.tokens_consumed.times() || {
                    rdr.next_token();
                }
            }
        }

        assert!(cur_eis.len() > 0u);
    }
}

pub fn parse_nt(p: &Parser, name: &str) -> nonterminal {
    match name {
      "item" => match p.parse_item(~[]) {
        Some(i) => token::nt_item(i),
        None => p.fatal("expected an item keyword")
      },
      "block" => token::nt_block(p.parse_block()),
      "stmt" => token::nt_stmt(p.parse_stmt(~[])),
      "pat" => token::nt_pat(p.parse_pat()),
      "expr" => token::nt_expr(p.parse_expr()),
      "ty" => token::nt_ty(p.parse_ty(false /* no need to disambiguate*/)),
      // this could be handled like a token, since it is one
      "ident" => match *p.token {
        token::IDENT(sn,b) => { p.bump(); token::nt_ident(sn,b) }
        _ => p.fatal(~"expected ident, found "
                     + token::to_str(get_ident_interner(), p.token))
      },
      "path" => token::nt_path(p.parse_path_with_tps(false)),
      "tt" => {
        *p.quote_depth += 1u; //but in theory, non-quoted tts might be useful
        let res = token::nt_tt(@p.parse_token_tree());
        *p.quote_depth -= 1u;
        res
      }
      "matchers" => token::nt_matchers(p.parse_matchers()),
      _ => p.fatal(~"Unsupported builtin nonterminal parser: " + name)
    }
}<|MERGE_RESOLUTION|>--- conflicted
+++ resolved
@@ -223,13 +223,8 @@
 
 pub fn parse_or_else(
     sess: @mut ParseSess,
-<<<<<<< HEAD
-    cfg: ast::crate_cfg,
+    cfg: ast::CrateConfig,
     rdr: @mut reader,
-=======
-    cfg: ast::CrateConfig,
-    rdr: @reader,
->>>>>>> 69a237ed
     ms: ~[matcher]
 ) -> HashMap<ident, @named_match> {
     match parse(sess, cfg, rdr, ms) {
@@ -241,13 +236,8 @@
 
 pub fn parse(
     sess: @mut ParseSess,
-<<<<<<< HEAD
-    cfg: ast::crate_cfg,
+    cfg: ast::CrateConfig,
     rdr: @mut reader,
-=======
-    cfg: ast::CrateConfig,
-    rdr: @reader,
->>>>>>> 69a237ed
     ms: &[matcher]
 ) -> parse_result {
     let mut cur_eis = ~[];

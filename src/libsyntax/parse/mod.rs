// Copyright 2012 The Rust Project Developers. See the COPYRIGHT
// file at the top-level directory of this distribution and at
// http://rust-lang.org/COPYRIGHT.
//
// Licensed under the Apache License, Version 2.0 <LICENSE-APACHE or
// http://www.apache.org/licenses/LICENSE-2.0> or the MIT license
// <LICENSE-MIT or http://opensource.org/licenses/MIT>, at your
// option. This file may not be copied, modified, or distributed
// except according to those terms.

//! The main parser interface


use ast::node_id;
use ast;
use codemap::{span, CodeMap, FileMap, FileSubstr};
use codemap;
use diagnostic::{span_handler, mk_span_handler, mk_handler, Emitter};
use parse::attr::parser_attr;
use parse::lexer::reader;
use parse::parser::Parser;

use std::io;
use std::path::Path;

pub mod lexer;
pub mod parser;
pub mod token;
pub mod comments;
pub mod attr;


/// Common routines shared by parser mods
pub mod common;

/// Routines the parser uses to classify AST nodes
pub mod classify;

/// Reporting obsolete syntax
pub mod obsolete;

// info about a parsing session.
pub struct ParseSess {
    cm: @codemap::CodeMap, // better be the same as the one in the reader!
    next_id: node_id,
<<<<<<< HEAD
    span_diagnostic: @mut span_handler, // better be the same as the one in the reader!
=======
    span_diagnostic: @span_handler, // better be the same as the one in the reader!
    /// Used to determine and report recursive mod inclusions
    included_mod_stack: ~[Path],
>>>>>>> 69a237ed
}

pub fn new_parse_sess(demitter: Option<Emitter>) -> @mut ParseSess {
    let cm = @CodeMap::new();
    @mut ParseSess {
        cm: cm,
        next_id: 1,
        span_diagnostic: mk_span_handler(mk_handler(demitter), cm),
        included_mod_stack: ~[],
    }
}

pub fn new_parse_sess_special_handler(sh: @mut span_handler,
                                      cm: @codemap::CodeMap)
                                   -> @mut ParseSess {
    @mut ParseSess {
        cm: cm,
        next_id: 1,
        span_diagnostic: sh,
        included_mod_stack: ~[],
    }
}

// a bunch of utility functions of the form parse_<thing>_from_<source>
// where <thing> includes crate, expr, item, stmt, tts, and one that
// uses a HOF to parse anything, and <source> includes file and
// source_str.

pub fn parse_crate_from_file(
    input: &Path,
    cfg: ast::CrateConfig,
    sess: @mut ParseSess
) -> @ast::Crate {
    new_parser_from_file(sess, /*bad*/ cfg.clone(), input).parse_crate_mod()
    // why is there no p.abort_if_errors here?
}

pub fn parse_crate_from_source_str(
    name: @str,
    source: @str,
    cfg: ast::CrateConfig,
    sess: @mut ParseSess
) -> @ast::Crate {
    let p = new_parser_from_source_str(sess,
                                       /*bad*/ cfg.clone(),
                                       name,
                                       source);
    maybe_aborted(p.parse_crate_mod(),p)
}

pub fn parse_expr_from_source_str(
    name: @str,
    source: @str,
    cfg: ast::CrateConfig,
    sess: @mut ParseSess
) -> @ast::expr {
    let p = new_parser_from_source_str(
        sess,
        cfg,
        name,
        source
    );
    maybe_aborted(p.parse_expr(), p)
}

pub fn parse_item_from_source_str(
    name: @str,
    source: @str,
    cfg: ast::CrateConfig,
    attrs: ~[ast::Attribute],
    sess: @mut ParseSess
) -> Option<@ast::item> {
    let p = new_parser_from_source_str(
        sess,
        cfg,
        name,
        source
    );
    maybe_aborted(p.parse_item(attrs),p)
}

pub fn parse_meta_from_source_str(
    name: @str,
    source: @str,
    cfg: ast::CrateConfig,
    sess: @mut ParseSess
) -> @ast::MetaItem {
    let p = new_parser_from_source_str(
        sess,
        cfg,
        name,
        source
    );
    maybe_aborted(p.parse_meta_item(),p)
}

pub fn parse_stmt_from_source_str(
    name: @str,
    source: @str,
    cfg: ast::CrateConfig,
    attrs: ~[ast::Attribute],
    sess: @mut ParseSess
) -> @ast::stmt {
    let p = new_parser_from_source_str(
        sess,
        cfg,
        name,
        source
    );
    maybe_aborted(p.parse_stmt(attrs),p)
}

pub fn parse_tts_from_source_str(
    name: @str,
    source: @str,
    cfg: ast::CrateConfig,
    sess: @mut ParseSess
) -> ~[ast::token_tree] {
    let p = new_parser_from_source_str(
        sess,
        cfg,
        name,
        source
    );
    *p.quote_depth += 1u;
    // right now this is re-creating the token trees from ... token trees.
    maybe_aborted(p.parse_all_token_trees(),p)
}

// given a function and parsing information (source str,
// filename, crate cfg, and sess), create a parser,
// apply the function, and check that the parser
// consumed all of the input before returning the function's
// result.
pub fn parse_from_source_str<T>(
    f: &fn(&Parser) -> T,
    name: @str, ss: codemap::FileSubstr,
    source: @str,
    cfg: ast::CrateConfig,
    sess: @mut ParseSess
) -> T {
    let p = new_parser_from_source_substr(
        sess,
        cfg,
        name,
        ss,
        source
    );
    let r = f(&p);
    if !p.reader.is_eof() {
        p.reader.fatal(~"expected end-of-string");
    }
    maybe_aborted(r,p)
}

// return the next unused node id.
pub fn next_node_id(sess: @mut ParseSess) -> node_id {
    let rv = sess.next_id;
    sess.next_id += 1;
    // ID 0 is reserved for the crate and doesn't actually exist in the AST
    assert!(rv != 0);
    return rv;
}

// Create a new parser from a source string
pub fn new_parser_from_source_str(sess: @mut ParseSess,
                                  cfg: ast::CrateConfig,
                                  name: @str,
                                  source: @str)
                               -> Parser {
    filemap_to_parser(sess,string_to_filemap(sess,source,name),cfg)
}

// Create a new parser from a source string where the origin
// is specified as a substring of another file.
pub fn new_parser_from_source_substr(sess: @mut ParseSess,
                                  cfg: ast::CrateConfig,
                                  name: @str,
                                  ss: codemap::FileSubstr,
                                  source: @str)
                               -> Parser {
    filemap_to_parser(sess,substring_to_filemap(sess,source,name,ss),cfg)
}

/// Create a new parser, handling errors as appropriate
/// if the file doesn't exist
pub fn new_parser_from_file(
    sess: @mut ParseSess,
    cfg: ast::CrateConfig,
    path: &Path
) -> Parser {
    filemap_to_parser(sess,file_to_filemap(sess,path,None),cfg)
}

/// Given a session, a crate config, a path, and a span, add
/// the file at the given path to the codemap, and return a parser.
/// On an error, use the given span as the source of the problem.
pub fn new_sub_parser_from_file(
    sess: @mut ParseSess,
    cfg: ast::CrateConfig,
    path: &Path,
    sp: span
) -> Parser {
    filemap_to_parser(sess,file_to_filemap(sess,path,Some(sp)),cfg)
}

/// Given a filemap and config, return a parser
pub fn filemap_to_parser(sess: @mut ParseSess,
                         filemap: @FileMap,
                         cfg: ast::CrateConfig) -> Parser {
    tts_to_parser(sess,filemap_to_tts(sess,filemap),cfg)
}

// must preserve old name for now, because quote! from the *existing*
// compiler expands into it
pub fn new_parser_from_tts(sess: @mut ParseSess,
                     cfg: ast::CrateConfig,
                     tts: ~[ast::token_tree]) -> Parser {
    tts_to_parser(sess,tts,cfg)
}


// base abstractions

/// Given a session and a path and an optional span (for error reporting),
/// add the path to the session's codemap and return the new filemap.
pub fn file_to_filemap(sess: @mut ParseSess, path: &Path, spanopt: Option<span>)
    -> @FileMap {
    match io::read_whole_file_str(path) {
        Ok(src) => string_to_filemap(sess, src.to_managed(), path.to_str().to_managed()),
        Err(e) => {
            match spanopt {
                Some(span) => sess.span_diagnostic.span_fatal(span, e),
                None => sess.span_diagnostic.handler().fatal(e)
            }
        }
    }
}

// given a session and a string, add the string to
// the session's codemap and return the new filemap
pub fn string_to_filemap(sess: @mut ParseSess, source: @str, path: @str)
    -> @FileMap {
    sess.cm.new_filemap(path, source)
}

// given a session and a string and a path and a FileSubStr, add
// the string to the CodeMap and return the new FileMap
pub fn substring_to_filemap(sess: @mut ParseSess, source: @str, path: @str,
                           filesubstr: FileSubstr) -> @FileMap {
    sess.cm.new_filemap_w_substr(path,filesubstr,source)
}

// given a filemap, produce a sequence of token-trees
pub fn filemap_to_tts(sess: @mut ParseSess, filemap: @FileMap)
    -> ~[ast::token_tree] {
    // it appears to me that the cfg doesn't matter here... indeed,
    // parsing tt's probably shouldn't require a parser at all.
    let cfg = ~[];
<<<<<<< HEAD
    let srdr = lexer::new_string_reader(copy sess.span_diagnostic, filemap);
    let p1 = Parser(sess, cfg, srdr as @mut reader);
=======
    let srdr = lexer::new_string_reader(sess.span_diagnostic, filemap);
    let p1 = Parser(sess, cfg, srdr as @reader);
>>>>>>> 69a237ed
    p1.parse_all_token_trees()
}

// given tts and cfg, produce a parser
pub fn tts_to_parser(sess: @mut ParseSess,
                     tts: ~[ast::token_tree],
<<<<<<< HEAD
                     cfg: ast::crate_cfg) -> Parser {
    let trdr = lexer::new_tt_reader(
        sess.span_diagnostic,
        None,
        tts
    );
    Parser(sess, cfg, trdr as @mut reader)
=======
                     cfg: ast::CrateConfig) -> Parser {
    let trdr = lexer::new_tt_reader(sess.span_diagnostic, None, tts);
    Parser(sess, cfg, trdr as @reader)
>>>>>>> 69a237ed
}

// abort if necessary
pub fn maybe_aborted<T>(result : T, p: Parser) -> T {
    p.abort_if_errors();
    result
}



#[cfg(test)]
mod test {
    use super::*;
    use extra::serialize::Encodable;
    use extra;
    use std::io;
    use codemap::{span, BytePos, spanned};
    use opt_vec;
    use ast;
    use abi;
    use parse::parser::Parser;
    use parse::token::{str_to_ident};
    use util::parser_testing::{string_to_tts_and_sess, string_to_parser};
    use util::parser_testing::{string_to_expr, string_to_item};
    use util::parser_testing::{string_to_stmt, strs_to_idents};

    // map a string to tts, return the tt without its parsesess
    fn string_to_tts_only(source_str : @str) -> ~[ast::token_tree] {
        let (tts,_ps) = string_to_tts_and_sess(source_str);
        tts
    }


    #[cfg(test)] fn to_json_str<E : Encodable<extra::json::Encoder>>(val: @E) -> ~str {
        do io::with_str_writer |writer| {
            let mut encoder = extra::json::Encoder(writer);
            val.encode(&mut encoder);
        }
    }

    // produce a codemap::span
    fn sp (a: uint, b: uint) -> span {
        span{lo:BytePos(a),hi:BytePos(b),expn_info:None}
    }

    #[test] fn path_exprs_1 () {
        assert_eq!(string_to_expr(@"a"),
                   @ast::expr{id:1,
                              node:ast::expr_path(ast::Path {span:sp(0,1),
                                                              global:false,
                                                              idents:~[str_to_ident("a")],
                                                              rp:None,
                                                              types:~[]}),
                              span:sp(0,1)})
    }

    #[test] fn path_exprs_2 () {
        assert_eq!(string_to_expr(@"::a::b"),
                   @ast::expr{id:1,
                               node:ast::expr_path(
                                    ast::Path {span:sp(0,6),
                                               global:true,
                                               idents:strs_to_idents(~["a","b"]),
                                               rp:None,
                                               types:~[]}),
                              span:sp(0,6)})
    }

    // FIXME (#6416): For some reason, this fails and causes a test failure, even though it's
    // marked as `#[should_fail]`.
    /*#[should_fail]
    #[test] fn bad_path_expr_1() {
        string_to_expr(@"::abc::def::return");
    }*/

    #[test] fn string_to_tts_1 () {
        let (tts,_ps) = string_to_tts_and_sess(@"fn a (b : int) { b; }");
        assert_eq!(to_json_str(@tts),
                   ~"[\
                [\"tt_tok\",null,[\"IDENT\",\"fn\",false]],\
                [\"tt_tok\",null,[\"IDENT\",\"a\",false]],\
                [\
                    \"tt_delim\",\
                    [\
                        [\"tt_tok\",null,\"LPAREN\"],\
                        [\"tt_tok\",null,[\"IDENT\",\"b\",false]],\
                        [\"tt_tok\",null,\"COLON\"],\
                        [\"tt_tok\",null,[\"IDENT\",\"int\",false]],\
                        [\"tt_tok\",null,\"RPAREN\"]\
                    ]\
                ],\
                [\
                    \"tt_delim\",\
                    [\
                        [\"tt_tok\",null,\"LBRACE\"],\
                        [\"tt_tok\",null,[\"IDENT\",\"b\",false]],\
                        [\"tt_tok\",null,\"SEMI\"],\
                        [\"tt_tok\",null,\"RBRACE\"]\
                    ]\
                ]\
            ]"
                  );
    }

    #[test] fn ret_expr() {
        assert_eq!(string_to_expr(@"return d"),
                   @ast::expr{id:2,
                              node:ast::expr_ret(
                                  Some(@ast::expr{id:1,
                                                  node:ast::expr_path(
                                                       ast::Path{span:sp(7,8),
                                                                 global:false,
                                                                 idents:~[str_to_ident("d")],
                                                                 rp:None,
                                                                 types:~[]
                                                                }),
                                                  span:sp(7,8)})),
                              span:sp(0,8)})
    }

    #[test] fn parse_stmt_1 () {
        assert_eq!(string_to_stmt(@"b;"),
                   @spanned{
                       node: ast::stmt_expr(@ast::expr{
                           id: 1,
                           node: ast::expr_path(
                                ast::Path{
                                   span:sp(0,1),
                                   global:false,
                                   idents:~[str_to_ident("b")],
                                   rp:None,
                                   types: ~[]}),
                           span: sp(0,1)},
                                            2), // fixme
                       span: sp(0,1)})

    }

    fn parser_done(p: Parser){
        assert_eq!((*p.token).clone(), token::EOF);
    }

    #[test] fn parse_ident_pat () {
        let parser = string_to_parser(@"b");
        assert_eq!(parser.parse_pat(),
                   @ast::pat{id:1, // fixme
                             node: ast::pat_ident(ast::bind_infer,
                                                   ast::Path{
                                                      span:sp(0,1),
                                                      global:false,
                                                      idents:~[str_to_ident("b")],
                                                      rp: None,
                                                      types: ~[]},
                                                  None // no idea
                                                 ),
                             span: sp(0,1)});
        parser_done(parser);
    }

    #[test] fn parse_arg () {
        let parser = string_to_parser(@"b : int");
        assert_eq!(parser.parse_arg_general(true),
                   ast::arg{
                       is_mutbl: false,
                       ty: ast::Ty{id:3, // fixme
                                    node: ast::ty_path(ast::Path{
                                        span:sp(4,4), // this is bizarre...
                                        // check this in the original parser?
                                        global:false,
                                        idents:~[str_to_ident("int")],
                                        rp: None,
                                        types: ~[]},
                                                       None, 2),
                                    span:sp(4,7)},
                       pat: @ast::pat{id:1,
                                      node: ast::pat_ident(ast::bind_infer,
                                                            ast::Path{
                                                               span:sp(0,1),
                                                               global:false,
                                                               idents:~[str_to_ident("b")],
                                                               rp: None,
                                                               types: ~[]},
                                                           None // no idea
                                                          ),
                                      span: sp(0,1)},
                       id: 4 // fixme
                   })
    }

    // check the contents of the tt manually:
    #[test] fn parse_fundecl () {
        // this test depends on the intern order of "fn" and "int", and on the
        // assignment order of the node_ids.
        assert_eq!(string_to_item(@"fn a (b : int) { b; }"),
                  Some(
                      @ast::item{ident:str_to_ident("a"),
                            attrs:~[],
                            id: 9, // fixme
                            node: ast::item_fn(ast::fn_decl{
                                inputs: ~[ast::arg{
                                    is_mutbl: false,
                                    ty: ast::Ty{id:3, // fixme
                                                node: ast::ty_path(ast::Path{
                                        span:sp(10,13),
                                        global:false,
                                        idents:~[str_to_ident("int")],
                                        rp: None,
                                        types: ~[]},
                                                       None, 2),
                                                span:sp(10,13)},
                                    pat: @ast::pat{id:1, // fixme
                                                   node: ast::pat_ident(
                                                       ast::bind_infer,
                                                       ast::Path{
                                                           span:sp(6,7),
                                                           global:false,
                                                           idents:~[str_to_ident("b")],
                                                           rp: None,
                                                           types: ~[]},
                                                       None // no idea
                                                   ),
                                                  span: sp(6,7)},
                                    id: 4 // fixme
                                }],
                                output: ast::Ty{id:5, // fixme
                                                 node: ast::ty_nil,
                                                 span:sp(15,15)}, // not sure
                                cf: ast::return_val
                            },
                                    ast::impure_fn,
                                    abi::AbiSet::Rust(),
                                    ast::Generics{ // no idea on either of these:
                                        lifetimes: opt_vec::Empty,
                                        ty_params: opt_vec::Empty,
                                    },
                                    ast::Block {
                                        view_items: ~[],
                                        stmts: ~[@spanned{
                                            node: ast::stmt_semi(@ast::expr{
                                                id: 6,
                                                node: ast::expr_path(
                                                      ast::Path{
                                                        span:sp(17,18),
                                                        global:false,
                                                        idents:~[str_to_ident("b")],
                                                        rp:None,
                                                        types: ~[]}),
                                                span: sp(17,18)},
                                                                 7), // fixme
                                            span: sp(17,18)}],
                                        expr: None,
                                        id: 8, // fixme
                                        rules: ast::default_blk, // no idea
                                        span: sp(15,21),
                                    }),
                            vis: ast::inherited,
                            span: sp(0,21)}));
    }


    #[test] fn parse_exprs () {
        // just make sure that they parse....
        string_to_expr(@"3 + 4");
        string_to_expr(@"a::z.froob(b,@(987+3))");
    }

    #[test] fn attrs_fix_bug () {
        string_to_item(@"pub fn mk_file_writer(path: &Path, flags: &[FileFlag])
                   -> Result<@Writer, ~str> {
    #[cfg(windows)]
    fn wb() -> c_int {
      (O_WRONLY | libc::consts::os::extra::O_BINARY) as c_int
    }

    #[cfg(unix)]
    fn wb() -> c_int { O_WRONLY as c_int }

    let mut fflags: c_int = wb();
}");
    }

}<|MERGE_RESOLUTION|>--- conflicted
+++ resolved
@@ -43,13 +43,9 @@
 pub struct ParseSess {
     cm: @codemap::CodeMap, // better be the same as the one in the reader!
     next_id: node_id,
-<<<<<<< HEAD
     span_diagnostic: @mut span_handler, // better be the same as the one in the reader!
-=======
-    span_diagnostic: @span_handler, // better be the same as the one in the reader!
     /// Used to determine and report recursive mod inclusions
     included_mod_stack: ~[Path],
->>>>>>> 69a237ed
 }
 
 pub fn new_parse_sess(demitter: Option<Emitter>) -> @mut ParseSess {
@@ -309,32 +305,17 @@
     // it appears to me that the cfg doesn't matter here... indeed,
     // parsing tt's probably shouldn't require a parser at all.
     let cfg = ~[];
-<<<<<<< HEAD
-    let srdr = lexer::new_string_reader(copy sess.span_diagnostic, filemap);
+    let srdr = lexer::new_string_reader(sess.span_diagnostic, filemap);
     let p1 = Parser(sess, cfg, srdr as @mut reader);
-=======
-    let srdr = lexer::new_string_reader(sess.span_diagnostic, filemap);
-    let p1 = Parser(sess, cfg, srdr as @reader);
->>>>>>> 69a237ed
     p1.parse_all_token_trees()
 }
 
 // given tts and cfg, produce a parser
 pub fn tts_to_parser(sess: @mut ParseSess,
                      tts: ~[ast::token_tree],
-<<<<<<< HEAD
-                     cfg: ast::crate_cfg) -> Parser {
-    let trdr = lexer::new_tt_reader(
-        sess.span_diagnostic,
-        None,
-        tts
-    );
-    Parser(sess, cfg, trdr as @mut reader)
-=======
                      cfg: ast::CrateConfig) -> Parser {
     let trdr = lexer::new_tt_reader(sess.span_diagnostic, None, tts);
-    Parser(sess, cfg, trdr as @reader)
->>>>>>> 69a237ed
+    Parser(sess, cfg, trdr as @mut reader)
 }
 
 // abort if necessary

--- conflicted
+++ resolved
@@ -42,13 +42,8 @@
 // info about a parsing session.
 pub struct ParseSess {
     cm: @codemap::CodeMap, // better be the same as the one in the reader!
-<<<<<<< HEAD
-    next_id: node_id,
+    next_id: NodeId,
     span_diagnostic: @mut span_handler, // better be the same as the one in the reader!
-=======
-    next_id: NodeId,
-    span_diagnostic: @span_handler, // better be the same as the one in the reader!
->>>>>>> bbcce8d9
     /// Used to determine and report recursive mod inclusions
     included_mod_stack: ~[Path],
 }

// Copyright 2012-2013 The Rust Project Developers. See the COPYRIGHT
// file at the top-level directory of this distribution and at
// http://rust-lang.org/COPYRIGHT.
//
// Licensed under the Apache License, Version 2.0 <LICENSE-APACHE or
// http://www.apache.org/licenses/LICENSE-2.0> or the MIT license
// <LICENSE-MIT or http://opensource.org/licenses/MIT>, at your
// option. This file may not be copied, modified, or distributed
// except according to those terms.

use abi;
use abi::AbiSet;
use ast::{Sigil, BorrowedSigil, ManagedSigil, OwnedSigil};
use ast::{CallSugar, NoSugar, DoSugar, ForSugar};
use ast::{TyBareFn, TyClosure};
use ast::{RegionTyParamBound, TraitTyParamBound};
use ast::{provided, public, purity};
use ast::{_mod, add, arg, arm, Attribute, bind_by_ref, bind_infer};
use ast::{bitand, bitor, bitxor, Block};
use ast::{blk_check_mode, box};
use ast::{Crate, CrateConfig, decl, decl_item};
use ast::{decl_local, default_blk, deref, div, enum_def, explicit_self};
use ast::{expr, expr_, expr_addr_of, expr_match, expr_again};
use ast::{expr_assign, expr_assign_op, expr_binary, expr_block};
use ast::{expr_break, expr_call, expr_cast, expr_do_body};
use ast::{expr_field, expr_fn_block, expr_if, expr_index};
use ast::{expr_lit, expr_log, expr_loop, expr_loop_body, expr_mac};
use ast::{expr_method_call, expr_paren, expr_path, expr_repeat};
use ast::{expr_ret, expr_self, expr_struct, expr_tup, expr_unary};
use ast::{expr_vec, expr_vstore, expr_vstore_mut_box};
use ast::{expr_vstore_slice, expr_vstore_box};
use ast::{expr_vstore_mut_slice, expr_while, extern_fn, Field, fn_decl};
use ast::{expr_vstore_uniq, Onceness, Once, Many};
use ast::{foreign_item, foreign_item_static, foreign_item_fn, foreign_mod};
use ast::{ident, impure_fn, inherited, item, item_, item_static};
use ast::{item_enum, item_fn, item_foreign_mod, item_impl};
use ast::{item_mac, item_mod, item_struct, item_trait, item_ty, lit, lit_};
use ast::{lit_bool, lit_float, lit_float_unsuffixed, lit_int};
use ast::{lit_int_unsuffixed, lit_nil, lit_str, lit_uint, Local, m_const};
use ast::{m_imm, m_mutbl, mac_, mac_invoc_tt, matcher, match_nonterminal};
use ast::{match_seq, match_tok, method, mt, mul, mutability};
use ast::{named_field, neg, node_id, noreturn, not, pat, pat_box, pat_enum};
use ast::{pat_ident, pat_lit, pat_range, pat_region, pat_struct};
use ast::{pat_tup, pat_uniq, pat_wild, private};
use ast::{rem, required};
use ast::{ret_style, return_val, shl, shr, stmt, stmt_decl};
use ast::{stmt_expr, stmt_semi, stmt_mac, struct_def, struct_field};
use ast::{struct_variant_kind, subtract};
use ast::{sty_box, sty_region, sty_static, sty_uniq, sty_value};
use ast::{token_tree, trait_method, trait_ref, tt_delim, tt_seq, tt_tok};
use ast::{tt_nonterminal, tuple_variant_kind, Ty, ty_, ty_bot, ty_box};
use ast::{ty_field, ty_fixed_length_vec, ty_closure, ty_bare_fn};
use ast::{ty_infer, ty_method};
use ast::{ty_nil, TyParam, TyParamBound, ty_path, ty_ptr, ty_rptr};
use ast::{ty_tup, ty_u32, ty_uniq, ty_vec, uniq};
use ast::{unnamed_field, unsafe_blk, unsafe_fn, view_item};
use ast::{view_item_, view_item_extern_mod, view_item_use};
use ast::{view_path, view_path_glob, view_path_list, view_path_simple};
use ast::visibility;
use ast;
use ast_util::{as_prec, operator_prec};
use ast_util;
use codemap::{span, BytePos, spanned, mk_sp};
use codemap;
use parse::attr::parser_attr;
use parse::classify;
use parse::common::{SeqSep, seq_sep_none};
use parse::common::{seq_sep_trailing_disallowed, seq_sep_trailing_allowed};
use parse::lexer::reader;
use parse::lexer::TokenAndSpan;
use parse::obsolete::{ObsoleteClassTraits};
use parse::obsolete::{ObsoleteLet, ObsoleteFieldTerminator};
use parse::obsolete::{ObsoleteMoveInit, ObsoleteBinaryMove, ObsoleteSwap};
use parse::obsolete::{ObsoleteSyntax, ObsoleteLowerCaseKindBounds};
use parse::obsolete::{ObsoleteUnsafeBlock, ObsoleteImplSyntax};
use parse::obsolete::{ObsoleteMutOwnedPointer};
use parse::obsolete::{ObsoleteMutVector, ObsoleteImplVisibility};
use parse::obsolete::{ObsoleteRecordType, ObsoleteRecordPattern};
use parse::obsolete::{ObsoletePostFnTySigil};
use parse::obsolete::{ObsoleteBareFnType, ObsoleteNewtypeEnum};
use parse::obsolete::ObsoleteMode;
use parse::obsolete::{ObsoleteLifetimeNotation, ObsoleteConstManagedPointer};
use parse::obsolete::{ObsoletePurity, ObsoleteStaticMethod};
use parse::obsolete::{ObsoleteConstItem, ObsoleteFixedLengthVectorType};
use parse::obsolete::{ObsoleteNamedExternModule, ObsoleteMultipleLocalDecl};
use parse::obsolete::{ObsoleteMutWithMultipleBindings};
use parse::obsolete::{ObsoleteExternVisibility, ParserObsoleteMethods};
use parse::token::{can_begin_expr, get_ident_interner, ident_to_str, is_ident};
use parse::token::{is_ident_or_path};
use parse::token::{is_plain_ident, INTERPOLATED, keywords, special_idents};
use parse::token::{token_to_binop};
use parse::token;
use parse::{new_sub_parser_from_file, next_node_id, ParseSess};
use opt_vec;
use opt_vec::OptVec;

use std::either::Either;
use std::either;
use std::hashmap::HashSet;
use std::util;
use std::vec;

#[deriving(Eq)]
enum restriction {
    UNRESTRICTED,
    RESTRICT_STMT_EXPR,
    RESTRICT_NO_BAR_OP,
    RESTRICT_NO_BAR_OR_DOUBLEBAR_OP,
}

type arg_or_capture_item = Either<arg, ()>;
type item_info = (ident, item_, Option<~[Attribute]>);

pub enum item_or_view_item {
    // Indicates a failure to parse any kind of item. The attributes are
    // returned.
    iovi_none(~[Attribute]),
    iovi_item(@item),
    iovi_foreign_item(@foreign_item),
    iovi_view_item(view_item)
}

#[deriving(Eq)]
enum view_item_parse_mode {
    VIEW_ITEMS_AND_ITEMS_ALLOWED,
    FOREIGN_ITEMS_ALLOWED,
    IMPORTS_AND_ITEMS_ALLOWED
}

/* The expr situation is not as complex as I thought it would be.
The important thing is to make sure that lookahead doesn't balk
at INTERPOLATED tokens */
macro_rules! maybe_whole_expr (
    ($p:expr) => (
        {
            // This horrible convolution is brought to you by
            // @mut, have a terrible day
            let ret = match *($p).token {
                INTERPOLATED(token::nt_expr(e)) => {
                    Some(e)
                }
                INTERPOLATED(token::nt_path(ref pt)) => {
                    Some($p.mk_expr(
                        ($p).span.lo,
                        ($p).span.hi,
                        expr_path(/* bad */ (*pt).clone())))
                }
                _ => None
            };
            match ret {
                Some(e) => {
                    $p.bump();
                    return e;
                }
                None => ()
            }
        }
    )
)

macro_rules! maybe_whole (
    ($p:expr, $constructor:ident) => (
        {
            let __found__ = match *($p).token {
                INTERPOLATED(token::$constructor(_)) => {
                    Some(($p).bump_and_get())
                }
                _ => None
            };
            match __found__ {
                Some(INTERPOLATED(token::$constructor(x))) => {
                    return x.clone()
                }
                _ => {}
            }
        }
    );
    (deref $p:expr, $constructor:ident) => (
        {
            let __found__ = match *($p).token {
                INTERPOLATED(token::$constructor(_)) => {
                    Some(($p).bump_and_get())
                }
                _ => None
            };
            match __found__ {
                Some(INTERPOLATED(token::$constructor(x))) => {
                    return (*x).clone()
                }
                _ => {}
            }
        }
    );
    (Some $p:expr, $constructor:ident) => (
        {
            let __found__ = match *($p).token {
                INTERPOLATED(token::$constructor(_)) => {
                    Some(($p).bump_and_get())
                }
                _ => None
            };
            match __found__ {
                Some(INTERPOLATED(token::$constructor(x))) => {
                    return Some(x.clone()),
                }
                _ => {}
            }
        }
    );
    (iovi $p:expr, $constructor:ident) => (
        {
            let __found__ = match *($p).token {
                INTERPOLATED(token::$constructor(_)) => {
                    Some(($p).bump_and_get())
                }
                _ => None
            };
            match __found__ {
                Some(INTERPOLATED(token::$constructor(x))) => {
                    return iovi_item(x.clone())
                }
                _ => {}
            }
        }
    );
    (pair_empty $p:expr, $constructor:ident) => (
        {
            let __found__ = match *($p).token {
                INTERPOLATED(token::$constructor(_)) => {
                    Some(($p).bump_and_get())
                }
                _ => None
            };
            match __found__ {
                Some(INTERPOLATED(token::$constructor(x))) => {
                    return (~[], x.clone())
                }
                _ => {}
            }
        }
    )
)


fn maybe_append(lhs: ~[Attribute], rhs: Option<~[Attribute]>)
             -> ~[Attribute] {
    match rhs {
        None => lhs,
        Some(ref attrs) => vec::append(lhs, (*attrs))
    }
}


struct ParsedItemsAndViewItems {
    attrs_remaining: ~[Attribute],
    view_items: ~[view_item],
    items: ~[@item],
    foreign_items: ~[@foreign_item]
}

/* ident is handled by common.rs */

pub fn Parser(sess: @mut ParseSess,
<<<<<<< HEAD
              cfg: ast::crate_cfg,
              rdr: @mut reader)
=======
              cfg: ast::CrateConfig,
              rdr: @reader)
>>>>>>> 69a237ed
           -> Parser {
    let tok0 = rdr.next_token();
    let interner = get_ident_interner();
    let span = tok0.sp;
    let placeholder = TokenAndSpan {
        tok: token::UNDERSCORE,
        sp: span,
    };

    Parser {
        reader: rdr,
        interner: interner,
        sess: sess,
        cfg: cfg,
        token: @mut tok0.tok,
        span: @mut span,
        last_span: @mut span,
        buffer: @mut ([
            placeholder.clone(),
            placeholder.clone(),
            placeholder.clone(),
            placeholder.clone(),
        ]),
        buffer_start: @mut 0,
        buffer_end: @mut 0,
        tokens_consumed: @mut 0,
        restriction: @mut UNRESTRICTED,
        quote_depth: @mut 0,
        obsolete_set: @mut HashSet::new(),
        mod_path_stack: @mut ~[],
    }
}

// ooh, nasty mutable fields everywhere....
pub struct Parser {
    sess: @mut ParseSess,
    cfg: CrateConfig,
    // the current token:
    token: @mut token::Token,
    // the span of the current token:
    span: @mut span,
    // the span of the prior token:
    last_span: @mut span,
    buffer: @mut [TokenAndSpan, ..4],
    buffer_start: @mut int,
    buffer_end: @mut int,
    tokens_consumed: @mut uint,
    restriction: @mut restriction,
    quote_depth: @mut uint, // not (yet) related to the quasiquoter
    reader: @mut reader,
    interner: @token::ident_interner,
    /// The set of seen errors about obsolete syntax. Used to suppress
    /// extra detail when the same error is seen twice
    obsolete_set: @mut HashSet<ObsoleteSyntax>,
    /// Used to determine the path to externally loaded source files
    mod_path_stack: @mut ~[@str],
}

#[unsafe_destructor]
impl Drop for Parser {
    /* do not copy the parser; its state is tied to outside state */
    fn drop(&self) {}
}

impl Parser {
    // convert a token to a string using self's reader
    pub fn token_to_str(&self, token: &token::Token) -> ~str {
        token::to_str(get_ident_interner(), token)
    }

    // convert the current token to a string using self's reader
    pub fn this_token_to_str(&self) -> ~str {
        self.token_to_str(self.token)
    }

    pub fn unexpected_last(&self, t: &token::Token) -> ! {
        self.span_fatal(
            *self.last_span,
            fmt!(
                "unexpected token: `%s`",
                self.token_to_str(t)
            )
        );
    }

    pub fn unexpected(&self) -> ! {
        self.fatal(
            fmt!(
                "unexpected token: `%s`",
                self.this_token_to_str()
            )
        );
    }

    // expect and consume the token t. Signal an error if
    // the next token is not t.
    pub fn expect(&self, t: &token::Token) {
        if *self.token == *t {
            self.bump();
        } else {
            self.fatal(
                fmt!(
                    "expected `%s` but found `%s`",
                    self.token_to_str(t),
                    self.this_token_to_str()
                )
            )
        }
    }

    pub fn parse_ident(&self) -> ast::ident {
        self.check_strict_keywords();
        self.check_reserved_keywords();
        match *self.token {
            token::IDENT(i, _) => {
                self.bump();
                i
            }
            token::INTERPOLATED(token::nt_ident(*)) => {
                self.bug("ident interpolation not converted to real token");
            }
            _ => {
                self.fatal(
                    fmt!(
                        "expected ident, found `%s`",
                        self.this_token_to_str()
                    )
                );
            }
        }
    }

    pub fn parse_path_list_ident(&self) -> ast::path_list_ident {
        let lo = self.span.lo;
        let ident = self.parse_ident();
        let hi = self.last_span.hi;
        spanned(lo, hi, ast::path_list_ident_ { name: ident,
                                                id: self.get_id() })
    }

    // consume token 'tok' if it exists. Returns true if the given
    // token was present, false otherwise.
    pub fn eat(&self, tok: &token::Token) -> bool {
        let is_present = *self.token == *tok;
        if is_present { self.bump() }
        is_present
    }

    pub fn is_keyword(&self, kw: keywords::Keyword) -> bool {
        token::is_keyword(kw, self.token)
    }

    // if the next token is the given keyword, eat it and return
    // true. Otherwise, return false.
    pub fn eat_keyword(&self, kw: keywords::Keyword) -> bool {
        let is_kw = match *self.token {
            token::IDENT(sid, false) => kw.to_ident().name == sid.name,
            _ => false
        };
        if is_kw { self.bump() }
        is_kw
    }

    // if the given word is not a keyword, signal an error.
    // if the next token is not the given word, signal an error.
    // otherwise, eat it.
    pub fn expect_keyword(&self, kw: keywords::Keyword) {
        if !self.eat_keyword(kw) {
            self.fatal(
                fmt!(
                    "expected `%s`, found `%s`",
                    self.id_to_str(kw.to_ident()).to_str(),
                    self.this_token_to_str()
                )
            );
        }
    }

    // signal an error if the given string is a strict keyword
    pub fn check_strict_keywords(&self) {
        if token::is_strict_keyword(self.token) {
            self.span_err(*self.last_span,
                          fmt!("found `%s` in ident position", self.this_token_to_str()));
        }
    }

    // signal an error if the current token is a reserved keyword
    pub fn check_reserved_keywords(&self) {
        if token::is_reserved_keyword(self.token) {
            self.fatal(fmt!("`%s` is a reserved keyword", self.this_token_to_str()));
        }
    }

    // expect and consume a GT. if a >> is seen, replace it
    // with a single > and continue. If a GT is not seen,
    // signal an error.
    pub fn expect_gt(&self) {
        match *self.token {
            token::GT => self.bump(),
            token::BINOP(token::SHR) => self.replace_token(
                token::GT,
                self.span.lo + BytePos(1u),
                self.span.hi
            ),
            _ => self.fatal(fmt!("expected `%s`, found `%s`",
                                 self.token_to_str(&token::GT),
                                 self.this_token_to_str()))
        }
    }

    // parse a sequence bracketed by '<' and '>', stopping
    // before the '>'.
    pub fn parse_seq_to_before_gt<T>(&self,
                                     sep: Option<token::Token>,
                                     f: &fn(&Parser) -> T)
                                     -> OptVec<T> {
        let mut first = true;
        let mut v = opt_vec::Empty;
        while *self.token != token::GT
            && *self.token != token::BINOP(token::SHR) {
            match sep {
              Some(ref t) => {
                if first { first = false; }
                else { self.expect(t); }
              }
              _ => ()
            }
            v.push(f(self));
        }
        return v;
    }

    pub fn parse_seq_to_gt<T>(&self,
                              sep: Option<token::Token>,
                              f: &fn(&Parser) -> T)
                              -> OptVec<T> {
        let v = self.parse_seq_to_before_gt(sep, f);
        self.expect_gt();
        return v;
    }

    // parse a sequence, including the closing delimiter. The function
    // f must consume tokens until reaching the next separator or
    // closing bracket.
    pub fn parse_seq_to_end<T>(&self,
                               ket: &token::Token,
                               sep: SeqSep,
                               f: &fn(&Parser) -> T)
                               -> ~[T] {
        let val = self.parse_seq_to_before_end(ket, sep, f);
        self.bump();
        val
    }

    // parse a sequence, not including the closing delimiter. The function
    // f must consume tokens until reaching the next separator or
    // closing bracket.
    pub fn parse_seq_to_before_end<T>(&self,
                                      ket: &token::Token,
                                      sep: SeqSep,
                                      f: &fn(&Parser) -> T)
                                      -> ~[T] {
        let mut first: bool = true;
        let mut v: ~[T] = ~[];
        while *self.token != *ket {
            match sep.sep {
              Some(ref t) => {
                if first { first = false; }
                else { self.expect(t); }
              }
              _ => ()
            }
            if sep.trailing_sep_allowed && *self.token == *ket { break; }
            v.push(f(self));
        }
        return v;
    }

    // parse a sequence, including the closing delimiter. The function
    // f must consume tokens until reaching the next separator or
    // closing bracket.
    pub fn parse_unspanned_seq<T>(&self,
                                  bra: &token::Token,
                                  ket: &token::Token,
                                  sep: SeqSep,
                                  f: &fn(&Parser) -> T)
                                  -> ~[T] {
        self.expect(bra);
        let result = self.parse_seq_to_before_end(ket, sep, f);
        self.bump();
        result
    }

    // NB: Do not use this function unless you actually plan to place the
    // spanned list in the AST.
    pub fn parse_seq<T>(&self,
                        bra: &token::Token,
                        ket: &token::Token,
                        sep: SeqSep,
                        f: &fn(&Parser) -> T)
                        -> spanned<~[T]> {
        let lo = self.span.lo;
        self.expect(bra);
        let result = self.parse_seq_to_before_end(ket, sep, f);
        let hi = self.span.hi;
        self.bump();
        spanned(lo, hi, result)
    }

    // advance the parser by one token
    pub fn bump(&self) {
        *self.last_span = *self.span;
        let next = if *self.buffer_start == *self.buffer_end {
            self.reader.next_token()
        } else {
            // Avoid token copies with `util::replace`.
            let buffer_start = *self.buffer_start as uint;
            let next_index = (buffer_start + 1) & 3 as uint;
            *self.buffer_start = next_index as int;

            let placeholder = TokenAndSpan {
                tok: token::UNDERSCORE,
                sp: *self.span,
            };
            util::replace(&mut self.buffer[buffer_start], placeholder)
        };
        *self.span = next.sp;
        *self.token = next.tok;
        *self.tokens_consumed += 1u;
    }

    // Advance the parser by one token and return the bumped token.
    pub fn bump_and_get(&self) -> token::Token {
        let old_token = util::replace(self.token, token::UNDERSCORE);
        self.bump();
        old_token
    }

    // EFFECT: replace the current token and span with the given one
    pub fn replace_token(&self,
                         next: token::Token,
                         lo: BytePos,
                         hi: BytePos) {
        *self.token = next;
        *self.span = mk_sp(lo, hi);
    }
    pub fn buffer_length(&self) -> int {
        if *self.buffer_start <= *self.buffer_end {
            return *self.buffer_end - *self.buffer_start;
        }
        return (4 - *self.buffer_start) + *self.buffer_end;
    }
    pub fn look_ahead<R>(&self, distance: uint, f: &fn(&token::Token) -> R)
                         -> R {
        let dist = distance as int;
        while self.buffer_length() < dist {
            self.buffer[*self.buffer_end] = self.reader.next_token();
            *self.buffer_end = (*self.buffer_end + 1) & 3;
        }
        f(&self.buffer[(*self.buffer_start + dist - 1) & 3].tok)
    }
    pub fn fatal(&self, m: &str) -> ! {
        self.sess.span_diagnostic.span_fatal(*self.span, m)
    }
    pub fn span_fatal(&self, sp: span, m: &str) -> ! {
        self.sess.span_diagnostic.span_fatal(sp, m)
    }
    pub fn span_note(&self, sp: span, m: &str) {
        self.sess.span_diagnostic.span_note(sp, m)
    }
    pub fn bug(&self, m: &str) -> ! {
        self.sess.span_diagnostic.span_bug(*self.span, m)
    }
    pub fn warn(&self, m: &str) {
        self.sess.span_diagnostic.span_warn(*self.span, m)
    }
    pub fn span_err(&self, sp: span, m: &str) {
        self.sess.span_diagnostic.span_err(sp, m)
    }
    pub fn abort_if_errors(&self) {
        self.sess.span_diagnostic.handler().abort_if_errors();
    }
    pub fn get_id(&self) -> node_id { next_node_id(self.sess) }

    pub fn id_to_str(&self, id: ident) -> @str {
        get_ident_interner().get(id.name)
    }

    // is this one of the keywords that signals a closure type?
    pub fn token_is_closure_keyword(&self, tok: &token::Token) -> bool {
        token::is_keyword(keywords::Pure, tok) ||
            token::is_keyword(keywords::Unsafe, tok) ||
            token::is_keyword(keywords::Once, tok) ||
            token::is_keyword(keywords::Fn, tok)
    }

    pub fn token_is_lifetime(&self, tok: &token::Token) -> bool {
        match *tok {
            token::LIFETIME(*) => true,
            _ => false,
        }
    }

    pub fn get_lifetime(&self, tok: &token::Token) -> ast::ident {
        match *tok {
            token::LIFETIME(ref ident) => *ident,
            _ => self.bug("not a lifetime"),
        }
    }

    // parse a ty_bare_fun type:
    pub fn parse_ty_bare_fn(&self) -> ty_ {
        /*

        extern "ABI" [pure|unsafe] fn <'lt> (S) -> T
               ^~~~^ ^~~~~~~~~~~~^    ^~~~^ ^~^    ^
                 |     |                |    |     |
                 |     |                |    |   Return type
                 |     |                |  Argument types
                 |     |            Lifetimes
                 |     |
                 |   Purity
                ABI

        */

        let opt_abis = self.parse_opt_abis();
        let abis = opt_abis.get_or_default(AbiSet::Rust());
        let purity = self.parse_unsafety();
        self.expect_keyword(keywords::Fn);
        let (decl, lifetimes) = self.parse_ty_fn_decl();
        return ty_bare_fn(@TyBareFn {
            abis: abis,
            purity: purity,
            lifetimes: lifetimes,
            decl: decl
        });
    }

    // parse a ty_closure type
    pub fn parse_ty_closure(&self,
                            sigil: ast::Sigil,
                            region: Option<ast::Lifetime>)
                            -> ty_ {
        /*

        (&|~|@) ['r] [pure|unsafe] [once] fn [:Bounds] <'lt> (S) -> T
        ^~~~~~^ ^~~^ ^~~~~~~~~~~~^ ^~~~~^    ^~~~~~~~^ ^~~~^ ^~^    ^
           |     |     |             |           |       |    |     |
           |     |     |             |           |       |    |   Return type
           |     |     |             |           |       |  Argument types
           |     |     |             |           |   Lifetimes
           |     |     |             |       Closure bounds
           |     |     |          Once-ness (a.k.a., affine)
           |     |   Purity
           | Lifetime bound
        Allocation type

        */

        // At this point, the allocation type and lifetime bound have been
        // parsed.

        let purity = self.parse_unsafety();
        let onceness = parse_onceness(self);
        self.expect_keyword(keywords::Fn);
        let bounds = self.parse_optional_ty_param_bounds();

        if self.parse_fn_ty_sigil().is_some() {
            self.obsolete(*self.span, ObsoletePostFnTySigil);
        }

        let (decl, lifetimes) = self.parse_ty_fn_decl();

        return ty_closure(@TyClosure {
            sigil: sigil,
            region: region,
            purity: purity,
            onceness: onceness,
            bounds: bounds,
            decl: decl,
            lifetimes: lifetimes,
        });

        fn parse_onceness(this: &Parser) -> Onceness {
            if this.eat_keyword(keywords::Once) {
                Once
            } else {
                Many
            }
        }
    }

    // looks like this should be called parse_unsafety
    pub fn parse_unsafety(&self) -> purity {
        if self.eat_keyword(keywords::Pure) {
            self.obsolete(*self.last_span, ObsoletePurity);
            return impure_fn;
        } else if self.eat_keyword(keywords::Unsafe) {
            return unsafe_fn;
        } else {
            return impure_fn;
        }
    }

    // parse a function type (following the 'fn')
    pub fn parse_ty_fn_decl(&self) -> (fn_decl, OptVec<ast::Lifetime>) {
        /*

        (fn) <'lt> (S) -> T
             ^~~~^ ^~^    ^
               |    |     |
               |    |   Return type
               |  Argument types
           Lifetimes

        */
        let lifetimes = if self.eat(&token::LT) {
            let lifetimes = self.parse_lifetimes();
            self.expect_gt();
            lifetimes
        } else {
            opt_vec::Empty
        };

        let inputs = self.parse_unspanned_seq(
            &token::LPAREN,
            &token::RPAREN,
            seq_sep_trailing_disallowed(token::COMMA),
            |p| p.parse_arg_general(false)
        );
        let (ret_style, ret_ty) = self.parse_ret_ty();
        let decl = ast::fn_decl {
            inputs: inputs,
            output: ret_ty,
            cf: ret_style
        };
        (decl, lifetimes)
    }

    // parse the methods in a trait declaration
    pub fn parse_trait_methods(&self) -> ~[trait_method] {
        do self.parse_unspanned_seq(
            &token::LBRACE,
            &token::RBRACE,
            seq_sep_none()
        ) |p| {
            let attrs = p.parse_outer_attributes();
            let lo = p.span.lo;

            let vis = p.parse_visibility();
            let pur = p.parse_fn_purity();
            // NB: at the moment, trait methods are public by default; this
            // could change.
            let ident = p.parse_ident();

            let generics = p.parse_generics();

            let (explicit_self, d) = do self.parse_fn_decl_with_self() |p| {
                // This is somewhat dubious; We don't want to allow argument
                // names to be left off if there is a definition...
                either::Left(p.parse_arg_general(false))
            };

            let hi = p.last_span.hi;
            debug!("parse_trait_methods(): trait method signature ends in \
                    `%s`",
                   self.this_token_to_str());
            match *p.token {
              token::SEMI => {
                p.bump();
                debug!("parse_trait_methods(): parsing required method");
                // NB: at the moment, visibility annotations on required
                // methods are ignored; this could change.
                required(ty_method {
                    ident: ident,
                    attrs: attrs,
                    purity: pur,
                    decl: d,
                    generics: generics,
                    explicit_self: explicit_self,
                    id: p.get_id(),
                    span: mk_sp(lo, hi)
                })
              }
              token::LBRACE => {
                debug!("parse_trait_methods(): parsing provided method");
                let (inner_attrs, body) =
                    p.parse_inner_attrs_and_block();
                let attrs = vec::append(attrs, inner_attrs);
                provided(@ast::method {
                    ident: ident,
                    attrs: attrs,
                    generics: generics,
                    explicit_self: explicit_self,
                    purity: pur,
                    decl: d,
                    body: body,
                    id: p.get_id(),
                    span: mk_sp(lo, hi),
                    self_id: p.get_id(),
                    vis: vis,
                })
              }

              _ => {
                    p.fatal(
                        fmt!(
                            "expected `;` or `}` but found `%s`",
                            self.this_token_to_str()
                        )
                    );
                }
            }
        }
    }

    // parse a possibly mutable type
    pub fn parse_mt(&self) -> mt {
        let mutbl = self.parse_mutability();
        let t = ~self.parse_ty(false);
        mt { ty: t, mutbl: mutbl }
    }

    // parse [mut/const/imm] ID : TY
    // now used only by obsolete record syntax parser...
    pub fn parse_ty_field(&self) -> ty_field {
        let lo = self.span.lo;
        let mutbl = self.parse_mutability();
        let id = self.parse_ident();
        self.expect(&token::COLON);
        let ty = ~self.parse_ty(false);
        spanned(
            lo,
            ty.span.hi,
            ast::ty_field_ {
                ident: id,
                mt: ast::mt { ty: ty, mutbl: mutbl },
            }
        )
    }

    // parse optional return type [ -> TY ] in function decl
    pub fn parse_ret_ty(&self) -> (ret_style, Ty) {
        return if self.eat(&token::RARROW) {
            let lo = self.span.lo;
            if self.eat(&token::NOT) {
                (
                    noreturn,
                    Ty {
                        id: self.get_id(),
                        node: ty_bot,
                        span: mk_sp(lo, self.last_span.hi)
                    }
                )
            } else {
                (return_val, self.parse_ty(false))
            }
        } else {
            let pos = self.span.lo;
            (
                return_val,
                Ty {
                    id: self.get_id(),
                    node: ty_nil,
                    span: mk_sp(pos, pos),
                }
            )
        }
    }

    // parse a type.
    // Useless second parameter for compatibility with quasiquote macros.
    // Bleh!
    pub fn parse_ty(&self, _: bool) -> Ty {
        maybe_whole!(self, nt_ty);

        let lo = self.span.lo;

        let t = if *self.token == token::LPAREN {
            self.bump();
            if *self.token == token::RPAREN {
                self.bump();
                ty_nil
            } else {
                // (t) is a parenthesized ty
                // (t,) is the type of a tuple with only one field,
                // of type t
                let mut ts = ~[self.parse_ty(false)];
                let mut one_tuple = false;
                while *self.token == token::COMMA {
                    self.bump();
                    if *self.token != token::RPAREN {
                        ts.push(self.parse_ty(false));
                    }
                    else {
                        one_tuple = true;
                    }
                }

                if ts.len() == 1 && !one_tuple {
                    self.expect(&token::RPAREN);
                    return ts[0]
                }

                let t = ty_tup(ts);
                self.expect(&token::RPAREN);
                t
            }
        } else if *self.token == token::AT {
            // MANAGED POINTER
            self.bump();
            self.parse_box_or_uniq_pointee(ManagedSigil, ty_box)
        } else if *self.token == token::TILDE {
            // OWNED POINTER
            self.bump();
            self.parse_box_or_uniq_pointee(OwnedSigil, ty_uniq)
        } else if *self.token == token::BINOP(token::STAR) {
            // STAR POINTER (bare pointer?)
            self.bump();
            ty_ptr(self.parse_mt())
        } else if *self.token == token::LBRACE {
            // STRUCTURAL RECORD (remove?)
            let elems = self.parse_unspanned_seq(
                &token::LBRACE,
                &token::RBRACE,
                seq_sep_trailing_allowed(token::COMMA),
                |p| p.parse_ty_field()
            );
            if elems.len() == 0 {
                self.unexpected_last(&token::RBRACE);
            }
            self.obsolete(*self.last_span, ObsoleteRecordType);
            ty_nil
        } else if *self.token == token::LBRACKET {
            // VECTOR
            self.expect(&token::LBRACKET);
            let mt = self.parse_mt();
            if mt.mutbl == m_mutbl {    // `m_const` too after snapshot
                self.obsolete(*self.last_span, ObsoleteMutVector);
            }

            // Parse the `, ..e` in `[ int, ..e ]`
            // where `e` is a const expression
            let t = match self.maybe_parse_fixed_vstore() {
                None => ty_vec(mt),
                Some(suffix) => ty_fixed_length_vec(mt, suffix)
            };
            self.expect(&token::RBRACKET);
            t
        } else if *self.token == token::BINOP(token::AND) {
            // BORROWED POINTER
            self.bump();
            self.parse_borrowed_pointee()
        } else if self.eat_keyword(keywords::Extern) {
            // EXTERN FUNCTION
            self.parse_ty_bare_fn()
        } else if self.token_is_closure_keyword(self.token) {
            // CLOSURE
            let result = self.parse_ty_closure(ast::BorrowedSigil, None);
            self.obsolete(*self.last_span, ObsoleteBareFnType);
            result
        } else if *self.token == token::MOD_SEP
            || is_ident_or_path(self.token) {
            // NAMED TYPE
            let (path, bounds) = self.parse_type_path();
            ty_path(path, bounds, self.get_id())
        } else {
            self.fatal(fmt!("expected type, found token %?",
                            *self.token));
        };

        let sp = mk_sp(lo, self.last_span.hi);
        Ty {id: self.get_id(), node: t, span: sp}
    }

    // parse the type following a @ or a ~
    pub fn parse_box_or_uniq_pointee(&self,
                                     sigil: ast::Sigil,
                                     ctor: &fn(v: mt) -> ty_) -> ty_ {
        // @'foo fn() or @foo/fn() or @fn() are parsed directly as fn types:
        match *self.token {
            token::LIFETIME(*) => {
                let lifetime = self.parse_lifetime();
                self.bump();
                return self.parse_ty_closure(sigil, Some(lifetime));
            }

            token::IDENT(*) => {
                if self.look_ahead(1, |t| *t == token::BINOP(token::SLASH)) &&
                        self.look_ahead(2, |t|
                                        self.token_is_closure_keyword(t)) {
                    let lifetime = self.parse_lifetime();
                    self.obsolete(*self.last_span, ObsoleteLifetimeNotation);
                    return self.parse_ty_closure(sigil, Some(lifetime));
                } else if self.token_is_closure_keyword(self.token) {
                    return self.parse_ty_closure(sigil, None);
                }
            }
            _ => {}
        }

        // other things are parsed as @ + a type.  Note that constructs like
        // @[] and @str will be resolved during typeck to slices and so forth,
        // rather than boxed ptrs.  But the special casing of str/vec is not
        // reflected in the AST type.
        let mt = self.parse_mt();

        if mt.mutbl != m_imm && sigil == OwnedSigil {
            self.obsolete(*self.last_span, ObsoleteMutOwnedPointer);
        }
        if mt.mutbl == m_const && sigil == ManagedSigil {
            self.obsolete(*self.last_span, ObsoleteConstManagedPointer);
        }

        ctor(mt)
    }

    pub fn parse_borrowed_pointee(&self) -> ty_ {
        // look for `&'lt` or `&'foo ` and interpret `foo` as the region name:
        let opt_lifetime = self.parse_opt_lifetime();

        if self.token_is_closure_keyword(self.token) {
            return self.parse_ty_closure(BorrowedSigil, opt_lifetime);
        }

        let mt = self.parse_mt();
        return ty_rptr(opt_lifetime, mt);
    }

    // parse an optional, obsolete argument mode.
    pub fn parse_arg_mode(&self) {
        if self.eat(&token::BINOP(token::MINUS)) {
            self.obsolete(*self.span, ObsoleteMode);
        } else if self.eat(&token::ANDAND) {
            self.obsolete(*self.span, ObsoleteMode);
        } else if self.eat(&token::BINOP(token::PLUS)) {
            if self.eat(&token::BINOP(token::PLUS)) {
                self.obsolete(*self.span, ObsoleteMode);
            } else {
                self.obsolete(*self.span, ObsoleteMode);
            }
        } else {
            // Ignore.
        }
    }

    pub fn is_named_argument(&self) -> bool {
        let offset = match *self.token {
            token::BINOP(token::AND) => 1,
            token::BINOP(token::MINUS) => 1,
            token::ANDAND => 1,
            token::BINOP(token::PLUS) => {
                if self.look_ahead(1, |t| *t == token::BINOP(token::PLUS)) {
                    2
                } else {
                    1
                }
            },
            _ => 0
        };

        if offset == 0 {
            is_plain_ident(&*self.token)
                && self.look_ahead(1, |t| *t == token::COLON)
        } else {
            self.look_ahead(offset, |t| is_plain_ident(t))
                && self.look_ahead(offset + 1, |t| *t == token::COLON)
        }
    }

    // This version of parse arg doesn't necessarily require
    // identifier names.
    pub fn parse_arg_general(&self, require_name: bool) -> arg {
        let is_mutbl = self.eat_keyword(keywords::Mut);
        let pat = if require_name || self.is_named_argument() {
            self.parse_arg_mode();
            let pat = self.parse_pat();

            if is_mutbl && !ast_util::pat_is_ident(pat) {
                self.obsolete(*self.span, ObsoleteMutWithMultipleBindings)
            }

            self.expect(&token::COLON);
            pat
        } else {
            ast_util::ident_to_pat(self.get_id(),
                                   *self.last_span,
                                   special_idents::invalid)
        };

        let t = self.parse_ty(false);

        ast::arg {
            is_mutbl: is_mutbl,
            ty: t,
            pat: pat,
            id: self.get_id(),
        }
    }

    // parse a single function argument
    pub fn parse_arg(&self) -> arg_or_capture_item {
        either::Left(self.parse_arg_general(true))
    }

    // parse an argument in a lambda header e.g. |arg, arg|
    pub fn parse_fn_block_arg(&self) -> arg_or_capture_item {
        self.parse_arg_mode();
        let is_mutbl = self.eat_keyword(keywords::Mut);
        let pat = self.parse_pat();
        let t = if self.eat(&token::COLON) {
            self.parse_ty(false)
        } else {
            Ty {
                id: self.get_id(),
                node: ty_infer,
                span: mk_sp(self.span.lo, self.span.hi),
            }
        };
        either::Left(ast::arg {
            is_mutbl: is_mutbl,
            ty: t,
            pat: pat,
            id: self.get_id()
        })
    }

    pub fn maybe_parse_fixed_vstore(&self) -> Option<@ast::expr> {
        if self.eat(&token::BINOP(token::STAR)) {
            self.obsolete(*self.last_span, ObsoleteFixedLengthVectorType);
            Some(self.parse_expr())
        } else if *self.token == token::COMMA &&
                self.look_ahead(1, |t| *t == token::DOTDOT) {
            self.bump();
            self.bump();
            Some(self.parse_expr())
        } else {
            None
        }
    }

    // matches token_lit = LIT_INT | ...
    pub fn lit_from_token(&self, tok: &token::Token) -> lit_ {
        match *tok {
            token::LIT_INT(i, it) => lit_int(i, it),
            token::LIT_UINT(u, ut) => lit_uint(u, ut),
            token::LIT_INT_UNSUFFIXED(i) => lit_int_unsuffixed(i),
            token::LIT_FLOAT(s, ft) => lit_float(self.id_to_str(s), ft),
            token::LIT_FLOAT_UNSUFFIXED(s) =>
                lit_float_unsuffixed(self.id_to_str(s)),
            token::LIT_STR(s) => lit_str(self.id_to_str(s)),
            token::LPAREN => { self.expect(&token::RPAREN); lit_nil },
            _ => { self.unexpected_last(tok); }
        }
    }

    // matches lit = true | false | token_lit
    pub fn parse_lit(&self) -> lit {
        let lo = self.span.lo;
        let lit = if self.eat_keyword(keywords::True) {
            lit_bool(true)
        } else if self.eat_keyword(keywords::False) {
            lit_bool(false)
        } else {
            let token = self.bump_and_get();
            let lit = self.lit_from_token(&token);
            lit
        };
        codemap::spanned { node: lit, span: mk_sp(lo, self.last_span.hi) }
    }

    // matches '-' lit | lit
    pub fn parse_literal_maybe_minus(&self) -> @expr {
        let minus_lo = self.span.lo;
        let minus_present = self.eat(&token::BINOP(token::MINUS));

        let lo = self.span.lo;
        let literal = @self.parse_lit();
        let hi = self.span.hi;
        let expr = self.mk_expr(lo, hi, expr_lit(literal));

        if minus_present {
            let minus_hi = self.span.hi;
            self.mk_expr(minus_lo, minus_hi, self.mk_unary(neg, expr))
        } else {
            expr
        }
    }

    // parse a path into a vector of idents, whether the path starts
    // with ::, and a span.
    pub fn parse_path(&self) -> (~[ast::ident],bool,span) {
        let lo = self.span.lo;
        let is_global = self.eat(&token::MOD_SEP);
        let (ids,span{lo:_,hi,expn_info}) = self.parse_path_non_global();
        (ids,is_global,span{lo:lo,hi:hi,expn_info:expn_info})
    }

    // parse a path beginning with an identifier into a vector of idents and a span
    pub fn parse_path_non_global(&self) -> (~[ast::ident],span) {
        let lo = self.span.lo;
        let mut ids = ~[];
        // must be at least one to begin:
        ids.push(self.parse_ident());
        loop {
            match *self.token {
                token::MOD_SEP => {
                    let is_ident = do self.look_ahead(1) |t| {
                        match *t {
                            token::IDENT(*) => true,
                            _ => false,
                        }
                    };
                    if is_ident {
                        self.bump();
                        ids.push(self.parse_ident());
                    } else {
                        break
                    }
                }
                _ => break
            }
        }
        (ids, mk_sp(lo, self.last_span.hi))
    }

    // parse a path that doesn't have type parameters attached
    pub fn parse_path_without_tps(&self) -> ast::Path {
        maybe_whole!(self, nt_path);
        let (ids,is_global,sp) = self.parse_path();
        ast::Path { span: sp,
                     global: is_global,
                     idents: ids,
                     rp: None,
                     types: ~[] }
    }

    pub fn parse_bounded_path_with_tps(&self, colons: bool,
                                        before_tps: Option<&fn()>) -> ast::Path {
        debug!("parse_path_with_tps(colons=%b)", colons);

        maybe_whole!(self, nt_path);
        let lo = self.span.lo;
        let path = self.parse_path_without_tps();
        if colons && !self.eat(&token::MOD_SEP) {
            return path;
        }

        // If the path might have bounds on it, they should be parsed before
        // the parameters, e.g. module::TraitName:B1+B2<T>
        before_tps.map_consume(|callback| callback());

        // Parse the (obsolete) trailing region parameter, if any, which will
        // be written "foo/&x"
        let rp_slash = {
            if *self.token == token::BINOP(token::SLASH)
                && self.look_ahead(1, |t| *t == token::BINOP(token::AND))
            {
                self.bump(); self.bump();
                self.obsolete(*self.last_span, ObsoleteLifetimeNotation);
                match *self.token {
                    token::IDENT(sid, _) => {
                        let span = self.span;
                        self.bump();
                        Some(ast::Lifetime {
                            id: self.get_id(),
                            span: *span,
                            ident: sid
                        })
                    }
                    _ => {
                        self.fatal(fmt!("Expected a lifetime name"));
                    }
                }
            } else {
                None
            }
        };

        // Parse any lifetime or type parameters which may appear:
        let (lifetimes, tps) = self.parse_generic_values();
        let hi = self.span.lo;

        let rp = match (&rp_slash, &lifetimes) {
            (&Some(_), _) => rp_slash,
            (&None, v) => {
                if v.len() == 0 {
                    None
                } else if v.len() == 1 {
                    Some(*v.get(0))
                } else {
                    self.fatal(fmt!("Expected at most one \
                                     lifetime name (for now)"));
                }
            }
        };

        ast::Path {
            span: mk_sp(lo, hi),
            rp: rp,
            types: tps,
            .. path.clone()
        }
    }

    // parse a path optionally with type parameters. If 'colons'
    // is true, then type parameters must be preceded by colons,
    // as in a::t::<t1,t2>
    pub fn parse_path_with_tps(&self, colons: bool) -> ast::Path {
        self.parse_bounded_path_with_tps(colons, None)
    }

    // Like the above, but can also parse kind bounds in the case of a
    // path to be used as a type that might be a trait.
    pub fn parse_type_path(&self) -> (ast::Path, Option<OptVec<TyParamBound>>) {
        let mut bounds = None;
        let path = self.parse_bounded_path_with_tps(false, Some(|| {
            // Note: this closure might not even get called in the case of a
            // macro-generated path. But that's the macro parser's job.
            bounds = self.parse_optional_ty_param_bounds();
        }));
        (path, bounds)
    }

    /// parses 0 or 1 lifetime
    pub fn parse_opt_lifetime(&self) -> Option<ast::Lifetime> {
        match *self.token {
            token::LIFETIME(*) => {
                Some(self.parse_lifetime())
            }

            // Also accept the (obsolete) syntax `foo/`
            token::IDENT(*) => {
                if self.look_ahead(1, |t| *t == token::BINOP(token::SLASH)) {
                    self.obsolete(*self.last_span, ObsoleteLifetimeNotation);
                    Some(self.parse_lifetime())
                } else {
                    None
                }
            }

            _ => {
                None
            }
        }
    }

    /// Parses a single lifetime
    // matches lifetime = ( LIFETIME ) | ( IDENT / )
    pub fn parse_lifetime(&self) -> ast::Lifetime {
        match *self.token {
            token::LIFETIME(i) => {
                let span = self.span;
                self.bump();
                return ast::Lifetime {
                    id: self.get_id(),
                    span: *span,
                    ident: i
                };
            }

            // Also accept the (obsolete) syntax `foo/`
            token::IDENT(i, _) => {
                let span = self.span;
                self.bump();
                self.expect(&token::BINOP(token::SLASH));
                self.obsolete(*self.last_span, ObsoleteLifetimeNotation);
                return ast::Lifetime {
                    id: self.get_id(),
                    span: *span,
                    ident: i
                };
            }

            _ => {
                self.fatal(fmt!("Expected a lifetime name"));
            }
        }
    }

    // matches lifetimes = ( lifetime ) | ( lifetime , lifetimes )
    // actually, it matches the empty one too, but putting that in there
    // messes up the grammar....
    pub fn parse_lifetimes(&self) -> OptVec<ast::Lifetime> {
        /*!
         *
         * Parses zero or more comma separated lifetimes.
         * Expects each lifetime to be followed by either
         * a comma or `>`.  Used when parsing type parameter
         * lists, where we expect something like `<'a, 'b, T>`.
         */

        let mut res = opt_vec::Empty;
        loop {
            match *self.token {
                token::LIFETIME(_) => {
                    res.push(self.parse_lifetime());
                }
                _ => {
                    return res;
                }
            }

            match *self.token {
                token::COMMA => { self.bump();}
                token::GT => { return res; }
                token::BINOP(token::SHR) => { return res; }
                _ => {
                    self.fatal(fmt!("expected `,` or `>` after lifetime name, got: %?",
                                    *self.token));
                }
            }
        }
    }

    pub fn token_is_mutability(&self, tok: &token::Token) -> bool {
        token::is_keyword(keywords::Mut, tok) ||
        token::is_keyword(keywords::Const, tok)
    }

    // parse mutability declaration (mut/const/imm)
    pub fn parse_mutability(&self) -> mutability {
        if self.eat_keyword(keywords::Mut) {
            m_mutbl
        } else if self.eat_keyword(keywords::Const) {
            m_const
        } else {
            m_imm
        }
    }

    // parse ident COLON expr
    pub fn parse_field(&self) -> Field {
        let lo = self.span.lo;
        let i = self.parse_ident();
        self.expect(&token::COLON);
        let e = self.parse_expr();
        ast::Field {
            ident: i,
            expr: e,
            span: mk_sp(lo, e.span.hi),
        }
    }

    pub fn mk_expr(&self, lo: BytePos, hi: BytePos, node: expr_) -> @expr {
        @expr {
            id: self.get_id(),
            node: node,
            span: mk_sp(lo, hi),
        }
    }

    pub fn mk_unary(&self, unop: ast::unop, expr: @expr) -> ast::expr_ {
        expr_unary(self.get_id(), unop, expr)
    }

    pub fn mk_binary(&self, binop: ast::binop, lhs: @expr, rhs: @expr) -> ast::expr_ {
        expr_binary(self.get_id(), binop, lhs, rhs)
    }

    pub fn mk_call(&self, f: @expr, args: ~[@expr], sugar: CallSugar) -> ast::expr_ {
        expr_call(f, args, sugar)
    }

    pub fn mk_method_call(&self,
                      rcvr: @expr,
                      ident: ident,
                      tps: ~[Ty],
                      args: ~[@expr],
                      sugar: CallSugar) -> ast::expr_ {
        expr_method_call(self.get_id(), rcvr, ident, tps, args, sugar)
    }

    pub fn mk_index(&self, expr: @expr, idx: @expr) -> ast::expr_ {
        expr_index(self.get_id(), expr, idx)
    }

    pub fn mk_field(&self, expr: @expr, ident: ident, tys: ~[Ty]) -> ast::expr_ {
        expr_field(expr, ident, tys)
    }

    pub fn mk_assign_op(&self, binop: ast::binop, lhs: @expr, rhs: @expr) -> ast::expr_ {
        expr_assign_op(self.get_id(), binop, lhs, rhs)
    }

    pub fn mk_mac_expr(&self, lo: BytePos, hi: BytePos, m: mac_) -> @expr {
        @expr {
            id: self.get_id(),
            node: expr_mac(codemap::spanned {node: m, span: mk_sp(lo, hi)}),
            span: mk_sp(lo, hi),
        }
    }

    pub fn mk_lit_u32(&self, i: u32) -> @expr {
        let span = self.span;
        let lv_lit = @codemap::spanned {
            node: lit_uint(i as u64, ty_u32),
            span: *span
        };

        @expr {
            id: self.get_id(),
            node: expr_lit(lv_lit),
            span: *span,
        }
    }

    // at the bottom (top?) of the precedence hierarchy,
    // parse things like parenthesized exprs,
    // macros, return, etc.
    pub fn parse_bottom_expr(&self) -> @expr {
        maybe_whole_expr!(self);

        let lo = self.span.lo;
        let mut hi = self.span.hi;

        let ex: expr_;

        if *self.token == token::LPAREN {
            self.bump();
            // (e) is parenthesized e
            // (e,) is a tuple with only one field, e
            let mut trailing_comma = false;
            if *self.token == token::RPAREN {
                hi = self.span.hi;
                self.bump();
                let lit = @spanned(lo, hi, lit_nil);
                return self.mk_expr(lo, hi, expr_lit(lit));
            }
            let mut es = ~[self.parse_expr()];
            while *self.token == token::COMMA {
                self.bump();
                if *self.token != token::RPAREN {
                    es.push(self.parse_expr());
                }
                else {
                    trailing_comma = true;
                }
            }
            hi = self.span.hi;
            self.expect(&token::RPAREN);

            return if es.len() == 1 && !trailing_comma {
                self.mk_expr(lo, self.span.hi, expr_paren(es[0]))
            }
            else {
                self.mk_expr(lo, hi, expr_tup(es))
            }
        } else if *self.token == token::LBRACE {
            self.bump();
            let blk = self.parse_block_tail(lo, default_blk);
            return self.mk_expr(blk.span.lo, blk.span.hi,
                                 expr_block(blk));
        } else if token::is_bar(&*self.token) {
            return self.parse_lambda_expr();
        } else if self.eat_keyword(keywords::Self) {
            ex = expr_self;
            hi = self.span.hi;
        } else if self.eat_keyword(keywords::If) {
            return self.parse_if_expr();
        } else if self.eat_keyword(keywords::For) {
            return self.parse_sugary_call_expr(lo, ~"for", ForSugar,
                                               expr_loop_body);
        } else if self.eat_keyword(keywords::Do) {
            return self.parse_sugary_call_expr(lo, ~"do", DoSugar,
                                               expr_do_body);
        } else if self.eat_keyword(keywords::While) {
            return self.parse_while_expr();
        } else if self.token_is_lifetime(&*self.token) {
            let lifetime = self.get_lifetime(&*self.token);
            self.bump();
            self.expect(&token::COLON);
            self.expect_keyword(keywords::Loop);
            return self.parse_loop_expr(Some(lifetime));
        } else if self.eat_keyword(keywords::Loop) {
            return self.parse_loop_expr(None);
        } else if self.eat_keyword(keywords::Match) {
            return self.parse_match_expr();
        } else if self.eat_keyword(keywords::Unsafe) {
            return self.parse_block_expr(lo, unsafe_blk);
        } else if *self.token == token::LBRACKET {
            self.bump();
            let mutbl = self.parse_mutability();
            if mutbl == m_mutbl || mutbl == m_const {
                self.obsolete(*self.last_span, ObsoleteMutVector);
            }

            if *self.token == token::RBRACKET {
                // Empty vector.
                self.bump();
                ex = expr_vec(~[], mutbl);
            } else {
                // Nonempty vector.
                let first_expr = self.parse_expr();
                if *self.token == token::COMMA &&
                        self.look_ahead(1, |t| *t == token::DOTDOT) {
                    // Repeating vector syntax: [ 0, ..512 ]
                    self.bump();
                    self.bump();
                    let count = self.parse_expr();
                    self.expect(&token::RBRACKET);
                    ex = expr_repeat(first_expr, count, mutbl);
                } else if *self.token == token::COMMA {
                    // Vector with two or more elements.
                    self.bump();
                    let remaining_exprs = self.parse_seq_to_end(
                        &token::RBRACKET,
                        seq_sep_trailing_allowed(token::COMMA),
                        |p| p.parse_expr()
                    );
                    ex = expr_vec(~[first_expr] + remaining_exprs, mutbl);
                } else {
                    // Vector with one element.
                    self.expect(&token::RBRACKET);
                    ex = expr_vec(~[first_expr], mutbl);
                }
            }
            hi = self.last_span.hi;
        } else if self.eat_keyword(keywords::__Log) {
            // LOG expression
            self.expect(&token::LPAREN);
            let lvl = self.parse_expr();
            self.expect(&token::COMMA);
            let e = self.parse_expr();
            ex = expr_log(lvl, e);
            hi = self.span.hi;
            self.expect(&token::RPAREN);
        } else if self.eat_keyword(keywords::Return) {
            // RETURN expression
            if can_begin_expr(&*self.token) {
                let e = self.parse_expr();
                hi = e.span.hi;
                ex = expr_ret(Some(e));
            } else { ex = expr_ret(None); }
        } else if self.eat_keyword(keywords::Break) {
            // BREAK expression
            if self.token_is_lifetime(&*self.token) {
                let lifetime = self.get_lifetime(&*self.token);
                self.bump();
                ex = expr_break(Some(lifetime));
            } else {
                ex = expr_break(None);
            }
            hi = self.span.hi;
        } else if *self.token == token::MOD_SEP ||
                is_ident(&*self.token) && !self.is_keyword(keywords::True) &&
                !self.is_keyword(keywords::False) {
            let pth = self.parse_path_with_tps(true);

            // `!`, as an operator, is prefix, so we know this isn't that
            if *self.token == token::NOT {
                // MACRO INVOCATION expression
                self.bump();
                match *self.token {
                    token::LPAREN | token::LBRACE => {}
                    _ => self.fatal("expected open delimiter")
                };

                let ket = token::flip_delimiter(&*self.token);
                self.bump();

                let tts = self.parse_seq_to_end(&ket,
                                                seq_sep_none(),
                                                |p| p.parse_token_tree());
                let hi = self.span.hi;

                return self.mk_mac_expr(lo, hi, mac_invoc_tt(pth, tts));
            } else if *self.token == token::LBRACE {
                // This might be a struct literal.
                if self.looking_at_record_literal() {
                    // It's a struct literal.
                    self.bump();
                    let mut fields = ~[];
                    let mut base = None;

                    fields.push(self.parse_field());
                    while *self.token != token::RBRACE {
                        if self.try_parse_obsolete_with() {
                            break;
                        }

                        self.expect(&token::COMMA);

                        if self.eat(&token::DOTDOT) {
                            base = Some(self.parse_expr());
                            break;
                        }

                        if *self.token == token::RBRACE {
                            // Accept an optional trailing comma.
                            break;
                        }
                        fields.push(self.parse_field());
                    }

                    hi = pth.span.hi;
                    self.expect(&token::RBRACE);
                    ex = expr_struct(pth, fields, base);
                    return self.mk_expr(lo, hi, ex);
                }
            }

            hi = pth.span.hi;
            ex = expr_path(pth);
        } else {
            // other literal expression
            let lit = self.parse_lit();
            hi = lit.span.hi;
            ex = expr_lit(@lit);
        }

        return self.mk_expr(lo, hi, ex);
    }

    // parse a block or unsafe block
    pub fn parse_block_expr(&self, lo: BytePos, blk_mode: blk_check_mode)
                            -> @expr {
        self.expect(&token::LBRACE);
        let blk = self.parse_block_tail(lo, blk_mode);
        return self.mk_expr(blk.span.lo, blk.span.hi, expr_block(blk));
    }

    // parse a.b or a(13) or a[4] or just a
    pub fn parse_dot_or_call_expr(&self) -> @expr {
        let b = self.parse_bottom_expr();
        self.parse_dot_or_call_expr_with(b)
    }

    pub fn parse_dot_or_call_expr_with(&self, e0: @expr) -> @expr {
        let mut e = e0;
        let lo = e.span.lo;
        let mut hi;
        loop {
            // expr.f
            if self.eat(&token::DOT) {
                match *self.token {
                  token::IDENT(i, _) => {
                    hi = self.span.hi;
                    self.bump();
                    let (_, tys) = if self.eat(&token::MOD_SEP) {
                        self.expect(&token::LT);
                        self.parse_generic_values_after_lt()
                    } else {
                        (opt_vec::Empty, ~[])
                    };

                    // expr.f() method call
                    match *self.token {
                        token::LPAREN => {
                            let es = self.parse_unspanned_seq(
                                &token::LPAREN,
                                &token::RPAREN,
                                seq_sep_trailing_disallowed(token::COMMA),
                                |p| p.parse_expr()
                            );
                            hi = self.span.hi;

                            let nd = self.mk_method_call(e, i, tys, es, NoSugar);
                            e = self.mk_expr(lo, hi, nd);
                        }
                        _ => {
                            e = self.mk_expr(lo, hi, self.mk_field(e, i, tys));
                        }
                    }
                  }
                  _ => self.unexpected()
                }
                loop;
            }
            if self.expr_is_complete(e) { break; }
            match *self.token {
              // expr(...)
              token::LPAREN => {
                let es = self.parse_unspanned_seq(
                    &token::LPAREN,
                    &token::RPAREN,
                    seq_sep_trailing_disallowed(token::COMMA),
                    |p| p.parse_expr()
                );
                hi = self.span.hi;

                let nd = self.mk_call(e, es, NoSugar);
                e = self.mk_expr(lo, hi, nd);
              }

              // expr[...]
              token::LBRACKET => {
                self.bump();
                let ix = self.parse_expr();
                hi = ix.span.hi;
                self.expect(&token::RBRACKET);
                e = self.mk_expr(lo, hi, self.mk_index(e, ix));
              }

              _ => return e
            }
        }
        return e;
    }

    // parse an optional separator followed by a kleene-style
    // repetition token (+ or *).
    pub fn parse_sep_and_zerok(&self) -> (Option<token::Token>, bool) {
        fn parse_zerok(parser: &Parser) -> Option<bool> {
            match *parser.token {
                token::BINOP(token::STAR) | token::BINOP(token::PLUS) => {
                    let zerok = *parser.token == token::BINOP(token::STAR);
                    parser.bump();
                    Some(zerok)
                },
                _ => None
            }
        };

        match parse_zerok(self) {
            Some(zerok) => return (None, zerok),
            None => {}
        }

        let separator = self.bump_and_get();
        match parse_zerok(self) {
            Some(zerok) => (Some(separator), zerok),
            None => self.fatal("expected `*` or `+`")
        }
    }

    // parse a single token tree from the input.
    pub fn parse_token_tree(&self) -> token_tree {
        maybe_whole!(deref self, nt_tt);

        // this is the fall-through for the 'match' below.
        // invariants: the current token is not a left-delimiter,
        // not an EOF, and not the desired right-delimiter (if
        // it were, parse_seq_to_before_end would have prevented
        // reaching this point.
        fn parse_non_delim_tt_tok(p: &Parser) -> token_tree {
            maybe_whole!(deref p, nt_tt);
            match *p.token {
              token::RPAREN | token::RBRACE | token::RBRACKET
              => {
                p.fatal(
                    fmt!(
                        "incorrect close delimiter: `%s`",
                        p.this_token_to_str()
                    )
                );
              }
              /* we ought to allow different depths of unquotation */
              token::DOLLAR if *p.quote_depth > 0u => {
                p.bump();
                let sp = *p.span;

                if *p.token == token::LPAREN {
                    let seq = p.parse_seq(
                        &token::LPAREN,
                        &token::RPAREN,
                        seq_sep_none(),
                        |p| p.parse_token_tree()
                    );
                    let (s, z) = p.parse_sep_and_zerok();
                    let seq = match seq {
                        spanned { node, _ } => node,
                    };
                    tt_seq(
                        mk_sp(sp.lo, p.span.hi),
                        @mut seq,
                        s,
                        z
                    )
                } else {
                    tt_nonterminal(sp, p.parse_ident())
                }
              }
              _ => {
                  parse_any_tt_tok(p)
              }
            }
        }

        // turn the next token into a tt_tok:
        fn parse_any_tt_tok(p: &Parser) -> token_tree{
            tt_tok(*p.span, p.bump_and_get())
        }

        match *self.token {
            token::EOF => {
                self.fatal("file ended with unbalanced delimiters");
            }
            token::LPAREN | token::LBRACE | token::LBRACKET => {
                let close_delim = token::flip_delimiter(&*self.token);

                // Parse the open delimiter.
                let mut result = ~[parse_any_tt_tok(self)];

                let trees =
                    self.parse_seq_to_before_end(&close_delim,
                                                 seq_sep_none(),
                                                 |p| p.parse_token_tree());
                result.push_all_move(trees);

                // Parse the close delimiter.
                result.push(parse_any_tt_tok(self));

                tt_delim(@mut result)
            }
            _ => parse_non_delim_tt_tok(self)
        }
    }

    // parse a stream of tokens into a list of token_trees,
    // up to EOF.
    pub fn parse_all_token_trees(&self) -> ~[token_tree] {
        let mut tts = ~[];
        while *self.token != token::EOF {
            tts.push(self.parse_token_tree());
        }
        tts
    }

    pub fn parse_matchers(&self) -> ~[matcher] {
        // unification of matchers and token_trees would vastly improve
        // the interpolation of matchers
        maybe_whole!(self, nt_matchers);
        let name_idx = @mut 0u;
        match *self.token {
            token::LBRACE | token::LPAREN | token::LBRACKET => {
                let other_delimiter = token::flip_delimiter(self.token);
                self.bump();
                self.parse_matcher_subseq_upto(name_idx, &other_delimiter)
            }
            _ => self.fatal("expected open delimiter")
        }
    }

    // This goofy function is necessary to correctly match parens in matchers.
    // Otherwise, `$( ( )` would be a valid matcher, and `$( () )` would be
    // invalid. It's similar to common::parse_seq.
    pub fn parse_matcher_subseq_upto(&self,
                                     name_idx: @mut uint,
                                     ket: &token::Token)
                                     -> ~[matcher] {
        let mut ret_val = ~[];
        let mut lparens = 0u;

        while *self.token != *ket || lparens > 0u {
            if *self.token == token::LPAREN { lparens += 1u; }
            if *self.token == token::RPAREN { lparens -= 1u; }
            ret_val.push(self.parse_matcher(name_idx));
        }

        self.bump();

        return ret_val;
    }

    pub fn parse_matcher(&self, name_idx: @mut uint) -> matcher {
        let lo = self.span.lo;

        let m = if *self.token == token::DOLLAR {
            self.bump();
            if *self.token == token::LPAREN {
                let name_idx_lo = *name_idx;
                self.bump();
                let ms = self.parse_matcher_subseq_upto(name_idx,
                                                        &token::RPAREN);
                if ms.len() == 0u {
                    self.fatal("repetition body must be nonempty");
                }
                let (sep, zerok) = self.parse_sep_and_zerok();
                match_seq(ms, sep, zerok, name_idx_lo, *name_idx)
            } else {
                let bound_to = self.parse_ident();
                self.expect(&token::COLON);
                let nt_name = self.parse_ident();
                let m = match_nonterminal(bound_to, nt_name, *name_idx);
                *name_idx += 1u;
                m
            }
        } else {
            match_tok(self.bump_and_get())
        };

        return spanned(lo, self.span.hi, m);
    }

    // parse a prefix-operator expr
    pub fn parse_prefix_expr(&self) -> @expr {
        let lo = self.span.lo;
        let hi;

        let ex;
        match *self.token {
          token::NOT => {
            self.bump();
            let e = self.parse_prefix_expr();
            hi = e.span.hi;
            ex = self.mk_unary(not, e);
          }
          token::BINOP(b) => {
            match b {
              token::MINUS => {
                self.bump();
                let e = self.parse_prefix_expr();
                hi = e.span.hi;
                ex = self.mk_unary(neg, e);
              }
              token::STAR => {
                self.bump();
                let e = self.parse_prefix_expr();
                hi = e.span.hi;
                ex = self.mk_unary(deref, e);
              }
              token::AND => {
                self.bump();
                let _lt = self.parse_opt_lifetime();
                let m = self.parse_mutability();
                let e = self.parse_prefix_expr();
                hi = e.span.hi;
                // HACK: turn &[...] into a &-evec
                ex = match e.node {
                  expr_vec(*) | expr_lit(@codemap::spanned {
                    node: lit_str(_), span: _
                  })
                  if m == m_imm => {
                    expr_vstore(e, expr_vstore_slice)
                  }
                  expr_vec(*) if m == m_mutbl => {
                    expr_vstore(e, expr_vstore_mut_slice)
                  }
                  _ => expr_addr_of(m, e)
                };
              }
              _ => return self.parse_dot_or_call_expr()
            }
          }
          token::AT => {
            self.bump();
            let m = self.parse_mutability();
            if m == m_const {
                self.obsolete(*self.last_span, ObsoleteConstManagedPointer);
            }

            let e = self.parse_prefix_expr();
            hi = e.span.hi;
            // HACK: turn @[...] into a @-evec
            ex = match e.node {
              expr_vec(*) | expr_repeat(*) if m == m_mutbl =>
                expr_vstore(e, expr_vstore_mut_box),
              expr_vec(*) |
              expr_lit(@codemap::spanned { node: lit_str(_), span: _}) |
              expr_repeat(*) if m == m_imm => expr_vstore(e, expr_vstore_box),
              _ => self.mk_unary(box(m), e)
            };
          }
          token::TILDE => {
            self.bump();
            let m = self.parse_mutability();
            if m != m_imm {
                self.obsolete(*self.last_span, ObsoleteMutOwnedPointer);
            }

            let e = self.parse_prefix_expr();
            hi = e.span.hi;
            // HACK: turn ~[...] into a ~-evec
            ex = match e.node {
              expr_vec(*) |
              expr_lit(@codemap::spanned { node: lit_str(_), span: _}) |
              expr_repeat(*) => expr_vstore(e, expr_vstore_uniq),
              _ => self.mk_unary(uniq, e)
            };
          }
          _ => return self.parse_dot_or_call_expr()
        }
        return self.mk_expr(lo, hi, ex);
    }

    // parse an expression of binops
    pub fn parse_binops(&self) -> @expr {
        self.parse_more_binops(self.parse_prefix_expr(), 0)
    }

    // parse an expression of binops of at least min_prec precedence
    pub fn parse_more_binops(&self, lhs: @expr, min_prec: uint) -> @expr {
        if self.expr_is_complete(lhs) { return lhs; }

        // Prevent dynamic borrow errors later on by limiting the
        // scope of the borrows.
        {
            let token: &token::Token = self.token;
            let restriction: &restriction = self.restriction;
            match (token, restriction) {
                (&token::BINOP(token::OR), &RESTRICT_NO_BAR_OP) => return lhs,
                (&token::BINOP(token::OR),
                 &RESTRICT_NO_BAR_OR_DOUBLEBAR_OP) => return lhs,
                (&token::OROR, &RESTRICT_NO_BAR_OR_DOUBLEBAR_OP) => return lhs,
                _ => { }
            }
        }

        let cur_opt = token_to_binop(self.token);
        match cur_opt {
            Some(cur_op) => {
                let cur_prec = operator_prec(cur_op);
                if cur_prec > min_prec {
                    self.bump();
                    let expr = self.parse_prefix_expr();
                    let rhs = self.parse_more_binops(expr, cur_prec);
                    let bin = self.mk_expr(lhs.span.lo, rhs.span.hi,
                                           self.mk_binary(cur_op, lhs, rhs));
                    self.parse_more_binops(bin, min_prec)
                } else {
                    lhs
                }
            }
            None => {
                if as_prec > min_prec && self.eat_keyword(keywords::As) {
                    let rhs = self.parse_ty(true);
                    let _as = self.mk_expr(lhs.span.lo,
                                           rhs.span.hi,
                                           expr_cast(lhs, rhs));
                    self.parse_more_binops(_as, min_prec)
                } else {
                    lhs
                }
            }
        }
    }

    // parse an assignment expression....
    // actually, this seems to be the main entry point for
    // parsing an arbitrary expression.
    pub fn parse_assign_expr(&self) -> @expr {
        let lo = self.span.lo;
        let lhs = self.parse_binops();
        match *self.token {
          token::EQ => {
              self.bump();
              let rhs = self.parse_expr();
              self.mk_expr(lo, rhs.span.hi, expr_assign(lhs, rhs))
          }
          token::BINOPEQ(op) => {
              self.bump();
              let rhs = self.parse_expr();
              let aop = match op {
                  token::PLUS =>    add,
                  token::MINUS =>   subtract,
                  token::STAR =>    mul,
                  token::SLASH =>   div,
                  token::PERCENT => rem,
                  token::CARET =>   bitxor,
                  token::AND =>     bitand,
                  token::OR =>      bitor,
                  token::SHL =>     shl,
                  token::SHR =>     shr
              };
              self.mk_expr(lo, rhs.span.hi,
                           self.mk_assign_op(aop, lhs, rhs))
          }
          token::LARROW => {
              self.obsolete(*self.span, ObsoleteBinaryMove);
              // Bogus value (but it's an error)
              self.bump(); // <-
              self.bump(); // rhs
              self.bump(); // ;
              self.mk_expr(lo, self.span.hi,
                           expr_break(None))
          }
          token::DARROW => {
            self.obsolete(*self.span, ObsoleteSwap);
            self.bump();
            // Ignore what we get, this is an error anyway
            self.parse_expr();
            self.mk_expr(lo, self.span.hi, expr_break(None))
          }
          _ => {
              lhs
          }
        }
    }

    // parse an 'if' expression ('if' token already eaten)
    pub fn parse_if_expr(&self) -> @expr {
        let lo = self.last_span.lo;
        let cond = self.parse_expr();
        let thn = self.parse_block();
        let mut els: Option<@expr> = None;
        let mut hi = thn.span.hi;
        if self.eat_keyword(keywords::Else) {
            let elexpr = self.parse_else_expr();
            els = Some(elexpr);
            hi = elexpr.span.hi;
        }
        self.mk_expr(lo, hi, expr_if(cond, thn, els))
    }

    // `|args| { ... }` or `{ ...}` like in `do` expressions
    pub fn parse_lambda_block_expr(&self) -> @expr {
        self.parse_lambda_expr_(
            || {
                match *self.token {
                  token::BINOP(token::OR) | token::OROR => {
                    self.parse_fn_block_decl()
                  }
                  _ => {
                    // No argument list - `do foo {`
                      ast::fn_decl {
                          inputs: ~[],
                          output: Ty {
                              id: self.get_id(),
                              node: ty_infer,
                              span: *self.span
                          },
                          cf: return_val
                      }
                  }
                }
            },
            || {
                let blk = self.parse_block();
                self.mk_expr(blk.span.lo, blk.span.hi, expr_block(blk))
            })
    }

    // `|args| expr`
    pub fn parse_lambda_expr(&self) -> @expr {
        self.parse_lambda_expr_(|| self.parse_fn_block_decl(),
                                || self.parse_expr())
    }

    // parse something of the form |args| expr
    // this is used both in parsing a lambda expr
    // and in parsing a block expr as e.g. in for...
    pub fn parse_lambda_expr_(&self,
                              parse_decl: &fn() -> fn_decl,
                              parse_body: &fn() -> @expr)
                              -> @expr {
        let lo = self.last_span.lo;
        let decl = parse_decl();
        let body = parse_body();
        let fakeblock = ast::Block {
            view_items: ~[],
            stmts: ~[],
            expr: Some(body),
            id: self.get_id(),
            rules: default_blk,
            span: body.span,
        };

        return self.mk_expr(lo, body.span.hi,
                            expr_fn_block(decl, fakeblock));
    }

    pub fn parse_else_expr(&self) -> @expr {
        if self.eat_keyword(keywords::If) {
            return self.parse_if_expr();
        } else {
            let blk = self.parse_block();
            return self.mk_expr(blk.span.lo, blk.span.hi, expr_block(blk));
        }
    }

    // parse a 'for' or 'do'.
    // the 'for' and 'do' expressions parse as calls, but look like
    // function calls followed by a closure expression.
    pub fn parse_sugary_call_expr(&self, lo: BytePos,
                                  keyword: ~str,
                                  sugar: CallSugar,
                                  ctor: &fn(v: @expr) -> expr_)
                                  -> @expr {
        // Parse the callee `foo` in
        //    for foo || {
        //    for foo.bar || {
        // etc, or the portion of the call expression before the lambda in
        //    for foo() || {
        // or
        //    for foo.bar(a) || {
        // Turn on the restriction to stop at | or || so we can parse
        // them as the lambda arguments
        let e = self.parse_expr_res(RESTRICT_NO_BAR_OR_DOUBLEBAR_OP);
        match e.node {
            expr_call(f, ref args, NoSugar) => {
                let block = self.parse_lambda_block_expr();
                let last_arg = self.mk_expr(block.span.lo, block.span.hi,
                                            ctor(block));
                let args = vec::append((*args).clone(), [last_arg]);
                self.mk_expr(lo, block.span.hi, expr_call(f, args, sugar))
            }
            expr_method_call(_, f, i, ref tps, ref args, NoSugar) => {
                let block = self.parse_lambda_block_expr();
                let last_arg = self.mk_expr(block.span.lo, block.span.hi,
                                            ctor(block));
                let args = vec::append((*args).clone(), [last_arg]);
                self.mk_expr(lo, block.span.hi,
                             self.mk_method_call(f,
                                                 i,
                                                 (*tps).clone(),
                                                 args,
                                                 sugar))
            }
            expr_field(f, i, ref tps) => {
                let block = self.parse_lambda_block_expr();
                let last_arg = self.mk_expr(block.span.lo, block.span.hi,
                                            ctor(block));
                self.mk_expr(lo, block.span.hi,
                             self.mk_method_call(f,
                                                 i,
                                                 (*tps).clone(),
                                                 ~[last_arg],
                                                 sugar))
            }
            expr_path(*) | expr_call(*) | expr_method_call(*) |
                expr_paren(*) => {
                let block = self.parse_lambda_block_expr();
                let last_arg = self.mk_expr(block.span.lo, block.span.hi,
                                            ctor(block));
                self.mk_expr(
                    lo,
                    last_arg.span.hi,
                    self.mk_call(e, ~[last_arg], sugar))
            }
            _ => {
                // There may be other types of expressions that can
                // represent the callee in `for` and `do` expressions
                // but they aren't represented by tests
                debug!("sugary call on %?", e.node);
                self.span_fatal(
                    e.span,
                    fmt!("`%s` must be followed by a block call", keyword));
            }
        }
    }

    pub fn parse_while_expr(&self) -> @expr {
        let lo = self.last_span.lo;
        let cond = self.parse_expr();
        let body = self.parse_block();
        let hi = body.span.hi;
        return self.mk_expr(lo, hi, expr_while(cond, body));
    }

    pub fn parse_loop_expr(&self, opt_ident: Option<ast::ident>) -> @expr {
        // loop headers look like 'loop {' or 'loop unsafe {'
        let is_loop_header =
            *self.token == token::LBRACE
            || (is_ident(&*self.token)
                && self.look_ahead(1, |t| *t == token::LBRACE));

        if is_loop_header {
            // This is a loop body
            let lo = self.last_span.lo;
            let body = self.parse_block();
            let hi = body.span.hi;
            return self.mk_expr(lo, hi, expr_loop(body, opt_ident));
        } else {
            // This is a 'continue' expression
            if opt_ident.is_some() {
                self.span_err(*self.last_span,
                              "a label may not be used with a `loop` expression");
            }

            let lo = self.span.lo;
            let ex = if self.token_is_lifetime(&*self.token) {
                let lifetime = self.get_lifetime(&*self.token);
                self.bump();
                expr_again(Some(lifetime))
            } else {
                expr_again(None)
            };
            let hi = self.span.hi;
            return self.mk_expr(lo, hi, ex);
        }
    }

    // For distingishing between record literals and blocks
    fn looking_at_record_literal(&self) -> bool {
        *self.token == token::LBRACE &&
            (self.look_ahead(1, |t| token::is_keyword(keywords::Mut, t)) ||
             (self.look_ahead(1, |t| token::is_plain_ident(t)) &&
              self.look_ahead(2, |t| *t == token::COLON)))
    }

    fn parse_match_expr(&self) -> @expr {
        let lo = self.last_span.lo;
        let discriminant = self.parse_expr();
        self.expect(&token::LBRACE);
        let mut arms: ~[arm] = ~[];
        while *self.token != token::RBRACE {
            let pats = self.parse_pats();
            let mut guard = None;
            if self.eat_keyword(keywords::If) {
                guard = Some(self.parse_expr());
            }
            self.expect(&token::FAT_ARROW);
            let expr = self.parse_expr_res(RESTRICT_STMT_EXPR);

            let require_comma =
                !classify::expr_is_simple_block(expr)
                && *self.token != token::RBRACE;

            if require_comma {
                self.expect(&token::COMMA);
            } else {
                self.eat(&token::COMMA);
            }

            let blk = ast::Block {
                view_items: ~[],
                stmts: ~[],
                expr: Some(expr),
                id: self.get_id(),
                rules: default_blk,
                span: expr.span,
            };

            arms.push(ast::arm { pats: pats, guard: guard, body: blk });
        }
        let hi = self.span.hi;
        self.bump();
        return self.mk_expr(lo, hi, expr_match(discriminant, arms));
    }

    // parse an expression
    pub fn parse_expr(&self) -> @expr {
        return self.parse_expr_res(UNRESTRICTED);
    }

    // parse an expression, subject to the given restriction
    fn parse_expr_res(&self, r: restriction) -> @expr {
        let old = *self.restriction;
        *self.restriction = r;
        let e = self.parse_assign_expr();
        *self.restriction = old;
        return e;
    }

    // parse the RHS of a local variable declaration (e.g. '= 14;')
    fn parse_initializer(&self) -> Option<@expr> {
        match *self.token {
          token::EQ => {
            self.bump();
            return Some(self.parse_expr());
          }
          token::LARROW => {
              self.obsolete(*self.span, ObsoleteMoveInit);
              self.bump();
              self.bump();
              return None;
          }
          _ => {
            return None;
          }
        }
    }

    // parse patterns, separated by '|' s
    fn parse_pats(&self) -> ~[@pat] {
        let mut pats = ~[];
        loop {
            pats.push(self.parse_pat());
            if *self.token == token::BINOP(token::OR) { self.bump(); }
            else { return pats; }
        };
    }

    fn parse_pat_vec_elements(
        &self,
    ) -> (~[@pat], Option<@pat>, ~[@pat]) {
        let mut before = ~[];
        let mut slice = None;
        let mut after = ~[];
        let mut first = true;
        let mut before_slice = true;

        while *self.token != token::RBRACKET {
            if first { first = false; }
            else { self.expect(&token::COMMA); }

            let mut is_slice = false;
            if before_slice {
                if *self.token == token::DOTDOT {
                    self.bump();
                    is_slice = true;
                    before_slice = false;
                }
            }

            let subpat = self.parse_pat();
            if is_slice {
                match subpat {
                    @ast::pat { node: pat_wild, _ } => (),
                    @ast::pat { node: pat_ident(_, _, _), _ } => (),
                    @ast::pat { span, _ } => self.span_fatal(
                        span, "expected an identifier or `_`"
                    )
                }
                slice = Some(subpat);
            } else {
                if before_slice {
                    before.push(subpat);
                } else {
                    after.push(subpat);
                }
            }
        }

        (before, slice, after)
    }

    // parse the fields of a struct-like pattern
    fn parse_pat_fields(&self) -> (~[ast::field_pat], bool) {
        let mut fields = ~[];
        let mut etc = false;
        let mut first = true;
        while *self.token != token::RBRACE {
            if first { first = false; }
            else { self.expect(&token::COMMA); }

            if *self.token == token::UNDERSCORE {
                self.bump();
                if *self.token != token::RBRACE {
                    self.fatal(
                        fmt!(
                            "expected `}`, found `%s`",
                            self.this_token_to_str()
                        )
                    );
                }
                etc = true;
                break;
            }

            let lo1 = self.last_span.lo;
            let fieldname = self.parse_ident();
            let hi1 = self.last_span.lo;
            let fieldpath = ast_util::ident_to_path(mk_sp(lo1, hi1),
                                                    fieldname);
            let subpat;
            if *self.token == token::COLON {
                self.bump();
                subpat = self.parse_pat();
            } else {
                subpat = @ast::pat {
                    id: self.get_id(),
                    node: pat_ident(bind_infer, fieldpath, None),
                    span: *self.last_span
                };
            }
            fields.push(ast::field_pat { ident: fieldname, pat: subpat });
        }
        return (fields, etc);
    }

    // parse a pattern.
    pub fn parse_pat(&self) -> @pat {
        maybe_whole!(self, nt_pat);

        let lo = self.span.lo;
        let mut hi;
        let pat;
        match *self.token {
            // parse _
          token::UNDERSCORE => {
            self.bump();
            pat = pat_wild;
            hi = self.last_span.hi;
            return @ast::pat {
                id: self.get_id(),
                node: pat,
                span: mk_sp(lo, hi)
            }
          }
          // parse @pat
          token::AT => {
            self.bump();
            let sub = self.parse_pat();
            hi = sub.span.hi;
            // HACK: parse @"..." as a literal of a vstore @str
            pat = match sub.node {
              pat_lit(e@@expr {
                node: expr_lit(@codemap::spanned {
                    node: lit_str(_),
                    span: _}), _
              }) => {
                let vst = @expr {
                    id: self.get_id(),
                    node: expr_vstore(e, expr_vstore_box),
                    span: mk_sp(lo, hi),
                };
                pat_lit(vst)
              }
              _ => pat_box(sub)
            };
            hi = self.last_span.hi;
            return @ast::pat {
                id: self.get_id(),
                node: pat,
                span: mk_sp(lo, hi)
            }
          }
          token::TILDE => {
            // parse ~pat
            self.bump();
            let sub = self.parse_pat();
            hi = sub.span.hi;
            // HACK: parse ~"..." as a literal of a vstore ~str
            pat = match sub.node {
              pat_lit(e@@expr {
                node: expr_lit(@codemap::spanned {
                    node: lit_str(_),
                    span: _}), _
              }) => {
                let vst = @expr {
                    id: self.get_id(),
                    node: expr_vstore(e, expr_vstore_uniq),
                    span: mk_sp(lo, hi),
                };
                pat_lit(vst)
              }
              _ => pat_uniq(sub)
            };
            hi = self.last_span.hi;
            return @ast::pat {
                id: self.get_id(),
                node: pat,
                span: mk_sp(lo, hi)
            }
          }
          token::BINOP(token::AND) => {
              // parse &pat
              let lo = self.span.lo;
              self.bump();
              let sub = self.parse_pat();
              hi = sub.span.hi;
              // HACK: parse &"..." as a literal of a borrowed str
              pat = match sub.node {
                  pat_lit(e@@expr {
                      node: expr_lit(@codemap::spanned {
                            node: lit_str(_), span: _}), _
                  }) => {
                      let vst = @expr {
                          id: self.get_id(),
                          node: expr_vstore(e, expr_vstore_slice),
                          span: mk_sp(lo, hi)
                      };
                      pat_lit(vst)
                  }
              _ => pat_region(sub)
            };
            hi = self.last_span.hi;
            return @ast::pat {
                id: self.get_id(),
                node: pat,
                span: mk_sp(lo, hi)
            }
          }
          token::LBRACE => {
            self.bump();
            let (_, _) = self.parse_pat_fields();
            self.bump();
            self.obsolete(*self.span, ObsoleteRecordPattern);
            pat = pat_wild;
            hi = self.last_span.hi;
            return @ast::pat {
                id: self.get_id(),
                node: pat,
                span: mk_sp(lo, hi)
            }
          }
          token::LPAREN => {
            // parse (pat,pat,pat,...) as tuple
            self.bump();
            if *self.token == token::RPAREN {
                hi = self.span.hi;
                self.bump();
                let lit = @codemap::spanned {
                    node: lit_nil,
                    span: mk_sp(lo, hi)};
                let expr = self.mk_expr(lo, hi, expr_lit(lit));
                pat = pat_lit(expr);
            } else {
                let mut fields = ~[self.parse_pat()];
                if self.look_ahead(1, |t| *t != token::RPAREN) {
                    while *self.token == token::COMMA {
                        self.bump();
                        fields.push(self.parse_pat());
                    }
                }
                if fields.len() == 1 { self.expect(&token::COMMA); }
                self.expect(&token::RPAREN);
                pat = pat_tup(fields);
            }
            hi = self.last_span.hi;
            return @ast::pat {
                id: self.get_id(),
                node: pat,
                span: mk_sp(lo, hi)
            }
          }
          token::LBRACKET => {
            // parse [pat,pat,...] as vector pattern
            self.bump();
            let (before, slice, after) =
                self.parse_pat_vec_elements();

            self.expect(&token::RBRACKET);
            pat = ast::pat_vec(before, slice, after);
            hi = self.last_span.hi;
            return @ast::pat {
                id: self.get_id(),
                node: pat,
                span: mk_sp(lo, hi)
            }
          }
          _ => {}
        }

        let tok = self.token;
        if !is_ident_or_path(tok)
                || self.is_keyword(keywords::True)
                || self.is_keyword(keywords::False) {
            // Parse an expression pattern or exp .. exp.
            //
            // These expressions are limited to literals (possibly
            // preceded by unary-minus) or identifiers.
            let val = self.parse_literal_maybe_minus();
            if self.eat(&token::DOTDOT) {
                let end = if is_ident_or_path(tok) {
                    let path = self.parse_path_with_tps(true);
                    let hi = self.span.hi;
                    self.mk_expr(lo, hi, expr_path(path))
                } else {
                    self.parse_literal_maybe_minus()
                };
                pat = pat_range(val, end);
            } else {
                pat = pat_lit(val);
            }
        } else if self.eat_keyword(keywords::Ref) {
            // parse ref pat
            let mutbl = self.parse_mutability();
            pat = self.parse_pat_ident(bind_by_ref(mutbl));
        } else {
            let can_be_enum_or_struct = do self.look_ahead(1) |t| {
                match *t {
                    token::LPAREN | token::LBRACKET | token::LT |
                    token::LBRACE | token::MOD_SEP => true,
                    _ => false,
                }
            };

            if self.look_ahead(1, |t| *t == token::DOTDOT) {
                let start = self.parse_expr_res(RESTRICT_NO_BAR_OP);
                self.eat(&token::DOTDOT);
                let end = self.parse_expr_res(RESTRICT_NO_BAR_OP);
                pat = pat_range(start, end);
            } else if is_plain_ident(&*self.token) && !can_be_enum_or_struct {
                let name = self.parse_path_without_tps();
                let sub;
                if self.eat(&token::AT) {
                    // parse foo @ pat
                    sub = Some(self.parse_pat());
                } else {
                    // or just foo
                    sub = None;
                }
                pat = pat_ident(bind_infer, name, sub);
            } else {
                // parse an enum pat
                let enum_path = self.parse_path_with_tps(true);
                match *self.token {
                    token::LBRACE => {
                        self.bump();
                        let (fields, etc) =
                            self.parse_pat_fields();
                        self.bump();
                        pat = pat_struct(enum_path, fields, etc);
                    }
                    _ => {
                        let mut args: ~[@pat] = ~[];
                        match *self.token {
                          token::LPAREN => {
                            let is_star = do self.look_ahead(1) |t| {
                                match *t {
                                    token::BINOP(token::STAR) => true,
                                    _ => false,
                                }
                            };
                            if is_star {
                                // This is a "top constructor only" pat
                                self.bump();
                                self.bump();
                                self.expect(&token::RPAREN);
                                pat = pat_enum(enum_path, None);
                            } else {
                                args = self.parse_unspanned_seq(
                                    &token::LPAREN,
                                    &token::RPAREN,
                                    seq_sep_trailing_disallowed(token::COMMA),
                                    |p| p.parse_pat()
                                );
                                pat = pat_enum(enum_path, Some(args));
                            }
                          },
                          _ => {
                              if enum_path.idents.len()==1u {
                                  // it could still be either an enum
                                  // or an identifier pattern, resolve
                                  // will sort it out:
                                  pat = pat_ident(bind_infer,
                                                  enum_path,
                                                  None);
                              } else {
                                  pat = pat_enum(enum_path, Some(args));
                              }
                          }
                        }
                    }
                }
            }
        }
        hi = self.last_span.hi;
        @ast::pat {
            id: self.get_id(),
            node: pat,
            span: mk_sp(lo, hi),
        }
    }

    // parse ident or ident @ pat
    // used by the copy foo and ref foo patterns to give a good
    // error message when parsing mistakes like ref foo(a,b)
    fn parse_pat_ident(&self,
                       binding_mode: ast::binding_mode)
                       -> ast::pat_ {
        if !is_plain_ident(&*self.token) {
            self.span_fatal(*self.last_span,
                            "expected identifier, found path");
        }
        // why a path here, and not just an identifier?
        let name = self.parse_path_without_tps();
        let sub = if self.eat(&token::AT) {
            Some(self.parse_pat())
        } else {
            None
        };

        // just to be friendly, if they write something like
        //   ref Some(i)
        // we end up here with ( as the current token.  This shortly
        // leads to a parse error.  Note that if there is no explicit
        // binding mode then we do not end up here, because the lookahead
        // will direct us over to parse_enum_variant()
        if *self.token == token::LPAREN {
            self.span_fatal(
                *self.last_span,
                "expected identifier, found enum pattern");
        }

        pat_ident(binding_mode, name, sub)
    }

    // parse a local variable declaration
    fn parse_local(&self, is_mutbl: bool) -> @Local {
        let lo = self.span.lo;
        let pat = self.parse_pat();

        if is_mutbl && !ast_util::pat_is_ident(pat) {
            self.obsolete(*self.span, ObsoleteMutWithMultipleBindings)
        }

        let mut ty = Ty {
            id: self.get_id(),
            node: ty_infer,
            span: mk_sp(lo, lo),
        };
        if self.eat(&token::COLON) { ty = self.parse_ty(false); }
        let init = self.parse_initializer();
        @ast::Local {
            is_mutbl: is_mutbl,
            ty: ty,
            pat: pat,
            init: init,
            id: self.get_id(),
            span: mk_sp(lo, self.last_span.hi),
        }
    }

    // parse a "let" stmt
    fn parse_let(&self) -> @decl {
        let is_mutbl = self.eat_keyword(keywords::Mut);
        let lo = self.span.lo;
        let local = self.parse_local(is_mutbl);
        while self.eat(&token::COMMA) {
            let _ = self.parse_local(is_mutbl);
            self.obsolete(*self.span, ObsoleteMultipleLocalDecl);
        }
        return @spanned(lo, self.last_span.hi, decl_local(local));
    }

    // parse a structure field
    fn parse_name_and_ty(&self,
                         pr: visibility,
                         attrs: ~[Attribute]) -> @struct_field {
        let lo = self.span.lo;
        if !is_plain_ident(&*self.token) {
            self.fatal("expected ident");
        }
        let name = self.parse_ident();
        self.expect(&token::COLON);
        let ty = self.parse_ty(false);
        @spanned(lo, self.last_span.hi, ast::struct_field_ {
            kind: named_field(name, pr),
            id: self.get_id(),
            ty: ty,
            attrs: attrs,
        })
    }

    // parse a statement. may include decl.
    // precondition: any attributes are parsed already
    pub fn parse_stmt(&self, item_attrs: ~[Attribute]) -> @stmt {
        maybe_whole!(self, nt_stmt);

        fn check_expected_item(p: &Parser, found_attrs: bool) {
            // If we have attributes then we should have an item
            if found_attrs {
                p.span_err(*p.last_span, "expected item after attributes");
            }
        }

        let lo = self.span.lo;
        if self.is_keyword(keywords::Let) {
            check_expected_item(self, !item_attrs.is_empty());
            self.expect_keyword(keywords::Let);
            let decl = self.parse_let();
            return @spanned(lo, decl.span.hi, stmt_decl(decl, self.get_id()));
        } else if is_ident(&*self.token)
            && !token::is_any_keyword(self.token)
            && self.look_ahead(1, |t| *t == token::NOT) {
            // parse a macro invocation. Looks like there's serious
            // overlap here; if this clause doesn't catch it (and it
            // won't, for brace-delimited macros) it will fall through
            // to the macro clause of parse_item_or_view_item. This
            // could use some cleanup, it appears to me.

            // whoops! I now have a guess: I'm guessing the "parens-only"
            // rule here is deliberate, to allow macro users to use parens
            // for things that should be parsed as stmt_mac, and braces
            // for things that should expand into items. Tricky, and
            // somewhat awkward... and probably undocumented. Of course,
            // I could just be wrong.

            check_expected_item(self, !item_attrs.is_empty());

            // Potential trouble: if we allow macros with paths instead of
            // idents, we'd need to look ahead past the whole path here...
            let pth = self.parse_path_without_tps();
            self.bump();

            let id = if *self.token == token::LPAREN {
                token::special_idents::invalid // no special identifier
            } else {
                self.parse_ident()
            };

            let tts = self.parse_unspanned_seq(
                &token::LPAREN,
                &token::RPAREN,
                seq_sep_none(),
                |p| p.parse_token_tree()
            );
            let hi = self.span.hi;

            if id == token::special_idents::invalid {
                return @spanned(lo, hi, stmt_mac(
                    spanned(lo, hi, mac_invoc_tt(pth, tts)), false));
            } else {
                // if it has a special ident, it's definitely an item
                return @spanned(lo, hi, stmt_decl(
                    @spanned(lo, hi, decl_item(
                        self.mk_item(
                            lo, hi, id /*id is good here*/,
                            item_mac(spanned(lo, hi, mac_invoc_tt(pth, tts))),
                            inherited, ~[/*no attrs*/]))),
                    self.get_id()));
            }

        } else {
            let found_attrs = !item_attrs.is_empty();
            match self.parse_item_or_view_item(item_attrs, false) {
                iovi_item(i) => {
                    let hi = i.span.hi;
                    let decl = @spanned(lo, hi, decl_item(i));
                    return @spanned(lo, hi, stmt_decl(decl, self.get_id()));
                }
                iovi_view_item(vi) => {
                    self.span_fatal(vi.span,
                                    "view items must be declared at the top of the block");
                }
                iovi_foreign_item(_) => {
                    self.fatal("foreign items are not allowed here");
                }
                iovi_none(_) => { /* fallthrough */ }
            }

            check_expected_item(self, found_attrs);

            // Remainder are line-expr stmts.
            let e = self.parse_expr_res(RESTRICT_STMT_EXPR);
            return @spanned(lo, e.span.hi, stmt_expr(e, self.get_id()));
        }
    }

    // is this expression a successfully-parsed statement?
    fn expr_is_complete(&self, e: @expr) -> bool {
        return *self.restriction == RESTRICT_STMT_EXPR &&
            !classify::expr_requires_semi_to_be_stmt(e);
    }

    // parse a block. No inner attrs are allowed.
    pub fn parse_block(&self) -> Block {
        maybe_whole!(self, nt_block);

        let lo = self.span.lo;
        if self.eat_keyword(keywords::Unsafe) {
            self.obsolete(*self.span, ObsoleteUnsafeBlock);
        }
        self.expect(&token::LBRACE);

        return self.parse_block_tail_(lo, default_blk, ~[]);
    }

    // parse a block. Inner attrs are allowed.
    fn parse_inner_attrs_and_block(&self)
        -> (~[Attribute], Block) {

        maybe_whole!(pair_empty self, nt_block);

        let lo = self.span.lo;
        if self.eat_keyword(keywords::Unsafe) {
            self.obsolete(*self.span, ObsoleteUnsafeBlock);
        }
        self.expect(&token::LBRACE);
        let (inner, next) = self.parse_inner_attrs_and_next();

        (inner, self.parse_block_tail_(lo, default_blk, next))
    }

    // Precondition: already parsed the '{' or '#{'
    // I guess that also means "already parsed the 'impure'" if
    // necessary, and this should take a qualifier.
    // some blocks start with "#{"...
    fn parse_block_tail(&self, lo: BytePos, s: blk_check_mode) -> Block {
        self.parse_block_tail_(lo, s, ~[])
    }

    // parse the rest of a block expression or function body
    fn parse_block_tail_(&self, lo: BytePos, s: blk_check_mode,
                         first_item_attrs: ~[Attribute]) -> Block {
        let mut stmts = ~[];
        let mut expr = None;

        // wouldn't it be more uniform to parse view items only, here?
        let ParsedItemsAndViewItems {
            attrs_remaining: attrs_remaining,
            view_items: view_items,
            items: items,
            _
        } = self.parse_items_and_view_items(first_item_attrs,
                                            false, false);

        for items.iter().advance |item| {
            let decl = @spanned(item.span.lo, item.span.hi, decl_item(*item));
            stmts.push(@spanned(item.span.lo, item.span.hi,
                                stmt_decl(decl, self.get_id())));
        }

        let mut attributes_box = attrs_remaining;

        while (*self.token != token::RBRACE) {
            // parsing items even when they're not allowed lets us give
            // better error messages and recover more gracefully.
            attributes_box.push_all(self.parse_outer_attributes());
            match *self.token {
                token::SEMI => {
                    if !attributes_box.is_empty() {
                        self.span_err(*self.last_span, "expected item after attributes");
                        attributes_box = ~[];
                    }
                    self.bump(); // empty
                }
                token::RBRACE => {
                    // fall through and out.
                }
                _ => {
                    let stmt = self.parse_stmt(attributes_box);
                    attributes_box = ~[];
                    match stmt.node {
                        stmt_expr(e, stmt_id) => {
                            // expression without semicolon
                            let has_semi;
                            match *self.token {
                                token::SEMI => {
                                    has_semi = true;
                                }
                                token::RBRACE => {
                                    has_semi = false;
                                    expr = Some(e);
                                }
                                ref t => {
                                    has_semi = false;
                                    if classify::stmt_ends_with_semi(stmt) {
                                        self.fatal(
                                            fmt!(
                                                "expected `;` or `}` after \
                                                 expression but found `%s`",
                                                self.token_to_str(t)
                                            )
                                        );
                                    }
                                    stmts.push(stmt);
                                }
                            }

                            if has_semi {
                                self.bump();
                                stmts.push(@codemap::spanned {
                                    node: stmt_semi(e, stmt_id),
                                    span: stmt.span,
                                });
                            }
                        }
                        stmt_mac(ref m, _) => {
                            // statement macro; might be an expr
                            let has_semi;
                            match *self.token {
                                token::SEMI => {
                                    has_semi = true;
                                }
                                token::RBRACE => {
                                    // if a block ends in `m!(arg)` without
                                    // a `;`, it must be an expr
                                    has_semi = false;
                                    expr = Some(
                                        self.mk_mac_expr(stmt.span.lo,
                                                         stmt.span.hi,
                                                         m.node.clone()));
                                }
                                _ => {
                                    has_semi = false;
                                    stmts.push(stmt);
                                }
                            }

                            if has_semi {
                                self.bump();
                                stmts.push(@codemap::spanned {
                                    node: stmt_mac((*m).clone(), true),
                                    span: stmt.span,
                                });
                            }
                        }
                        _ => { // all other kinds of statements:
                            stmts.push(stmt);

                            if classify::stmt_ends_with_semi(stmt) {
                                self.expect(&token::SEMI);
                            }
                        }
                    }
                }
            }
        }

        if !attributes_box.is_empty() {
            self.span_err(*self.last_span, "expected item after attributes");
        }

        let hi = self.span.hi;
        self.bump();
        ast::Block {
            view_items: view_items,
            stmts: stmts,
            expr: expr,
            id: self.get_id(),
            rules: s,
            span: mk_sp(lo, hi),
        }
    }

    fn parse_optional_purity(&self) -> ast::purity {
        if self.eat_keyword(keywords::Pure) {
            self.obsolete(*self.last_span, ObsoletePurity);
            ast::impure_fn
        } else if self.eat_keyword(keywords::Unsafe) {
            ast::unsafe_fn
        } else {
            ast::impure_fn
        }
    }

    fn parse_optional_onceness(&self) -> ast::Onceness {
        if self.eat_keyword(keywords::Once) { ast::Once } else { ast::Many }
    }

    // matches optbounds = ( ( : ( boundseq )? )? )
    // where   boundseq  = ( bound + boundseq ) | bound
    // and     bound     = 'static | ty
    // Returns "None" if there's no colon (e.g. "T");
    // Returns "Some(Empty)" if there's a colon but nothing after (e.g. "T:")
    // Returns "Some(stuff)" otherwise (e.g. "T:stuff").
    // NB: The None/Some distinction is important for issue #7264.
    fn parse_optional_ty_param_bounds(&self) -> Option<OptVec<TyParamBound>> {
        if !self.eat(&token::COLON) {
            return None;
        }

        let mut result = opt_vec::Empty;
        loop {
            match *self.token {
                token::LIFETIME(lifetime) => {
                    if "static" == self.id_to_str(lifetime) {
                        result.push(RegionTyParamBound);
                    } else {
                        self.span_err(*self.span,
                                      "`'static` is the only permissible region bound here");
                    }
                    self.bump();
                }
                token::MOD_SEP | token::IDENT(*) => {
                    let obsolete_bound = match *self.token {
                        token::MOD_SEP => false,
                        token::IDENT(sid, _) => {
                            match self.id_to_str(sid).as_slice() {
                                "send" |
                                "copy" |
                                "const" |
                                "owned" => {
                                    self.obsolete(
                                        *self.span,
                                        ObsoleteLowerCaseKindBounds);
                                    self.bump();
                                    true
                                }
                                _ => false
                            }
                        }
                        _ => fail!()
                    };

                    if !obsolete_bound {
                        let tref = self.parse_trait_ref();
                        result.push(TraitTyParamBound(tref));
                    }
                }
                _ => break,
            }

            if !self.eat(&token::BINOP(token::PLUS)) {
                break;
            }
        }

        return Some(result);
    }

    // matches typaram = IDENT optbounds
    fn parse_ty_param(&self) -> TyParam {
        let ident = self.parse_ident();
        let opt_bounds = self.parse_optional_ty_param_bounds();
        // For typarams we don't care about the difference b/w "<T>" and "<T:>".
        let bounds = opt_bounds.get_or_default(opt_vec::Empty);
        ast::TyParam { ident: ident, id: self.get_id(), bounds: bounds }
    }

    // parse a set of optional generic type parameter declarations
    // matches generics = ( ) | ( < > ) | ( < typaramseq ( , )? > ) | ( < lifetimes ( , )? > )
    //                  | ( < lifetimes , typaramseq ( , )? > )
    // where   typaramseq = ( typaram ) | ( typaram , typaramseq )
    pub fn parse_generics(&self) -> ast::Generics {
        if self.eat(&token::LT) {
            let lifetimes = self.parse_lifetimes();
            let ty_params = self.parse_seq_to_gt(
                Some(token::COMMA),
                |p| p.parse_ty_param());
            ast::Generics { lifetimes: lifetimes, ty_params: ty_params }
        } else {
            ast_util::empty_generics()
        }
    }

    // parse a generic use site
    fn parse_generic_values(&self) -> (OptVec<ast::Lifetime>, ~[Ty]) {
        if !self.eat(&token::LT) {
            (opt_vec::Empty, ~[])
        } else {
            self.parse_generic_values_after_lt()
        }
    }

    fn parse_generic_values_after_lt(&self) -> (OptVec<ast::Lifetime>, ~[Ty]) {
        let lifetimes = self.parse_lifetimes();
        let result = self.parse_seq_to_gt(
            Some(token::COMMA),
            |p| p.parse_ty(false));
        (lifetimes, opt_vec::take_vec(result))
    }

    // parse the argument list and result type of a function declaration
    pub fn parse_fn_decl(&self) -> fn_decl {
        let args_or_capture_items: ~[arg_or_capture_item] =
            self.parse_unspanned_seq(
                &token::LPAREN,
                &token::RPAREN,
                seq_sep_trailing_disallowed(token::COMMA),
                |p| p.parse_arg()
            );

        let inputs = either::lefts(args_or_capture_items);

        let (ret_style, ret_ty) = self.parse_ret_ty();
        ast::fn_decl {
            inputs: inputs,
            output: ret_ty,
            cf: ret_style,
        }
    }

    fn is_self_ident(&self) -> bool {
        *self.token == token::IDENT(special_idents::self_, false)
    }

    fn expect_self_ident(&self) {
        if !self.is_self_ident() {
            self.fatal(
                fmt!(
                    "expected `self` but found `%s`",
                    self.this_token_to_str()
                )
            );
        }
        self.bump();
    }

    // parse the argument list and result type of a function
    // that may have a self type.
    fn parse_fn_decl_with_self(
        &self,
        parse_arg_fn:
        &fn(&Parser) -> arg_or_capture_item
    ) -> (explicit_self, fn_decl) {
        fn maybe_parse_explicit_self(
            cnstr: &fn(v: mutability) -> ast::explicit_self_,
            p: &Parser
        ) -> ast::explicit_self_ {
            // We need to make sure it isn't a mode or a type
            if p.look_ahead(1, |t| token::is_keyword(keywords::Self, t)) ||
                ((p.look_ahead(1, |t| token::is_keyword(keywords::Const, t)) ||
                  p.look_ahead(1, |t| token::is_keyword(keywords::Mut, t))) &&
                 p.look_ahead(2, |t| token::is_keyword(keywords::Self, t))) {

                p.bump();
                let mutability = p.parse_mutability();
                p.expect_self_ident();
                cnstr(mutability)
            } else {
                sty_static
            }
        }

        fn maybe_parse_borrowed_explicit_self(this: &Parser) -> ast::explicit_self_ {
            // The following things are possible to see here:
            //
            //     fn(&self)
            //     fn(&mut self)
            //     fn(&'lt self)
            //     fn(&'lt mut self)
            //
            // We already know that the current token is `&`.

            if this.look_ahead(1, |t| token::is_keyword(keywords::Self, t)) {
                this.bump();
                this.expect_self_ident();
                sty_region(None, m_imm)
            } else if this.look_ahead(1, |t| this.token_is_mutability(t)) &&
                    this.look_ahead(2,
                                    |t| token::is_keyword(keywords::Self,
                                                          t)) {
                this.bump();
                let mutability = this.parse_mutability();
                this.expect_self_ident();
                sty_region(None, mutability)
            } else if this.look_ahead(1, |t| this.token_is_lifetime(t)) &&
                       this.look_ahead(2,
                                       |t| token::is_keyword(keywords::Self,
                                                             t)) {
                this.bump();
                let lifetime = this.parse_lifetime();
                this.expect_self_ident();
                sty_region(Some(lifetime), m_imm)
            } else if this.look_ahead(1, |t| this.token_is_lifetime(t)) &&
                      this.look_ahead(2, |t| this.token_is_mutability(t)) &&
                      this.look_ahead(3, |t| token::is_keyword(keywords::Self,
                                                               t)) {
                this.bump();
                let lifetime = this.parse_lifetime();
                let mutability = this.parse_mutability();
                this.expect_self_ident();
                sty_region(Some(lifetime), mutability)
            } else {
                sty_static
            }
        }

        self.expect(&token::LPAREN);

        // A bit of complexity and lookahead is needed here in order to be
        // backwards compatible.
        let lo = self.span.lo;
        let explicit_self = match *self.token {
          token::BINOP(token::AND) => {
            maybe_parse_borrowed_explicit_self(self)
          }
          token::AT => {
            maybe_parse_explicit_self(sty_box, self)
          }
          token::TILDE => {
            maybe_parse_explicit_self(|mutability| {
                if mutability != m_imm {
                    self.obsolete(*self.last_span, ObsoleteMutOwnedPointer);
                }
                sty_uniq
            }, self)
          }
          token::IDENT(*) if self.is_self_ident() => {
            self.bump();
            sty_value
          }
          _ => {
            sty_static
          }
        };

        // If we parsed a self type, expect a comma before the argument list.
        let args_or_capture_items;
        if explicit_self != sty_static {
            match *self.token {
                token::COMMA => {
                    self.bump();
                    let sep = seq_sep_trailing_disallowed(token::COMMA);
                    args_or_capture_items = self.parse_seq_to_before_end(
                        &token::RPAREN,
                        sep,
                        parse_arg_fn
                    );
                }
                token::RPAREN => {
                    args_or_capture_items = ~[];
                }
                _ => {
                    self.fatal(
                        fmt!(
                            "expected `,` or `)`, found `%s`",
                            self.this_token_to_str()
                        )
                    );
                }
            }
        } else {
            let sep = seq_sep_trailing_disallowed(token::COMMA);
            args_or_capture_items = self.parse_seq_to_before_end(
                &token::RPAREN,
                sep,
                parse_arg_fn
            );
        }

        self.expect(&token::RPAREN);

        let hi = self.span.hi;

        let inputs = either::lefts(args_or_capture_items);
        let (ret_style, ret_ty) = self.parse_ret_ty();

        let fn_decl = ast::fn_decl {
            inputs: inputs,
            output: ret_ty,
            cf: ret_style
        };

        (spanned(lo, hi, explicit_self), fn_decl)
    }

    // parse the |arg, arg| header on a lambda
    fn parse_fn_block_decl(&self) -> fn_decl {
        let inputs_captures = {
            if self.eat(&token::OROR) {
                ~[]
            } else {
                self.parse_unspanned_seq(
                    &token::BINOP(token::OR),
                    &token::BINOP(token::OR),
                    seq_sep_trailing_disallowed(token::COMMA),
                    |p| p.parse_fn_block_arg()
                )
            }
        };
        let output = if self.eat(&token::RARROW) {
            self.parse_ty(false)
        } else {
            Ty { id: self.get_id(), node: ty_infer, span: *self.span }
        };

        ast::fn_decl {
            inputs: either::lefts(inputs_captures),
            output: output,
            cf: return_val,
        }
    }

    // parse the name and optional generic types of a function header.
    fn parse_fn_header(&self) -> (ident, ast::Generics) {
        let id = self.parse_ident();
        let generics = self.parse_generics();
        (id, generics)
    }

    fn mk_item(&self, lo: BytePos, hi: BytePos, ident: ident,
               node: item_, vis: visibility,
               attrs: ~[Attribute]) -> @item {
        @ast::item { ident: ident,
                     attrs: attrs,
                     id: self.get_id(),
                     node: node,
                     vis: vis,
                     span: mk_sp(lo, hi) }
    }

    // parse an item-position function declaration.
    fn parse_item_fn(&self, purity: purity, abis: AbiSet) -> item_info {
        let (ident, generics) = self.parse_fn_header();
        let decl = self.parse_fn_decl();
        let (inner_attrs, body) = self.parse_inner_attrs_and_block();
        (ident,
         item_fn(decl, purity, abis, generics, body),
         Some(inner_attrs))
    }

    // parse a method in a trait impl
    fn parse_method(&self) -> @method {
        let attrs = self.parse_outer_attributes();
        let lo = self.span.lo;

        let visa = self.parse_visibility();
        let pur = self.parse_fn_purity();
        let ident = self.parse_ident();
        let generics = self.parse_generics();
        let (explicit_self, decl) = do self.parse_fn_decl_with_self() |p| {
            p.parse_arg()
        };

        let (inner_attrs, body) = self.parse_inner_attrs_and_block();
        let hi = body.span.hi;
        let attrs = vec::append(attrs, inner_attrs);
        @ast::method {
            ident: ident,
            attrs: attrs,
            generics: generics,
            explicit_self: explicit_self,
            purity: pur,
            decl: decl,
            body: body,
            id: self.get_id(),
            span: mk_sp(lo, hi),
            self_id: self.get_id(),
            vis: visa,
        }
    }

    // parse trait Foo { ... }
    fn parse_item_trait(&self) -> item_info {
        let ident = self.parse_ident();
        self.parse_region_param();
        let tps = self.parse_generics();

        // Parse traits, if necessary.
        let traits;
        if *self.token == token::COLON {
            self.bump();
            traits = self.parse_trait_ref_list(&token::LBRACE);
        } else {
            traits = ~[];
        }

        let meths = self.parse_trait_methods();
        (ident, item_trait(tps, traits, meths), None)
    }

    // Parses two variants (with the region/type params always optional):
    //    impl<T> Foo { ... }
    //    impl<T> ToStr for ~[T] { ... }
    fn parse_item_impl(&self, visibility: ast::visibility) -> item_info {
        // First, parse type parameters if necessary.
        let generics = self.parse_generics();

        // This is a new-style impl declaration.
        // XXX: clownshoes
        let ident = special_idents::clownshoes_extensions;

        // Special case: if the next identifier that follows is '(', don't
        // allow this to be parsed as a trait.
        let could_be_trait = *self.token != token::LPAREN;

        // Parse the trait.
        let mut ty = self.parse_ty(false);

        // Parse traits, if necessary.
        let opt_trait = if could_be_trait && self.eat_keyword(keywords::For) {
            // New-style trait. Reinterpret the type as a trait.
            let opt_trait_ref = match ty.node {
                ty_path(ref path, None, node_id) => {
                    Some(trait_ref {
                        path: /* bad */ (*path).clone(),
                        ref_id: node_id
                    })
                }
                ty_path(*) => {
                    self.span_err(ty.span,
                                  "bounded traits are only valid in type position");
                    None
                }
                _ => {
                    self.span_err(ty.span, "not a trait");
                    None
                }
            };

            ty = self.parse_ty(false);
            opt_trait_ref
        } else if self.eat(&token::COLON) {
            self.obsolete(*self.span, ObsoleteImplSyntax);
            Some(self.parse_trait_ref())
        } else {
            None
        };

        // Do not allow visibility to be specified.
        if visibility != ast::inherited {
            self.obsolete(*self.span, ObsoleteImplVisibility);
        }

        let mut meths = ~[];
        if !self.eat(&token::SEMI) {
            self.expect(&token::LBRACE);
            while !self.eat(&token::RBRACE) {
                meths.push(self.parse_method());
            }
        }

        (ident, item_impl(generics, opt_trait, ty, meths), None)
    }

    // parse a::B<~str,int>
    fn parse_trait_ref(&self) -> trait_ref {
        ast::trait_ref {
            path: self.parse_path_with_tps(false),
            ref_id: self.get_id(),
        }
    }

    // parse B + C<~str,int> + D
    fn parse_trait_ref_list(&self, ket: &token::Token) -> ~[trait_ref] {
        self.parse_seq_to_before_end(
            ket,
            seq_sep_trailing_disallowed(token::BINOP(token::PLUS)),
            |p| p.parse_trait_ref()
        )
    }

    // parse struct Foo { ... }
    fn parse_item_struct(&self) -> item_info {
        let class_name = self.parse_ident();
        self.parse_region_param();
        let generics = self.parse_generics();
        if self.eat(&token::COLON) {
            self.obsolete(*self.span, ObsoleteClassTraits);
            let _ = self.parse_trait_ref_list(&token::LBRACE);
        }

        let mut fields: ~[@struct_field];
        let is_tuple_like;

        if self.eat(&token::LBRACE) {
            // It's a record-like struct.
            is_tuple_like = false;
            fields = ~[];
            while *self.token != token::RBRACE {
                let r = self.parse_struct_decl_field();
                for r.iter().advance |struct_field| {
                    fields.push(*struct_field)
                }
            }
            if fields.len() == 0 {
                self.fatal(fmt!("Unit-like struct should be written as `struct %s;`",
                                get_ident_interner().get(class_name.name)));
            }
            self.bump();
        } else if *self.token == token::LPAREN {
            // It's a tuple-like struct.
            is_tuple_like = true;
            fields = do self.parse_unspanned_seq(
                &token::LPAREN,
                &token::RPAREN,
                seq_sep_trailing_allowed(token::COMMA)
            ) |p| {
                let attrs = self.parse_outer_attributes();
                let lo = p.span.lo;
                let struct_field_ = ast::struct_field_ {
                    kind: unnamed_field,
                    id: self.get_id(),
                    ty: p.parse_ty(false),
                    attrs: attrs,
                };
                @spanned(lo, p.span.hi, struct_field_)
            };
            self.expect(&token::SEMI);
        } else if self.eat(&token::SEMI) {
            // It's a unit-like struct.
            is_tuple_like = true;
            fields = ~[];
        } else {
            self.fatal(
                fmt!(
                    "expected `{`, `(`, or `;` after struct name \
                    but found `%s`",
                    self.this_token_to_str()
                )
            );
        }

        let _ = self.get_id();  // XXX: Workaround for crazy bug.
        let new_id = self.get_id();
        (class_name,
         item_struct(@ast::struct_def {
             fields: fields,
             ctor_id: if is_tuple_like { Some(new_id) } else { None }
         }, generics),
         None)
    }

    fn token_is_pound_or_doc_comment(&self, tok: token::Token) -> bool {
        match tok {
            token::POUND | token::DOC_COMMENT(_) => true,
            _ => false
        }
    }

    // parse a structure field declaration
    pub fn parse_single_struct_field(&self,
                                     vis: visibility,
                                     attrs: ~[Attribute])
                                     -> @struct_field {
        if self.eat_obsolete_ident("let") {
            self.obsolete(*self.last_span, ObsoleteLet);
        }

        let a_var = self.parse_name_and_ty(vis, attrs);
        match *self.token {
            token::SEMI => {
                self.obsolete(*self.span, ObsoleteFieldTerminator);
                self.bump();
            }
            token::COMMA => {
                self.bump();
            }
            token::RBRACE => {}
            _ => {
                self.span_fatal(*self.span,
                                fmt!("expected `,`, or '}' but found `%s`",
                                     self.this_token_to_str()));
            }
        }
        a_var
    }

    // parse an element of a struct definition
    fn parse_struct_decl_field(&self) -> ~[@struct_field] {

        let attrs = self.parse_outer_attributes();

        if self.try_parse_obsolete_priv_section(attrs) {
            return ~[];
        }

        if self.eat_keyword(keywords::Priv) {
            return ~[self.parse_single_struct_field(private, attrs)]
        }

        if self.eat_keyword(keywords::Pub) {
           return ~[self.parse_single_struct_field(public, attrs)];
        }

        if self.try_parse_obsolete_struct_ctor() {
            return ~[];
        }

        return ~[self.parse_single_struct_field(inherited, attrs)];
    }

    // parse visiility: PUB, PRIV, or nothing
    fn parse_visibility(&self) -> visibility {
        if self.eat_keyword(keywords::Pub) { public }
        else if self.eat_keyword(keywords::Priv) { private }
        else { inherited }
    }

    fn parse_staticness(&self) -> bool {
        if self.eat_keyword(keywords::Static) {
            self.obsolete(*self.last_span, ObsoleteStaticMethod);
            true
        } else {
            false
        }
    }

    // given a termination token and a vector of already-parsed
    // attributes (of length 0 or 1), parse all of the items in a module
    fn parse_mod_items(&self,
                       term: token::Token,
                       first_item_attrs: ~[Attribute])
                       -> _mod {
        // parse all of the items up to closing or an attribute.
        // view items are legal here.
        let ParsedItemsAndViewItems {
            attrs_remaining: attrs_remaining,
            view_items: view_items,
            items: starting_items,
            _
        } = self.parse_items_and_view_items(first_item_attrs, true, true);
        let mut items: ~[@item] = starting_items;
        let attrs_remaining_len = attrs_remaining.len();

        // don't think this other loop is even necessary....

        let mut first = true;
        while *self.token != term {
            let mut attrs = self.parse_outer_attributes();
            if first {
                attrs = attrs_remaining + attrs;
                first = false;
            }
            debug!("parse_mod_items: parse_item_or_view_item(attrs=%?)",
                   attrs);
            match self.parse_item_or_view_item(attrs,
                                               true /* macros allowed */) {
              iovi_item(item) => items.push(item),
              iovi_view_item(view_item) => {
                self.span_fatal(view_item.span,
                                "view items must be declared at the top of \
                                 the module");
              }
              _ => {
                self.fatal(fmt!("expected item but found `%s`",
                                self.this_token_to_str()));
              }
            }
        }

        if first && attrs_remaining_len > 0u {
            // We parsed attributes for the first item but didn't find it
            self.span_err(*self.last_span, "expected item after attributes");
        }

        ast::_mod { view_items: view_items, items: items }
    }

    fn parse_item_const(&self) -> item_info {
        let m = if self.eat_keyword(keywords::Mut) {m_mutbl} else {m_imm};
        let id = self.parse_ident();
        self.expect(&token::COLON);
        let ty = self.parse_ty(false);
        self.expect(&token::EQ);
        let e = self.parse_expr();
        self.expect(&token::SEMI);
        (id, item_static(ty, m, e), None)
    }

    // parse a `mod <foo> { ... }` or `mod <foo>;` item
    fn parse_item_mod(&self, outer_attrs: &[Attribute]) -> item_info {
        let id_span = *self.span;
        let id = self.parse_ident();
        if *self.token == token::SEMI {
            self.bump();
            // This mod is in an external file. Let's go get it!
            let (m, attrs) = self.eval_src_mod(id, outer_attrs, id_span);
            (id, m, Some(attrs))
        } else {
            self.push_mod_path(id, outer_attrs);
            self.expect(&token::LBRACE);
            let (inner, next) = self.parse_inner_attrs_and_next();
            let m = self.parse_mod_items(token::RBRACE, next);
            self.expect(&token::RBRACE);
            self.pop_mod_path();
            (id, item_mod(m), Some(inner))
        }
    }

    fn push_mod_path(&self, id: ident, attrs: &[Attribute]) {
        let default_path = token::interner_get(id.name);
        let file_path = match ::attr::first_attr_value_str_by_name(attrs,
                                                                   "path") {
            Some(d) => d,
            None => default_path
        };
        self.mod_path_stack.push(file_path)
    }

    fn pop_mod_path(&self) {
        self.mod_path_stack.pop();
    }

    // read a module from a source file.
    fn eval_src_mod(&self,
                    id: ast::ident,
                    outer_attrs: &[ast::Attribute],
                    id_sp: span)
                    -> (ast::item_, ~[ast::Attribute]) {
        let prefix = Path(self.sess.cm.span_to_filename(*self.span));
        let prefix = prefix.dir_path();
        let mod_path_stack = &*self.mod_path_stack;
        let mod_path = Path(".").push_many(*mod_path_stack);
        let dir_path = prefix.push_many(mod_path.components);
        let file_path = match ::attr::first_attr_value_str_by_name(
                outer_attrs, "path") {
            Some(d) => {
                let path = Path(d);
                if !path.is_absolute {
                    dir_path.push(d)
                } else {
                    path
                }
            }
            None => {
                let mod_name = token::interner_get(id.name).to_owned();
                let default_path_str = mod_name + ".rs";
                let secondary_path_str = mod_name + "/mod.rs";
                let default_path = dir_path.push(default_path_str);
                let secondary_path = dir_path.push(secondary_path_str);
                let default_exists = default_path.exists();
                let secondary_exists = secondary_path.exists();
                match (default_exists, secondary_exists) {
                    (true, false) => default_path,
                    (false, true) => secondary_path,
                    (false, false) => {
                        self.span_fatal(id_sp, fmt!("file not found for module `%s`", mod_name));
                    }
                    (true, true) => {
                        self.span_fatal(id_sp,
                                        fmt!("file for module `%s` found at both %s and %s",
                                             mod_name, default_path_str, secondary_path_str));
                    }
                }
            }
        };

        self.eval_src_mod_from_path(file_path,
                                    outer_attrs.to_owned(),
                                    id_sp)
    }

    fn eval_src_mod_from_path(&self,
                              path: Path,
                              outer_attrs: ~[ast::Attribute],
                              id_sp: span) -> (ast::item_, ~[ast::Attribute]) {
        let full_path = path.normalize();

        let maybe_i = do self.sess.included_mod_stack.iter().position |p| { *p == full_path };
        match maybe_i {
            Some(i) => {
                let stack = &self.sess.included_mod_stack;
                let mut err = ~"circular modules: ";
                for stack.slice(i, stack.len()).iter().advance |p| {
                    err.push_str(p.to_str());
                    err.push_str(" -> ");
                }
                err.push_str(full_path.to_str());
                self.span_fatal(id_sp, err);
            }
            None => ()
        }
        self.sess.included_mod_stack.push(full_path.clone());

        let p0 =
            new_sub_parser_from_file(self.sess,
                                     self.cfg.clone(),
                                     &full_path,
                                     id_sp);
        let (inner, next) = p0.parse_inner_attrs_and_next();
        let mod_attrs = vec::append(outer_attrs, inner);
        let first_item_outer_attrs = next;
        let m0 = p0.parse_mod_items(token::EOF, first_item_outer_attrs);
        self.sess.included_mod_stack.pop();
        return (ast::item_mod(m0), mod_attrs);
    }

    // parse a function declaration from a foreign module
    fn parse_item_foreign_fn(&self,  attrs: ~[Attribute]) -> @foreign_item {
        let lo = self.span.lo;
        let vis = self.parse_visibility();
        let purity = self.parse_fn_purity();
        let (ident, generics) = self.parse_fn_header();
        let decl = self.parse_fn_decl();
        let hi = self.span.hi;
        self.expect(&token::SEMI);
        @ast::foreign_item { ident: ident,
                             attrs: attrs,
                             node: foreign_item_fn(decl, purity, generics),
                             id: self.get_id(),
                             span: mk_sp(lo, hi),
                             vis: vis }
    }

    // parse a const definition from a foreign module
    fn parse_item_foreign_const(&self, vis: ast::visibility,
                                attrs: ~[Attribute]) -> @foreign_item {
        let lo = self.span.lo;

        // XXX: Obsolete; remove after snap.
        if self.eat_keyword(keywords::Const) {
            self.obsolete(*self.last_span, ObsoleteConstItem);
        } else {
            self.expect_keyword(keywords::Static);
        }
        let mutbl = self.eat_keyword(keywords::Mut);

        let ident = self.parse_ident();
        self.expect(&token::COLON);
        let ty = self.parse_ty(false);
        let hi = self.span.hi;
        self.expect(&token::SEMI);
        @ast::foreign_item { ident: ident,
                             attrs: attrs,
                             node: foreign_item_static(ty, mutbl),
                             id: self.get_id(),
                             span: mk_sp(lo, hi),
                             vis: vis }
    }

    // parse safe/unsafe and fn
    fn parse_fn_purity(&self) -> purity {
        if self.eat_keyword(keywords::Fn) { impure_fn }
        else if self.eat_keyword(keywords::Pure) {
            self.obsolete(*self.last_span, ObsoletePurity);
            self.expect_keyword(keywords::Fn);
            // NB: We parse this as impure for bootstrapping purposes.
            impure_fn
        } else if self.eat_keyword(keywords::Unsafe) {
            self.expect_keyword(keywords::Fn);
            unsafe_fn
        }
        else { self.unexpected(); }
    }


    // at this point, this is essentially a wrapper for
    // parse_foreign_items.
    fn parse_foreign_mod_items(&self,
                               sort: ast::foreign_mod_sort,
                               abis: AbiSet,
                               first_item_attrs: ~[Attribute])
                               -> foreign_mod {
        let ParsedItemsAndViewItems {
            attrs_remaining: attrs_remaining,
            view_items: view_items,
            items: _,
            foreign_items: foreign_items
        } = self.parse_foreign_items(first_item_attrs, true);
        if (! attrs_remaining.is_empty()) {
            self.span_err(*self.last_span,
                          "expected item after attributes");
        }
        assert!(*self.token == token::RBRACE);
        ast::foreign_mod {
            sort: sort,
            abis: abis,
            view_items: view_items,
            items: foreign_items
        }
    }

    // parse extern foo; or extern mod foo { ... } or extern { ... }
    fn parse_item_foreign_mod(&self,
                              lo: BytePos,
                              opt_abis: Option<AbiSet>,
                              visibility: visibility,
                              attrs: ~[Attribute],
                              items_allowed: bool)
                              -> item_or_view_item {
        let mut must_be_named_mod = false;
        if self.is_keyword(keywords::Mod) {
            must_be_named_mod = true;
            self.expect_keyword(keywords::Mod);
        } else if *self.token != token::LBRACE {
            self.span_fatal(*self.span,
                            fmt!("expected `{` or `mod` but found `%s`",
                                 self.this_token_to_str()));
        }

        let (sort, ident) = match *self.token {
            token::IDENT(*) => (ast::named, self.parse_ident()),
            _ => {
                if must_be_named_mod {
                    self.span_fatal(*self.span,
                                    fmt!("expected foreign module name but \
                                          found `%s`",
                                         self.this_token_to_str()));
                }

                (ast::anonymous,
                 special_idents::clownshoes_foreign_mod)
            }
        };

        // extern mod foo { ... } or extern { ... }
        if items_allowed && self.eat(&token::LBRACE) {
            // `extern mod foo { ... }` is obsolete.
            if sort == ast::named {
                self.obsolete(*self.last_span, ObsoleteNamedExternModule);
            }

            // Do not allow visibility to be specified.
            if visibility != ast::inherited {
                self.obsolete(*self.span, ObsoleteExternVisibility);
            }

            let abis = opt_abis.get_or_default(AbiSet::C());

            let (inner, next) = self.parse_inner_attrs_and_next();
            let m = self.parse_foreign_mod_items(sort, abis, next);
            self.expect(&token::RBRACE);

            return iovi_item(self.mk_item(lo,
                                          self.last_span.hi,
                                          ident,
                                          item_foreign_mod(m),
                                          public,
                                          maybe_append(attrs, Some(inner))));
        }

        if opt_abis.is_some() {
            self.span_err(*self.span, "an ABI may not be specified here");
        }

        // extern mod foo;
        let metadata = self.parse_optional_meta();
        self.expect(&token::SEMI);
        iovi_view_item(ast::view_item {
            node: view_item_extern_mod(ident, metadata, self.get_id()),
            attrs: attrs,
            vis: visibility,
            span: mk_sp(lo, self.last_span.hi)
        })
    }

    // parse type Foo = Bar;
    fn parse_item_type(&self) -> item_info {
        let ident = self.parse_ident();
        self.parse_region_param();
        let tps = self.parse_generics();
        self.expect(&token::EQ);
        let ty = self.parse_ty(false);
        self.expect(&token::SEMI);
        (ident, item_ty(ty, tps), None)
    }

    // parse obsolete region parameter
    fn parse_region_param(&self) {
        if self.eat(&token::BINOP(token::SLASH)) {
            self.obsolete(*self.last_span, ObsoleteLifetimeNotation);
            self.expect(&token::BINOP(token::AND));
        }
    }

    // parse a structure-like enum variant definition
    // this should probably be renamed or refactored...
    fn parse_struct_def(&self) -> @struct_def {
        let mut fields: ~[@struct_field] = ~[];
        while *self.token != token::RBRACE {
            let r = self.parse_struct_decl_field();
            for r.iter().advance |struct_field| {
                fields.push(*struct_field);
            }
        }
        self.bump();

        return @ast::struct_def {
            fields: fields,
            ctor_id: None
        };
    }

    // parse the part of an "enum" decl following the '{'
    fn parse_enum_def(&self, _generics: &ast::Generics) -> enum_def {
        let mut variants = ~[];
        let mut all_nullary = true;
        let mut have_disr = false;
        while *self.token != token::RBRACE {
            let variant_attrs = self.parse_outer_attributes();
            let vlo = self.span.lo;

            let vis = self.parse_visibility();

            let ident;
            let kind;
            let mut args = ~[];
            let mut disr_expr = None;
            ident = self.parse_ident();
            if self.eat(&token::LBRACE) {
                // Parse a struct variant.
                all_nullary = false;
                kind = struct_variant_kind(self.parse_struct_def());
            } else if *self.token == token::LPAREN {
                all_nullary = false;
                let arg_tys = self.parse_unspanned_seq(
                    &token::LPAREN,
                    &token::RPAREN,
                    seq_sep_trailing_disallowed(token::COMMA),
                    |p| p.parse_ty(false)
                );
                for arg_tys.consume_iter().advance |ty| {
                    args.push(ast::variant_arg {
                        ty: ty,
                        id: self.get_id(),
                    });
                }
                kind = tuple_variant_kind(args);
            } else if self.eat(&token::EQ) {
                have_disr = true;
                disr_expr = Some(self.parse_expr());
                kind = tuple_variant_kind(args);
            } else {
                kind = tuple_variant_kind(~[]);
            }

            let vr = ast::variant_ {
                name: ident,
                attrs: variant_attrs,
                kind: kind,
                id: self.get_id(),
                disr_expr: disr_expr,
                vis: vis,
            };
            variants.push(spanned(vlo, self.last_span.hi, vr));

            if !self.eat(&token::COMMA) { break; }
        }
        self.expect(&token::RBRACE);
        if (have_disr && !all_nullary) {
            self.fatal("discriminator values can only be used with a c-like \
                        enum");
        }

        ast::enum_def { variants: variants }
    }

    // parse an "enum" declaration
    fn parse_item_enum(&self) -> item_info {
        let id = self.parse_ident();
        self.parse_region_param();
        let generics = self.parse_generics();
        // Newtype syntax
        if *self.token == token::EQ {
            // enum x = ty;
            self.bump();
            let ty = self.parse_ty(false);
            self.expect(&token::SEMI);
            let variant = spanned(ty.span.lo, ty.span.hi, ast::variant_ {
                name: id,
                attrs: ~[],
                kind: tuple_variant_kind(
                    ~[ast::variant_arg {ty: ty, id: self.get_id()}]
                ),
                id: self.get_id(),
                disr_expr: None,
                vis: public,
            });

            self.obsolete(*self.last_span, ObsoleteNewtypeEnum);

            return (
                id,
                item_enum(
                    ast::enum_def { variants: ~[variant] },
                    generics),
                None
            );
        }
        // enum X { ... }
        self.expect(&token::LBRACE);

        let enum_definition = self.parse_enum_def(&generics);
        (id, item_enum(enum_definition, generics), None)
    }

    fn parse_fn_ty_sigil(&self) -> Option<Sigil> {
        match *self.token {
            token::AT => {
                self.bump();
                Some(ManagedSigil)
            }
            token::TILDE => {
                self.bump();
                Some(OwnedSigil)
            }
            token::BINOP(token::AND) => {
                self.bump();
                Some(BorrowedSigil)
            }
            _ => {
                None
            }
        }
    }

    fn fn_expr_lookahead(&self, tok: &token::Token) -> bool {
        match *tok {
          token::LPAREN | token::AT | token::TILDE | token::BINOP(_) => true,
          _ => false
        }
    }

    // parse a string as an ABI spec on an extern type or module
    fn parse_opt_abis(&self) -> Option<AbiSet> {
        match *self.token {
            token::LIT_STR(s) => {
                self.bump();
                let the_string = ident_to_str(&s);
                let mut abis = AbiSet::empty();
                for the_string.word_iter().advance |word| {
                    match abi::lookup(word) {
                        Some(abi) => {
                            if abis.contains(abi) {
                                self.span_err(
                                    *self.span,
                                    fmt!("ABI `%s` appears twice",
                                         word));
                            } else {
                                abis.add(abi);
                            }
                        }

                        None => {
                            self.span_err(
                                *self.span,
                                fmt!("illegal ABI: \
                                      expected one of [%s], \
                                      found `%s`",
                                     abi::all_names().connect(", "),
                                     word));
                        }
                    }
                }
                Some(abis)
            }

            _ => {
                None
            }
        }
    }

    // parse one of the items or view items allowed by the
    // flags; on failure, return iovi_none.
    // NB: this function no longer parses the items inside an
    // extern mod.
    fn parse_item_or_view_item(&self,
                               attrs: ~[Attribute],
                               macros_allowed: bool)
                               -> item_or_view_item {
        maybe_whole!(iovi self, nt_item);
        let lo = self.span.lo;

        let visibility = self.parse_visibility();

        // must be a view item:
        if self.eat_keyword(keywords::Use) {
            // USE ITEM (iovi_view_item)
            let view_item = self.parse_use();
            self.expect(&token::SEMI);
            return iovi_view_item(ast::view_item {
                node: view_item,
                attrs: attrs,
                vis: visibility,
                span: mk_sp(lo, self.last_span.hi)
            });
        }
        // either a view item or an item:
        if self.eat_keyword(keywords::Extern) {
            let opt_abis = self.parse_opt_abis();

            if self.eat_keyword(keywords::Fn) {
                // EXTERN FUNCTION ITEM
                let abis = opt_abis.get_or_default(AbiSet::C());
                let (ident, item_, extra_attrs) =
                    self.parse_item_fn(extern_fn, abis);
                return iovi_item(self.mk_item(lo, self.last_span.hi, ident,
                                              item_, visibility,
                                              maybe_append(attrs,
                                                           extra_attrs)));
            } else  {
                // EXTERN MODULE ITEM (iovi_view_item)
                return self.parse_item_foreign_mod(lo, opt_abis, visibility, attrs,
                                                   true);
            }
        }
        // the rest are all guaranteed to be items:
        if (self.is_keyword(keywords::Const) ||
            (self.is_keyword(keywords::Static) &&
             self.look_ahead(1, |t| !token::is_keyword(keywords::Fn, t)))) {
            // CONST / STATIC ITEM
            if self.is_keyword(keywords::Const) {
                self.obsolete(*self.span, ObsoleteConstItem);
            }
            self.bump();
            let (ident, item_, extra_attrs) = self.parse_item_const();
            return iovi_item(self.mk_item(lo, self.last_span.hi, ident, item_,
                                          visibility,
                                          maybe_append(attrs, extra_attrs)));
        }
        if self.is_keyword(keywords::Fn) &&
                self.look_ahead(1, |f| !self.fn_expr_lookahead(f)) {
            // FUNCTION ITEM
            self.bump();
            let (ident, item_, extra_attrs) =
                self.parse_item_fn(impure_fn, AbiSet::Rust());
            return iovi_item(self.mk_item(lo, self.last_span.hi, ident, item_,
                                          visibility,
                                          maybe_append(attrs, extra_attrs)));
        }
        if self.eat_keyword(keywords::Pure) {
            // PURE FUNCTION ITEM (obsolete)
            self.obsolete(*self.last_span, ObsoletePurity);
            self.expect_keyword(keywords::Fn);
            let (ident, item_, extra_attrs) =
                self.parse_item_fn(impure_fn, AbiSet::Rust());
            return iovi_item(self.mk_item(lo, self.last_span.hi, ident, item_,
                                          visibility,
                                          maybe_append(attrs, extra_attrs)));
        }
        if self.is_keyword(keywords::Unsafe)
            && self.look_ahead(1u, |t| *t != token::LBRACE) {
            // UNSAFE FUNCTION ITEM
            self.bump();
            self.expect_keyword(keywords::Fn);
            let (ident, item_, extra_attrs) =
                self.parse_item_fn(unsafe_fn, AbiSet::Rust());
            return iovi_item(self.mk_item(lo, self.last_span.hi, ident, item_,
                                          visibility,
                                          maybe_append(attrs, extra_attrs)));
        }
        if self.eat_keyword(keywords::Mod) {
            // MODULE ITEM
            let (ident, item_, extra_attrs) = self.parse_item_mod(attrs);
            return iovi_item(self.mk_item(lo, self.last_span.hi, ident, item_,
                                          visibility,
                                          maybe_append(attrs, extra_attrs)));
        }
        if self.eat_keyword(keywords::Type) {
            // TYPE ITEM
            let (ident, item_, extra_attrs) = self.parse_item_type();
            return iovi_item(self.mk_item(lo, self.last_span.hi, ident, item_,
                                          visibility,
                                          maybe_append(attrs, extra_attrs)));
        }
        if self.eat_keyword(keywords::Enum) {
            // ENUM ITEM
            let (ident, item_, extra_attrs) = self.parse_item_enum();
            return iovi_item(self.mk_item(lo, self.last_span.hi, ident, item_,
                                          visibility,
                                          maybe_append(attrs, extra_attrs)));
        }
        if self.eat_keyword(keywords::Trait) {
            // TRAIT ITEM
            let (ident, item_, extra_attrs) = self.parse_item_trait();
            return iovi_item(self.mk_item(lo, self.last_span.hi, ident, item_,
                                          visibility,
                                          maybe_append(attrs, extra_attrs)));
        }
        if self.eat_keyword(keywords::Impl) {
            // IMPL ITEM
            let (ident, item_, extra_attrs) =
                self.parse_item_impl(visibility);
            return iovi_item(self.mk_item(lo, self.last_span.hi, ident, item_,
                                          visibility,
                                          maybe_append(attrs, extra_attrs)));
        }
        if self.eat_keyword(keywords::Struct) {
            // STRUCT ITEM
            let (ident, item_, extra_attrs) = self.parse_item_struct();
            return iovi_item(self.mk_item(lo, self.last_span.hi, ident, item_,
                                          visibility,
                                          maybe_append(attrs, extra_attrs)));
        }
        self.parse_macro_use_or_failure(attrs,macros_allowed,lo,visibility)
    }

    // parse a foreign item; on failure, return iovi_none.
    fn parse_foreign_item(&self,
                          attrs: ~[Attribute],
                          macros_allowed: bool)
                          -> item_or_view_item {
        maybe_whole!(iovi self, nt_item);
        let lo = self.span.lo;

        let visibility = self.parse_visibility();

        if (self.is_keyword(keywords::Const) || self.is_keyword(keywords::Static)) {
            // FOREIGN CONST ITEM
            let item = self.parse_item_foreign_const(visibility, attrs);
            return iovi_foreign_item(item);
        }
        if (self.is_keyword(keywords::Fn) || self.is_keyword(keywords::Pure) ||
                self.is_keyword(keywords::Unsafe)) {
            // FOREIGN FUNCTION ITEM
            let item = self.parse_item_foreign_fn(attrs);
            return iovi_foreign_item(item);
        }
        self.parse_macro_use_or_failure(attrs,macros_allowed,lo,visibility)
    }

    // this is the fall-through for parsing items.
    fn parse_macro_use_or_failure(
        &self,
        attrs: ~[Attribute],
        macros_allowed: bool,
        lo : BytePos,
        visibility : visibility
    ) -> item_or_view_item {
        if macros_allowed && !token::is_any_keyword(self.token)
                && self.look_ahead(1, |t| *t == token::NOT)
                && (self.look_ahead(2, |t| is_plain_ident(t))
                    || self.look_ahead(2, |t| *t == token::LPAREN)
                    || self.look_ahead(2, |t| *t == token::LBRACE)) {
            // MACRO INVOCATION ITEM
            if attrs.len() > 0 {
                self.fatal("attrs on macros are not yet supported");
            }

            // item macro.
            let pth = self.parse_path_without_tps();
            self.expect(&token::NOT);

            // a 'special' identifier (like what `macro_rules!` uses)
            // is optional. We should eventually unify invoc syntax
            // and remove this.
            let id = if is_plain_ident(&*self.token) {
                self.parse_ident()
            } else {
                token::special_idents::invalid // no special identifier
            };
            // eat a matched-delimiter token tree:
            let tts = match *self.token {
                token::LPAREN | token::LBRACE => {
                    let ket = token::flip_delimiter(&*self.token);
                    self.bump();
                    self.parse_seq_to_end(&ket,
                                          seq_sep_none(),
                                          |p| p.parse_token_tree())
                }
                _ => self.fatal("expected open delimiter")
            };
            // single-variant-enum... :
            let m = ast::mac_invoc_tt(pth, tts);
            let m: ast::mac = codemap::spanned { node: m,
                                             span: mk_sp(self.span.lo,
                                                         self.span.hi) };
            let item_ = item_mac(m);
            return iovi_item(self.mk_item(lo, self.last_span.hi, id, item_,
                                          visibility, attrs));
        }

        // FAILURE TO PARSE ITEM
        if visibility != inherited {
            let mut s = ~"unmatched visibility `";
            if visibility == public {
                s.push_str("pub")
            } else {
                s.push_str("priv")
            }
            s.push_char('`');
            self.span_fatal(*self.last_span, s);
        }
        return iovi_none(attrs);
    }

    pub fn parse_item(&self, attrs: ~[Attribute]) -> Option<@ast::item> {
        match self.parse_item_or_view_item(attrs, true) {
            iovi_none(_) => None,
            iovi_view_item(_) =>
                self.fatal("view items are not allowed here"),
            iovi_foreign_item(_) =>
                self.fatal("foreign items are not allowed here"),
            iovi_item(item) => Some(item)
        }
    }

    // parse, e.g., "use a::b::{z,y}"
    fn parse_use(&self) -> view_item_ {
        return view_item_use(self.parse_view_paths());
    }


    // matches view_path : MOD? IDENT EQ non_global_path
    // | MOD? non_global_path MOD_SEP LBRACE RBRACE
    // | MOD? non_global_path MOD_SEP LBRACE ident_seq RBRACE
    // | MOD? non_global_path MOD_SEP STAR
    // | MOD? non_global_path
    fn parse_view_path(&self) -> @view_path {
        let lo = self.span.lo;

        let first_ident = self.parse_ident();
        let mut path = ~[first_ident];
        debug!("parsed view_path: %s", self.id_to_str(first_ident));
        match *self.token {
          token::EQ => {
            // x = foo::bar
            self.bump();
            path = ~[self.parse_ident()];
            while *self.token == token::MOD_SEP {
                self.bump();
                let id = self.parse_ident();
                path.push(id);
            }
            let path = ast::Path { span: mk_sp(lo, self.span.hi),
                                    global: false,
                                    idents: path,
                                    rp: None,
                                    types: ~[] };
            return @spanned(lo, self.span.hi,
                            view_path_simple(first_ident,
                                             path,
                                             self.get_id()));
          }

          token::MOD_SEP => {
            // foo::bar or foo::{a,b,c} or foo::*
            while *self.token == token::MOD_SEP {
                self.bump();

                match *self.token {
                  token::IDENT(i, _) => {
                    self.bump();
                    path.push(i);
                  }

                  // foo::bar::{a,b,c}
                  token::LBRACE => {
                    let idents = self.parse_unspanned_seq(
                        &token::LBRACE,
                        &token::RBRACE,
                        seq_sep_trailing_allowed(token::COMMA),
                        |p| p.parse_path_list_ident()
                    );
                    let path = ast::Path { span: mk_sp(lo, self.span.hi),
                                            global: false,
                                            idents: path,
                                            rp: None,
                                            types: ~[] };
                    return @spanned(lo, self.span.hi,
                                 view_path_list(path, idents, self.get_id()));
                  }

                  // foo::bar::*
                  token::BINOP(token::STAR) => {
                    self.bump();
                    let path = ast::Path { span: mk_sp(lo, self.span.hi),
                                            global: false,
                                            idents: path,
                                            rp: None,
                                            types: ~[] };
                    return @spanned(lo, self.span.hi,
                                    view_path_glob(path, self.get_id()));
                  }

                  _ => break
                }
            }
          }
          _ => ()
        }
        let last = path[path.len() - 1u];
        let path = ast::Path { span: mk_sp(lo, self.span.hi),
                                global: false,
                                idents: path,
                                rp: None,
                                types: ~[] };
        return @spanned(lo,
                        self.last_span.hi,
                        view_path_simple(last, path, self.get_id()));
    }

    // matches view_paths = view_path | view_path , view_paths
    fn parse_view_paths(&self) -> ~[@view_path] {
        let mut vp = ~[self.parse_view_path()];
        while *self.token == token::COMMA {
            self.bump();
            vp.push(self.parse_view_path());
        }
        return vp;
    }

    fn is_view_item(&self) -> bool {
        if !self.is_keyword(keywords::Pub) && !self.is_keyword(keywords::Priv) {
            token::is_keyword(keywords::Use, self.token)
                || (token::is_keyword(keywords::Extern, self.token) &&
                    self.look_ahead(1,
                                    |t| token::is_keyword(keywords::Mod, t)))
        } else {
            self.look_ahead(1, |t| token::is_keyword(keywords::Use, t))
                || (self.look_ahead(1,
                                    |t| token::is_keyword(keywords::Extern,
                                                          t)) &&
                    self.look_ahead(2,
                                    |t| token::is_keyword(keywords::Mod, t)))
        }
    }

    // parse a view item.
    fn parse_view_item(
        &self,
        attrs: ~[Attribute],
        vis: visibility
    ) -> view_item {
        let lo = self.span.lo;
        let node = if self.eat_keyword(keywords::Use) {
            self.parse_use()
        } else if self.eat_keyword(keywords::Extern) {
            self.expect_keyword(keywords::Mod);
            let ident = self.parse_ident();
            let metadata = self.parse_optional_meta();
            view_item_extern_mod(ident, metadata, self.get_id())
        } else {
            self.bug("expected view item");
        };
        self.expect(&token::SEMI);
        ast::view_item { node: node,
                          attrs: attrs,
                          vis: vis,
                          span: mk_sp(lo, self.last_span.hi) }
    }

    // Parses a sequence of items. Stops when it finds program
    // text that can't be parsed as an item
    // - mod_items uses extern_mod_allowed = true
    // - block_tail_ uses extern_mod_allowed = false
    fn parse_items_and_view_items(&self,
                                  first_item_attrs: ~[Attribute],
                                  mut extern_mod_allowed: bool,
                                  macros_allowed: bool)
                                  -> ParsedItemsAndViewItems {
        let mut attrs = vec::append(first_item_attrs,
                                    self.parse_outer_attributes());
        // First, parse view items.
        let mut view_items : ~[ast::view_item] = ~[];
        let mut items = ~[];

        // I think this code would probably read better as a single
        // loop with a mutable three-state-variable (for extern mods,
        // view items, and regular items) ... except that because
        // of macros, I'd like to delay that entire check until later.
        loop {
            match self.parse_item_or_view_item(attrs, macros_allowed) {
                iovi_none(attrs) => {
                    return ParsedItemsAndViewItems {
                        attrs_remaining: attrs,
                        view_items: view_items,
                        items: items,
                        foreign_items: ~[]
                    }
                }
                iovi_view_item(view_item) => {
                    match view_item.node {
                        view_item_use(*) => {
                            // `extern mod` must precede `use`.
                            extern_mod_allowed = false;
                        }
                        view_item_extern_mod(*)
                        if !extern_mod_allowed => {
                            self.span_err(view_item.span,
                                          "\"extern mod\" declarations are not allowed here");
                        }
                        view_item_extern_mod(*) => {}
                    }
                    view_items.push(view_item);
                }
                iovi_item(item) => {
                    items.push(item);
                    attrs = self.parse_outer_attributes();
                    break;
                }
                iovi_foreign_item(_) => {
                    fail!();
                }
            }
            attrs = self.parse_outer_attributes();
        }

        // Next, parse items.
        loop {
            match self.parse_item_or_view_item(attrs, macros_allowed) {
                iovi_none(returned_attrs) => {
                    attrs = returned_attrs;
                    break
                }
                iovi_view_item(view_item) => {
                    attrs = self.parse_outer_attributes();
                    self.span_err(view_item.span,
                                  "`use` and `extern mod` declarations must precede items");
                }
                iovi_item(item) => {
                    attrs = self.parse_outer_attributes();
                    items.push(item)
                }
                iovi_foreign_item(_) => {
                    fail!();
                }
            }
        }

        ParsedItemsAndViewItems {
            attrs_remaining: attrs,
            view_items: view_items,
            items: items,
            foreign_items: ~[]
        }
    }

    // Parses a sequence of foreign items. Stops when it finds program
    // text that can't be parsed as an item
    fn parse_foreign_items(&self, first_item_attrs: ~[Attribute],
                           macros_allowed: bool)
        -> ParsedItemsAndViewItems {
        let mut attrs = vec::append(first_item_attrs,
                                    self.parse_outer_attributes());
        let mut foreign_items = ~[];
        loop {
            match self.parse_foreign_item(attrs, macros_allowed) {
                iovi_none(returned_attrs) => {
                    if *self.token == token::RBRACE {
                        attrs = returned_attrs;
                        break
                    }
                    self.unexpected();
                },
                iovi_view_item(view_item) => {
                    // I think this can't occur:
                    self.span_err(view_item.span,
                                  "`use` and `extern mod` declarations must precede items");
                }
                iovi_item(item) => {
                    // FIXME #5668: this will occur for a macro invocation:
                    self.span_fatal(item.span, "macros cannot expand to foreign items");
                }
                iovi_foreign_item(foreign_item) => {
                    foreign_items.push(foreign_item);
                }
            }
            attrs = self.parse_outer_attributes();
        }

        ParsedItemsAndViewItems {
            attrs_remaining: attrs,
            view_items: ~[],
            items: ~[],
            foreign_items: foreign_items
        }
    }

    // Parses a source module as a crate. This is the main
    // entry point for the parser.
    pub fn parse_crate_mod(&self) -> @Crate {
        let lo = self.span.lo;
        // parse the crate's inner attrs, maybe (oops) one
        // of the attrs of an item:
        let (inner, next) = self.parse_inner_attrs_and_next();
        let first_item_outer_attrs = next;
        // parse the items inside the crate:
        let m = self.parse_mod_items(token::EOF, first_item_outer_attrs);

        @ast::Crate {
            module: m,
            attrs: inner,
            config: self.cfg.clone(),
            span: mk_sp(lo, self.span.lo)
        }
    }

    pub fn parse_str(&self) -> @str {
        match *self.token {
            token::LIT_STR(s) => {
                self.bump();
                ident_to_str(&s)
            }
            _ =>  self.fatal("expected string literal")
        }
    }
}<|MERGE_RESOLUTION|>--- conflicted
+++ resolved
@@ -261,13 +261,8 @@
 /* ident is handled by common.rs */
 
 pub fn Parser(sess: @mut ParseSess,
-<<<<<<< HEAD
-              cfg: ast::crate_cfg,
+              cfg: ast::CrateConfig,
               rdr: @mut reader)
-=======
-              cfg: ast::CrateConfig,
-              rdr: @reader)
->>>>>>> 69a237ed
            -> Parser {
     let tok0 = rdr.next_token();
     let interner = get_ident_interner();

// Copyright 2012-2014 The Rust Project Developers. See the COPYRIGHT
// file at the top-level directory of this distribution and at
// http://rust-lang.org/COPYRIGHT.
//
// Licensed under the Apache License, Version 2.0 <LICENSE-APACHE or
// http://www.apache.org/licenses/LICENSE-2.0> or the MIT license
// <LICENSE-MIT or http://opensource.org/licenses/MIT>, at your
// option. This file may not be copied, modified, or distributed
// except according to those terms.

#![macro_escape]

use abi;
use ast::{AssociatedType, BareFnTy, ClosureTy};
use ast::{RegionTyParamBound, TraitTyParamBound};
use ast::{ProvidedMethod, Public, FnStyle};
use ast::{Mod, BiAdd, Arg, Arm, Attribute, BindByRef, BindByValue};
use ast::{BiBitAnd, BiBitOr, BiBitXor, BiRem, Block};
use ast::{BlockCheckMode, CaptureByRef, CaptureByValue, CaptureClause};
use ast::{Crate, CrateConfig, Decl, DeclItem};
use ast::{DeclLocal, DefaultBlock, UnDeref, BiDiv, EMPTY_CTXT, EnumDef, ExplicitSelf};
use ast::{Expr, Expr_, ExprAddrOf, ExprMatch, ExprAgain};
use ast::{ExprAssign, ExprAssignOp, ExprBinary, ExprBlock, ExprBox};
use ast::{ExprBreak, ExprCall, ExprCast};
use ast::{ExprField, ExprTupField, ExprFnBlock, ExprIf, ExprIfLet, ExprIndex, ExprSlice};
use ast::{ExprLit, ExprLoop, ExprMac};
use ast::{ExprMethodCall, ExprParen, ExprPath, ExprProc};
use ast::{ExprRepeat, ExprRet, ExprStruct, ExprTup, ExprUnary, ExprUnboxedFn};
use ast::{ExprVec, ExprWhile, ExprWhileLet, ExprForLoop, Field, FnDecl};
use ast::{Once, Many};
use ast::{FnUnboxedClosureKind, FnMutUnboxedClosureKind};
use ast::{FnOnceUnboxedClosureKind};
use ast::{ForeignItem, ForeignItemStatic, ForeignItemFn, ForeignMod};
use ast::{Ident, NormalFn, Inherited, ImplItem, Item, Item_, ItemStatic};
use ast::{ItemEnum, ItemFn, ItemForeignMod, ItemImpl, ItemConst};
use ast::{ItemMac, ItemMod, ItemStruct, ItemTrait, ItemTy};
use ast::{LifetimeDef, Lit, Lit_};
use ast::{LitBool, LitChar, LitByte, LitBinary};
use ast::{LitNil, LitStr, LitInt, Local, LocalLet};
use ast::{MutImmutable, MutMutable, Mac_, MacInvocTT, Matcher, MatchNonterminal, MatchNormal};
use ast::{MatchSeq, MatchTok, Method, MutTy, BiMul, Mutability};
use ast::{MethodImplItem, NamedField, UnNeg, NoReturn, UnNot};
use ast::{Pat, PatEnum, PatIdent, PatLit, PatRange, PatRegion, PatStruct};
use ast::{PatTup, PatBox, PatWild, PatWildMulti, PatWildSingle};
use ast::{PolyTraitRef};
use ast::{QPath, RequiredMethod};
use ast::{RetStyle, Return, BiShl, BiShr, Stmt, StmtDecl};
use ast::{StmtExpr, StmtSemi, StmtMac, StructDef, StructField};
use ast::{StructVariantKind, BiSub};
use ast::StrStyle;
use ast::{SelfExplicit, SelfRegion, SelfStatic, SelfValue};
use ast::{Delimited, TokenTree, TraitItem, TraitRef, TtDelimited, TtSequence, TtToken};
use ast::{TtNonterminal, TupleVariantKind, Ty, Ty_, TyBot};
use ast::{TypeField, TyFixedLengthVec, TyClosure, TyProc, TyBareFn};
use ast::{TyTypeof, TyInfer, TypeMethod};
use ast::{TyNil, TyParam, TyParamBound, TyParen, TyPath, TyPtr, TyQPath};
use ast::{TyRptr, TyTup, TyU32, TyUnboxedFn, TyUniq, TyVec, UnUniq};
use ast::{TypeImplItem, TypeTraitItem, Typedef, UnboxedClosureKind};
use ast::{UnboxedFnBound, UnboxedFnTy, UnboxedFnTyParamBound};
use ast::{UnnamedField, UnsafeBlock};
use ast::{UnsafeFn, ViewItem, ViewItem_, ViewItemExternCrate, ViewItemUse};
use ast::{ViewPath, ViewPathGlob, ViewPathList, ViewPathSimple};
use ast::{Visibility, WhereClause, WherePredicate};
use ast;
use ast_util::{as_prec, ident_to_path, operator_prec};
use ast_util;
use attr;
use codemap::{Span, BytePos, Spanned, spanned, mk_sp};
use codemap;
use parse;
use parse::attr::ParserAttr;
use parse::classify;
use parse::common::{SeqSep, seq_sep_none};
use parse::common::{seq_sep_trailing_allowed};
use parse::lexer::Reader;
use parse::lexer::TokenAndSpan;
use parse::obsolete::*;
use parse::token::InternedString;
use parse::token::{keywords, special_idents};
use parse::token;
use parse::{new_sub_parser_from_file, ParseSess};
use print::pprust;
use ptr::P;
use owned_slice::OwnedSlice;

use std::collections::HashSet;
use std::io::fs::PathExtensions;
use std::mem::replace;
use std::mem;
use std::rc::Rc;
use std::iter;

bitflags! {
    flags Restrictions: u8 {
        const UNRESTRICTED                  = 0b0000,
        const RESTRICTION_STMT_EXPR         = 0b0001,
        const RESTRICTION_NO_BAR_OP         = 0b0010,
        const RESTRICTION_NO_STRUCT_LITERAL = 0b0100
    }
}

type ItemInfo = (Ident, Item_, Option<Vec<Attribute> >);

/// How to parse a path. There are four different kinds of paths, all of which
/// are parsed somewhat differently.
#[deriving(PartialEq)]
pub enum PathParsingMode {
    /// A path with no type parameters; e.g. `foo::bar::Baz`
    NoTypesAllowed,
    /// A path with a lifetime and type parameters, with no double colons
    /// before the type parameters; e.g. `foo::bar<'a>::Baz<T>`
    LifetimeAndTypesWithoutColons,
    /// A path with a lifetime and type parameters with double colons before
    /// the type parameters; e.g. `foo::bar::<'a>::Baz::<T>`
    LifetimeAndTypesWithColons,
    /// A path with a lifetime and type parameters with bounds before the last
    /// set of type parameters only; e.g. `foo::bar<'a>::Baz+X+Y<T>` This
    /// form does not use extra double colons.
    LifetimeAndTypesAndBounds,
}

/// A path paired with optional type bounds.
pub struct PathAndBounds {
    pub path: ast::Path,
    pub bounds: Option<ast::TyParamBounds>,
}

enum ItemOrViewItem {
    /// Indicates a failure to parse any kind of item. The attributes are
    /// returned.
    IoviNone(Vec<Attribute>),
    IoviItem(P<Item>),
    IoviForeignItem(P<ForeignItem>),
    IoviViewItem(ViewItem)
}


/// Possibly accept an `token::Interpolated` expression (a pre-parsed expression
/// dropped into the token stream, which happens while parsing the result of
/// macro expansion). Placement of these is not as complex as I feared it would
/// be. The important thing is to make sure that lookahead doesn't balk at
/// `token::Interpolated` tokens.
macro_rules! maybe_whole_expr (
    ($p:expr) => (
        {
            let found = match $p.token {
                token::Interpolated(token::NtExpr(ref e)) => {
                    Some((*e).clone())
                }
                token::Interpolated(token::NtPath(_)) => {
                    // FIXME: The following avoids an issue with lexical borrowck scopes,
                    // but the clone is unfortunate.
                    let pt = match $p.token {
                        token::Interpolated(token::NtPath(ref pt)) => (**pt).clone(),
                        _ => unreachable!()
                    };
                    let span = $p.span;
                    Some($p.mk_expr(span.lo, span.hi, ExprPath(pt)))
                }
                token::Interpolated(token::NtBlock(_)) => {
                    // FIXME: The following avoids an issue with lexical borrowck scopes,
                    // but the clone is unfortunate.
                    let b = match $p.token {
                        token::Interpolated(token::NtBlock(ref b)) => (*b).clone(),
                        _ => unreachable!()
                    };
                    let span = $p.span;
                    Some($p.mk_expr(span.lo, span.hi, ExprBlock(b)))
                }
                _ => None
            };
            match found {
                Some(e) => {
                    $p.bump();
                    return e;
                }
                None => ()
            }
        }
    )
)

/// As maybe_whole_expr, but for things other than expressions
macro_rules! maybe_whole (
    ($p:expr, $constructor:ident) => (
        {
            let found = match ($p).token {
                token::Interpolated(token::$constructor(_)) => {
                    Some(($p).bump_and_get())
                }
                _ => None
            };
            match found {
                Some(token::Interpolated(token::$constructor(x))) => {
                    return x.clone()
                }
                _ => {}
            }
        }
    );
    (no_clone $p:expr, $constructor:ident) => (
        {
            let found = match ($p).token {
                token::Interpolated(token::$constructor(_)) => {
                    Some(($p).bump_and_get())
                }
                _ => None
            };
            match found {
                Some(token::Interpolated(token::$constructor(x))) => {
                    return x
                }
                _ => {}
            }
        }
    );
    (deref $p:expr, $constructor:ident) => (
        {
            let found = match ($p).token {
                token::Interpolated(token::$constructor(_)) => {
                    Some(($p).bump_and_get())
                }
                _ => None
            };
            match found {
                Some(token::Interpolated(token::$constructor(x))) => {
                    return (*x).clone()
                }
                _ => {}
            }
        }
    );
    (Some $p:expr, $constructor:ident) => (
        {
            let found = match ($p).token {
                token::Interpolated(token::$constructor(_)) => {
                    Some(($p).bump_and_get())
                }
                _ => None
            };
            match found {
                Some(token::Interpolated(token::$constructor(x))) => {
                    return Some(x.clone()),
                }
                _ => {}
            }
        }
    );
    (iovi $p:expr, $constructor:ident) => (
        {
            let found = match ($p).token {
                token::Interpolated(token::$constructor(_)) => {
                    Some(($p).bump_and_get())
                }
                _ => None
            };
            match found {
                Some(token::Interpolated(token::$constructor(x))) => {
                    return IoviItem(x.clone())
                }
                _ => {}
            }
        }
    );
    (pair_empty $p:expr, $constructor:ident) => (
        {
            let found = match ($p).token {
                token::Interpolated(token::$constructor(_)) => {
                    Some(($p).bump_and_get())
                }
                _ => None
            };
            match found {
                Some(token::Interpolated(token::$constructor(x))) => {
                    return (Vec::new(), x)
                }
                _ => {}
            }
        }
    )
)


fn maybe_append(mut lhs: Vec<Attribute>, rhs: Option<Vec<Attribute>>)
                -> Vec<Attribute> {
    match rhs {
        Some(ref attrs) => lhs.extend(attrs.iter().map(|a| a.clone())),
        None => {}
    }
    lhs
}


struct ParsedItemsAndViewItems {
    attrs_remaining: Vec<Attribute>,
    view_items: Vec<ViewItem>,
    items: Vec<P<Item>> ,
    foreign_items: Vec<P<ForeignItem>>
}

/* ident is handled by common.rs */

pub struct Parser<'a> {
    pub sess: &'a ParseSess,
    /// the current token:
    pub token: token::Token,
    /// the span of the current token:
    pub span: Span,
    /// the span of the prior token:
    pub last_span: Span,
    pub cfg: CrateConfig,
    /// the previous token or None (only stashed sometimes).
    pub last_token: Option<Box<token::Token>>,
    pub buffer: [TokenAndSpan, ..4],
    pub buffer_start: int,
    pub buffer_end: int,
    pub tokens_consumed: uint,
    pub restrictions: Restrictions,
    pub quote_depth: uint, // not (yet) related to the quasiquoter
    pub reader: Box<Reader+'a>,
    pub interner: Rc<token::IdentInterner>,
    /// The set of seen errors about obsolete syntax. Used to suppress
    /// extra detail when the same error is seen twice
    pub obsolete_set: HashSet<ObsoleteSyntax>,
    /// Used to determine the path to externally loaded source files
    pub mod_path_stack: Vec<InternedString>,
    /// Stack of spans of open delimiters. Used for error message.
    pub open_braces: Vec<Span>,
    /// Flag if this parser "owns" the directory that it is currently parsing
    /// in. This will affect how nested files are looked up.
    pub owns_directory: bool,
    /// Name of the root module this parser originated from. If `None`, then the
    /// name is not known. This does not change while the parser is descending
    /// into modules, and sub-parsers have new values for this name.
    pub root_module_name: Option<String>,
}

fn is_plain_ident_or_underscore(t: &token::Token) -> bool {
    t.is_plain_ident() || *t == token::Underscore
}

impl<'a> Parser<'a> {
    pub fn new(sess: &'a ParseSess,
               cfg: ast::CrateConfig,
               mut rdr: Box<Reader+'a>)
               -> Parser<'a>
    {
        let tok0 = rdr.real_token();
        let span = tok0.sp;
        let placeholder = TokenAndSpan {
            tok: token::Underscore,
            sp: span,
        };

        Parser {
            reader: rdr,
            interner: token::get_ident_interner(),
            sess: sess,
            cfg: cfg,
            token: tok0.tok,
            span: span,
            last_span: span,
            last_token: None,
            buffer: [
                placeholder.clone(),
                placeholder.clone(),
                placeholder.clone(),
                placeholder.clone(),
            ],
            buffer_start: 0,
            buffer_end: 0,
            tokens_consumed: 0,
            restrictions: UNRESTRICTED,
            quote_depth: 0,
            obsolete_set: HashSet::new(),
            mod_path_stack: Vec::new(),
            open_braces: Vec::new(),
            owns_directory: true,
            root_module_name: None,
        }
    }

    /// Convert a token to a string using self's reader
    pub fn token_to_string(token: &token::Token) -> String {
        pprust::token_to_string(token)
    }

    /// Convert the current token to a string using self's reader
    pub fn this_token_to_string(&mut self) -> String {
        Parser::token_to_string(&self.token)
    }

    pub fn unexpected_last(&mut self, t: &token::Token) -> ! {
        let token_str = Parser::token_to_string(t);
        let last_span = self.last_span;
        self.span_fatal(last_span, format!("unexpected token: `{}`",
                                                token_str).as_slice());
    }

    pub fn unexpected(&mut self) -> ! {
        let this_token = self.this_token_to_string();
        self.fatal(format!("unexpected token: `{}`", this_token).as_slice());
    }

    /// Expect and consume the token t. Signal an error if
    /// the next token is not t.
    pub fn expect(&mut self, t: &token::Token) {
        if self.token == *t {
            self.bump();
        } else {
            let token_str = Parser::token_to_string(t);
            let this_token_str = self.this_token_to_string();
            self.fatal(format!("expected `{}`, found `{}`",
                               token_str,
                               this_token_str).as_slice())
        }
    }

    /// Expect next token to be edible or inedible token.  If edible,
    /// then consume it; if inedible, then return without consuming
    /// anything.  Signal a fatal error if next token is unexpected.
    pub fn expect_one_of(&mut self,
                         edible: &[token::Token],
                         inedible: &[token::Token]) {
        fn tokens_to_string(tokens: &[token::Token]) -> String {
            let mut i = tokens.iter();
            // This might be a sign we need a connect method on Iterator.
            let b = i.next()
                     .map_or("".to_string(), |t| Parser::token_to_string(t));
            i.fold(b, |b,a| {
                let mut b = b;
                b.push_str("`, `");
                b.push_str(Parser::token_to_string(a).as_slice());
                b
            })
        }
        if edible.contains(&self.token) {
            self.bump();
        } else if inedible.contains(&self.token) {
            // leave it in the input
        } else {
            let mut expected = edible.iter().map(|x| x.clone()).collect::<Vec<_>>();
            expected.push_all(inedible);
            let expect = tokens_to_string(expected.as_slice());
            let actual = self.this_token_to_string();
            self.fatal(
                (if expected.len() != 1 {
                    (format!("expected one of `{}`, found `{}`",
                             expect,
                             actual))
                } else {
                    (format!("expected `{}`, found `{}`",
                             expect,
                             actual))
                }).as_slice()
            )
        }
    }

    /// Check for erroneous `ident { }`; if matches, signal error and
    /// recover (without consuming any expected input token).  Returns
    /// true if and only if input was consumed for recovery.
    pub fn check_for_erroneous_unit_struct_expecting(&mut self, expected: &[token::Token]) -> bool {
        if self.token == token::OpenDelim(token::Brace)
            && expected.iter().all(|t| *t != token::OpenDelim(token::Brace))
            && self.look_ahead(1, |t| *t == token::CloseDelim(token::Brace)) {
            // matched; signal non-fatal error and recover.
            let span = self.span;
            self.span_err(span,
                          "unit-like struct construction is written with no trailing `{ }`");
            self.eat(&token::OpenDelim(token::Brace));
            self.eat(&token::CloseDelim(token::Brace));
            true
        } else {
            false
        }
    }

    /// Commit to parsing a complete expression `e` expected to be
    /// followed by some token from the set edible + inedible.  Recover
    /// from anticipated input errors, discarding erroneous characters.
    pub fn commit_expr(&mut self, e: &Expr, edible: &[token::Token], inedible: &[token::Token]) {
        debug!("commit_expr {}", e);
        match e.node {
            ExprPath(..) => {
                // might be unit-struct construction; check for recoverableinput error.
                let mut expected = edible.iter().map(|x| x.clone()).collect::<Vec<_>>();
                expected.push_all(inedible);
                self.check_for_erroneous_unit_struct_expecting(
                    expected.as_slice());
            }
            _ => {}
        }
        self.expect_one_of(edible, inedible)
    }

    pub fn commit_expr_expecting(&mut self, e: &Expr, edible: token::Token) {
        self.commit_expr(e, &[edible], &[])
    }

    /// Commit to parsing a complete statement `s`, which expects to be
    /// followed by some token from the set edible + inedible.  Check
    /// for recoverable input errors, discarding erroneous characters.
    pub fn commit_stmt(&mut self, edible: &[token::Token], inedible: &[token::Token]) {
        if self.last_token
               .as_ref()
               .map_or(false, |t| t.is_ident() || t.is_path()) {
            let mut expected = edible.iter().map(|x| x.clone()).collect::<Vec<_>>();
            expected.push_all(inedible.as_slice());
            self.check_for_erroneous_unit_struct_expecting(
                expected.as_slice());
        }
        self.expect_one_of(edible, inedible)
    }

    pub fn commit_stmt_expecting(&mut self, edible: token::Token) {
        self.commit_stmt(&[edible], &[])
    }

    pub fn parse_ident(&mut self) -> ast::Ident {
        self.check_strict_keywords();
        self.check_reserved_keywords();
        match self.token {
            token::Ident(i, _) => {
                self.bump();
                i
            }
            token::Interpolated(token::NtIdent(..)) => {
                self.bug("ident interpolation not converted to real token");
            }
            _ => {
                let token_str = self.this_token_to_string();
                self.fatal((format!("expected ident, found `{}`",
                                    token_str)).as_slice())
            }
        }
    }

    pub fn parse_path_list_item(&mut self) -> ast::PathListItem {
        let lo = self.span.lo;
        let node = if self.eat_keyword(keywords::Mod) {
            ast::PathListMod { id: ast::DUMMY_NODE_ID }
        } else {
            let ident = self.parse_ident();
            ast::PathListIdent { name: ident, id: ast::DUMMY_NODE_ID }
        };
        let hi = self.last_span.hi;
        spanned(lo, hi, node)
    }

    /// Consume token 'tok' if it exists. Returns true if the given
    /// token was present, false otherwise.
    pub fn eat(&mut self, tok: &token::Token) -> bool {
        let is_present = self.token == *tok;
        if is_present { self.bump() }
        is_present
    }

    /// If the next token is the given keyword, eat it and return
    /// true. Otherwise, return false.
    pub fn eat_keyword(&mut self, kw: keywords::Keyword) -> bool {
        if self.token.is_keyword(kw) {
            self.bump();
            true
        } else {
            false
        }
    }

    /// If the given word is not a keyword, signal an error.
    /// If the next token is not the given word, signal an error.
    /// Otherwise, eat it.
    pub fn expect_keyword(&mut self, kw: keywords::Keyword) {
        if !self.eat_keyword(kw) {
            let id_interned_str = token::get_name(kw.to_name());
            let token_str = self.this_token_to_string();
            self.fatal(format!("expected `{}`, found `{}`",
                               id_interned_str, token_str).as_slice())
        }
    }

    /// Signal an error if the given string is a strict keyword
    pub fn check_strict_keywords(&mut self) {
        if self.token.is_strict_keyword() {
            let token_str = self.this_token_to_string();
            let span = self.span;
            self.span_err(span,
                          format!("expected identifier, found keyword `{}`",
                                  token_str).as_slice());
        }
    }

    /// Signal an error if the current token is a reserved keyword
    pub fn check_reserved_keywords(&mut self) {
        if self.token.is_reserved_keyword() {
            let token_str = self.this_token_to_string();
            self.fatal(format!("`{}` is a reserved keyword",
                               token_str).as_slice())
        }
    }

    /// Expect and consume an `&`. If `&&` is seen, replace it with a single
    /// `&` and continue. If an `&` is not seen, signal an error.
    fn expect_and(&mut self) {
        match self.token {
            token::BinOp(token::And) => self.bump(),
            token::AndAnd => {
                let span = self.span;
                let lo = span.lo + BytePos(1);
                self.replace_token(token::BinOp(token::And), lo, span.hi)
            }
            _ => {
                let token_str = self.this_token_to_string();
                let found_token =
                    Parser::token_to_string(&token::BinOp(token::And));
                self.fatal(format!("expected `{}`, found `{}`",
                                   found_token,
                                   token_str).as_slice())
            }
        }
    }

    /// Expect and consume a `|`. If `||` is seen, replace it with a single
    /// `|` and continue. If a `|` is not seen, signal an error.
    fn expect_or(&mut self) {
        match self.token {
            token::BinOp(token::Or) => self.bump(),
            token::OrOr => {
                let span = self.span;
                let lo = span.lo + BytePos(1);
                self.replace_token(token::BinOp(token::Or), lo, span.hi)
            }
            _ => {
                let found_token = self.this_token_to_string();
                let token_str =
                    Parser::token_to_string(&token::BinOp(token::Or));
                self.fatal(format!("expected `{}`, found `{}`",
                                   token_str,
                                   found_token).as_slice())
            }
        }
    }

    /// Attempt to consume a `<`. If `<<` is seen, replace it with a single
    /// `<` and continue. If a `<` is not seen, return false.
    ///
    /// This is meant to be used when parsing generics on a path to get the
    /// starting token. The `force` parameter is used to forcefully break up a
    /// `<<` token. If `force` is false, then `<<` is only broken when a lifetime
    /// shows up next. For example, consider the expression:
    ///
    ///      foo as bar << test
    ///
    /// The parser needs to know if `bar <<` is the start of a generic path or if
    /// it's a left-shift token. If `test` were a lifetime, then it's impossible
    /// for the token to be a left-shift, but if it's not a lifetime, then it's
    /// considered a left-shift.
    ///
    /// The reason for this is that the only current ambiguity with `<<` is when
    /// parsing closure types:
    ///
    ///      foo::<<'a> ||>();
    ///      impl Foo<<'a> ||>() { ... }
    fn eat_lt(&mut self, force: bool) -> bool {
        match self.token {
            token::Lt => { self.bump(); true }
            token::BinOp(token::Shl) => {
                let next_lifetime = self.look_ahead(1, |t| match *t {
                    token::Lifetime(..) => true,
                    _ => false,
                });
                if force || next_lifetime {
                    let span = self.span;
                    let lo = span.lo + BytePos(1);
                    self.replace_token(token::Lt, lo, span.hi);
                    true
                } else {
                    false
                }
            }
            _ => false,
        }
    }

    fn expect_lt(&mut self) {
        if !self.eat_lt(true) {
            let found_token = self.this_token_to_string();
            let token_str = Parser::token_to_string(&token::Lt);
            self.fatal(format!("expected `{}`, found `{}`",
                               token_str,
                               found_token).as_slice())
        }
    }

    /// Parse a sequence bracketed by `|` and `|`, stopping before the `|`.
    fn parse_seq_to_before_or<T>(
                              &mut self,
                              sep: &token::Token,
                              f: |&mut Parser| -> T)
                              -> Vec<T> {
        let mut first = true;
        let mut vector = Vec::new();
        while self.token != token::BinOp(token::Or) &&
                self.token != token::OrOr {
            if first {
                first = false
            } else {
                self.expect(sep)
            }

            vector.push(f(self))
        }
        vector
    }

    /// Expect and consume a GT. if a >> is seen, replace it
    /// with a single > and continue. If a GT is not seen,
    /// signal an error.
    pub fn expect_gt(&mut self) {
        match self.token {
            token::Gt => self.bump(),
            token::BinOp(token::Shr) => {
                let span = self.span;
                let lo = span.lo + BytePos(1);
                self.replace_token(token::Gt, lo, span.hi)
            }
            token::BinOpEq(token::Shr) => {
                let span = self.span;
                let lo = span.lo + BytePos(1);
                self.replace_token(token::Ge, lo, span.hi)
            }
            token::Ge => {
                let span = self.span;
                let lo = span.lo + BytePos(1);
                self.replace_token(token::Eq, lo, span.hi)
            }
            _ => {
                let gt_str = Parser::token_to_string(&token::Gt);
                let this_token_str = self.this_token_to_string();
                self.fatal(format!("expected `{}`, found `{}`",
                                   gt_str,
                                   this_token_str).as_slice())
            }
        }
    }

    /// Parse a sequence bracketed by '<' and '>', stopping
    /// before the '>'.
    pub fn parse_seq_to_before_gt<T>(
                                  &mut self,
                                  sep: Option<token::Token>,
                                  f: |&mut Parser| -> T)
                                  -> OwnedSlice<T> {
        let mut v = Vec::new();
        // This loop works by alternating back and forth between parsing types
        // and commas.  For example, given a string `A, B,>`, the parser would
        // first parse `A`, then a comma, then `B`, then a comma. After that it
        // would encounter a `>` and stop. This lets the parser handle trailing
        // commas in generic parameters, because it can stop either after
        // parsing a type or after parsing a comma.
        for i in iter::count(0u, 1) {
            if self.token == token::Gt
                || self.token == token::BinOp(token::Shr)
                || self.token == token::Ge
                || self.token == token::BinOpEq(token::Shr) {
                break;
            }

            if i % 2 == 0 {
                v.push(f(self));
            } else {
                sep.as_ref().map(|t| self.expect(t));
            }
        }
        return OwnedSlice::from_vec(v);
    }

    pub fn parse_seq_to_gt<T>(
                           &mut self,
                           sep: Option<token::Token>,
                           f: |&mut Parser| -> T)
                           -> OwnedSlice<T> {
        let v = self.parse_seq_to_before_gt(sep, f);
        self.expect_gt();
        return v;
    }

    /// Parse a sequence, including the closing delimiter. The function
    /// f must consume tokens until reaching the next separator or
    /// closing bracket.
    pub fn parse_seq_to_end<T>(
                            &mut self,
                            ket: &token::Token,
                            sep: SeqSep,
                            f: |&mut Parser| -> T)
                            -> Vec<T> {
        let val = self.parse_seq_to_before_end(ket, sep, f);
        self.bump();
        val
    }

    /// Parse a sequence, not including the closing delimiter. The function
    /// f must consume tokens until reaching the next separator or
    /// closing bracket.
    pub fn parse_seq_to_before_end<T>(
                                   &mut self,
                                   ket: &token::Token,
                                   sep: SeqSep,
                                   f: |&mut Parser| -> T)
                                   -> Vec<T> {
        let mut first: bool = true;
        let mut v = vec!();
        while self.token != *ket {
            match sep.sep {
              Some(ref t) => {
                if first { first = false; }
                else { self.expect(t); }
              }
              _ => ()
            }
            if sep.trailing_sep_allowed && self.token == *ket { break; }
            v.push(f(self));
        }
        return v;
    }

    /// Parse a sequence, including the closing delimiter. The function
    /// f must consume tokens until reaching the next separator or
    /// closing bracket.
    pub fn parse_unspanned_seq<T>(
                               &mut self,
                               bra: &token::Token,
                               ket: &token::Token,
                               sep: SeqSep,
                               f: |&mut Parser| -> T)
                               -> Vec<T> {
        self.expect(bra);
        let result = self.parse_seq_to_before_end(ket, sep, f);
        self.bump();
        result
    }

    /// Parse a sequence parameter of enum variant. For consistency purposes,
    /// these should not be empty.
    pub fn parse_enum_variant_seq<T>(
                               &mut self,
                               bra: &token::Token,
                               ket: &token::Token,
                               sep: SeqSep,
                               f: |&mut Parser| -> T)
                               -> Vec<T> {
        let result = self.parse_unspanned_seq(bra, ket, sep, f);
        if result.is_empty() {
            let last_span = self.last_span;
            self.span_err(last_span,
            "nullary enum variants are written with no trailing `( )`");
        }
        result
    }

    // NB: Do not use this function unless you actually plan to place the
    // spanned list in the AST.
    pub fn parse_seq<T>(
                     &mut self,
                     bra: &token::Token,
                     ket: &token::Token,
                     sep: SeqSep,
                     f: |&mut Parser| -> T)
                     -> Spanned<Vec<T> > {
        let lo = self.span.lo;
        self.expect(bra);
        let result = self.parse_seq_to_before_end(ket, sep, f);
        let hi = self.span.hi;
        self.bump();
        spanned(lo, hi, result)
    }

    /// Advance the parser by one token
    pub fn bump(&mut self) {
        self.last_span = self.span;
        // Stash token for error recovery (sometimes; clone is not necessarily cheap).
        self.last_token = if self.token.is_ident() || self.token.is_path() {
            Some(box self.token.clone())
        } else {
            None
        };
        let next = if self.buffer_start == self.buffer_end {
            self.reader.real_token()
        } else {
            // Avoid token copies with `replace`.
            let buffer_start = self.buffer_start as uint;
            let next_index = (buffer_start + 1) & 3 as uint;
            self.buffer_start = next_index as int;

            let placeholder = TokenAndSpan {
                tok: token::Underscore,
                sp: self.span,
            };
            replace(&mut self.buffer[buffer_start], placeholder)
        };
        self.span = next.sp;
        self.token = next.tok;
        self.tokens_consumed += 1u;
    }

    /// Advance the parser by one token and return the bumped token.
    pub fn bump_and_get(&mut self) -> token::Token {
        let old_token = replace(&mut self.token, token::Underscore);
        self.bump();
        old_token
    }

    /// EFFECT: replace the current token and span with the given one
    pub fn replace_token(&mut self,
                         next: token::Token,
                         lo: BytePos,
                         hi: BytePos) {
        self.last_span = mk_sp(self.span.lo, lo);
        self.token = next;
        self.span = mk_sp(lo, hi);
    }
    pub fn buffer_length(&mut self) -> int {
        if self.buffer_start <= self.buffer_end {
            return self.buffer_end - self.buffer_start;
        }
        return (4 - self.buffer_start) + self.buffer_end;
    }
    pub fn look_ahead<R>(&mut self, distance: uint, f: |&token::Token| -> R)
                      -> R {
        let dist = distance as int;
        while self.buffer_length() < dist {
            self.buffer[self.buffer_end as uint] = self.reader.real_token();
            self.buffer_end = (self.buffer_end + 1) & 3;
        }
        f(&self.buffer[((self.buffer_start + dist - 1) & 3) as uint].tok)
    }
    pub fn fatal(&mut self, m: &str) -> ! {
        self.sess.span_diagnostic.span_fatal(self.span, m)
    }
    pub fn span_fatal(&mut self, sp: Span, m: &str) -> ! {
        self.sess.span_diagnostic.span_fatal(sp, m)
    }
    pub fn span_note(&mut self, sp: Span, m: &str) {
        self.sess.span_diagnostic.span_note(sp, m)
    }
    pub fn span_help(&mut self, sp: Span, m: &str) {
        self.sess.span_diagnostic.span_help(sp, m)
    }
    pub fn bug(&mut self, m: &str) -> ! {
        self.sess.span_diagnostic.span_bug(self.span, m)
    }
    pub fn warn(&mut self, m: &str) {
        self.sess.span_diagnostic.span_warn(self.span, m)
    }
    pub fn span_warn(&mut self, sp: Span, m: &str) {
        self.sess.span_diagnostic.span_warn(sp, m)
    }
    pub fn span_err(&mut self, sp: Span, m: &str) {
        self.sess.span_diagnostic.span_err(sp, m)
    }
    pub fn abort_if_errors(&mut self) {
        self.sess.span_diagnostic.handler().abort_if_errors();
    }

    pub fn id_to_interned_str(&mut self, id: Ident) -> InternedString {
        token::get_ident(id)
    }

    /// Is the current token one of the keywords that signals a bare function
    /// type?
    pub fn token_is_bare_fn_keyword(&mut self) -> bool {
        if self.token.is_keyword(keywords::Fn) {
            return true
        }

        if self.token.is_keyword(keywords::Unsafe) ||
            self.token.is_keyword(keywords::Once) {
            return self.look_ahead(1, |t| t.is_keyword(keywords::Fn))
        }

        false
    }

    /// Is the current token one of the keywords that signals a closure type?
    pub fn token_is_closure_keyword(&mut self) -> bool {
        self.token.is_keyword(keywords::Unsafe) ||
            self.token.is_keyword(keywords::Once)
    }

    /// Is the current token one of the keywords that signals an old-style
    /// closure type (with explicit sigil)?
    pub fn token_is_old_style_closure_keyword(&mut self) -> bool {
        self.token.is_keyword(keywords::Unsafe) ||
            self.token.is_keyword(keywords::Once) ||
            self.token.is_keyword(keywords::Fn)
    }

    pub fn get_lifetime(&mut self) -> ast::Ident {
        match self.token {
            token::Lifetime(ref ident) => *ident,
            _ => self.bug("not a lifetime"),
        }
    }

    /// parse a TyBareFn type:
    pub fn parse_ty_bare_fn(&mut self) -> Ty_ {
        /*

        [unsafe] [extern "ABI"] fn <'lt> (S) -> T
         ^~~~^           ^~~~^     ^~~~^ ^~^    ^
           |               |         |    |     |
           |               |         |    |   Return type
           |               |         |  Argument types
           |               |     Lifetimes
           |              ABI
        Function Style
        */

        let fn_style = self.parse_unsafety();
        let abi = if self.eat_keyword(keywords::Extern) {
            self.parse_opt_abi().unwrap_or(abi::C)
        } else {
            abi::Rust
        };

        self.expect_keyword(keywords::Fn);
        let (decl, lifetimes) = self.parse_ty_fn_decl(true);
        TyBareFn(P(BareFnTy {
            abi: abi,
            fn_style: fn_style,
            lifetimes: lifetimes,
            decl: decl
        }))
    }

    /// Parses a procedure type (`proc`). The initial `proc` keyword must
    /// already have been parsed.
    pub fn parse_proc_type(&mut self) -> Ty_ {
        /*

        proc <'lt> (S) [:Bounds] -> T
        ^~~^ ^~~~^  ^  ^~~~~~~~^    ^
         |     |    |      |        |
         |     |    |      |      Return type
         |     |    |    Bounds
         |     |  Argument types
         |   Lifetimes
        the `proc` keyword

        */

        let lifetime_defs = if self.eat(&token::Lt) {
            let lifetime_defs = self.parse_lifetime_defs();
            self.expect_gt();
            lifetime_defs
        } else {
            Vec::new()
        };

        let (inputs, variadic) = self.parse_fn_args(false, false);
        let bounds = self.parse_colon_then_ty_param_bounds();
        let (ret_style, ret_ty) = self.parse_ret_ty();
        let decl = P(FnDecl {
            inputs: inputs,
            output: ret_ty,
            cf: ret_style,
            variadic: variadic
        });
        TyProc(P(ClosureTy {
            fn_style: NormalFn,
            onceness: Once,
            bounds: bounds,
            decl: decl,
            lifetimes: lifetime_defs,
        }))
    }

    /// Parses an optional unboxed closure kind (`&:`, `&mut:`, or `:`).
    pub fn parse_optional_unboxed_closure_kind(&mut self)
                                               -> Option<UnboxedClosureKind> {
        if self.token == token::BinOp(token::And) &&
                self.look_ahead(1, |t| t.is_keyword(keywords::Mut)) &&
                self.look_ahead(2, |t| *t == token::Colon) {
            self.bump();
            self.bump();
            self.bump();
            return Some(FnMutUnboxedClosureKind)
        }

        if self.token == token::BinOp(token::And) &&
                    self.look_ahead(1, |t| *t == token::Colon) {
            self.bump();
            self.bump();
            return Some(FnUnboxedClosureKind)
        }

        if self.eat(&token::Colon) {
            return Some(FnOnceUnboxedClosureKind)
        }

        return None
    }

    /// Parse a TyClosure type
    pub fn parse_ty_closure(&mut self) -> Ty_ {
        /*

        [unsafe] [once] <'lt> |S| [:Bounds] -> T
        ^~~~~~~^ ^~~~~^ ^~~~^  ^  ^~~~~~~~^    ^
          |        |      |    |      |        |
          |        |      |    |      |      Return type
          |        |      |    |  Closure bounds
          |        |      |  Argument types
          |        |    Lifetime defs
          |     Once-ness (a.k.a., affine)
        Function Style

        */

        let fn_style = self.parse_unsafety();
        let onceness = if self.eat_keyword(keywords::Once) {Once} else {Many};

        let lifetime_defs = if self.eat(&token::Lt) {
            let lifetime_defs = self.parse_lifetime_defs();
            self.expect_gt();

            lifetime_defs
        } else {
            Vec::new()
        };

        let (optional_unboxed_closure_kind, inputs) = if self.eat(&token::OrOr) {
            (None, Vec::new())
        } else {
            self.expect_or();

            let optional_unboxed_closure_kind =
                self.parse_optional_unboxed_closure_kind();

            let inputs = self.parse_seq_to_before_or(
                &token::Comma,
                |p| p.parse_arg_general(false));
            self.expect_or();
            (optional_unboxed_closure_kind, inputs)
        };

        let bounds = self.parse_colon_then_ty_param_bounds();

        let (return_style, output) = self.parse_ret_ty();
        let decl = P(FnDecl {
            inputs: inputs,
            output: output,
            cf: return_style,
            variadic: false
        });

        match optional_unboxed_closure_kind {
            Some(unboxed_closure_kind) => {
                TyUnboxedFn(P(UnboxedFnTy {
                    kind: unboxed_closure_kind,
                    decl: decl,
                }))
            }
            None => {
                TyClosure(P(ClosureTy {
                    fn_style: fn_style,
                    onceness: onceness,
                    bounds: bounds,
                    decl: decl,
                    lifetimes: lifetime_defs,
                }))
            }
        }
    }

    pub fn parse_unsafety(&mut self) -> FnStyle {
        if self.eat_keyword(keywords::Unsafe) {
            return UnsafeFn;
        } else {
            return NormalFn;
        }
    }

    /// Parse a function type (following the 'fn')
    pub fn parse_ty_fn_decl(&mut self, allow_variadic: bool)
                            -> (P<FnDecl>, Vec<ast::LifetimeDef>) {
        /*

        (fn) <'lt> (S) -> T
             ^~~~^ ^~^    ^
               |    |     |
               |    |   Return type
               |  Argument types
           Lifetime_defs

        */
        let lifetime_defs = if self.eat(&token::Lt) {
            let lifetime_defs = self.parse_lifetime_defs();
            self.expect_gt();
            lifetime_defs
        } else {
            Vec::new()
        };

        let (inputs, variadic) = self.parse_fn_args(false, allow_variadic);
        let (ret_style, ret_ty) = self.parse_ret_ty();
        let decl = P(FnDecl {
            inputs: inputs,
            output: ret_ty,
            cf: ret_style,
            variadic: variadic
        });
        (decl, lifetime_defs)
    }

    /// Parses `type Foo;` in a trait declaration only. The `type` keyword has
    /// already been parsed.
    fn parse_associated_type(&mut self, attrs: Vec<Attribute>)
                             -> AssociatedType
    {
        let ty_param = self.parse_ty_param();
        self.expect(&token::Semi);
        AssociatedType {
            attrs: attrs,
            ty_param: ty_param,
        }
    }

    /// Parses `type Foo = TYPE;` in an implementation declaration only. The
    /// `type` keyword has already been parsed.
    fn parse_typedef(&mut self, attrs: Vec<Attribute>, vis: Visibility)
                     -> Typedef {
        let lo = self.span.lo;
        let ident = self.parse_ident();
        self.expect(&token::Eq);
        let typ = self.parse_ty(true);
        let hi = self.span.hi;
        self.expect(&token::Semi);
        Typedef {
            id: ast::DUMMY_NODE_ID,
            span: mk_sp(lo, hi),
            ident: ident,
            vis: vis,
            attrs: attrs,
            typ: typ,
        }
    }

    /// Parse the items in a trait declaration
    pub fn parse_trait_items(&mut self) -> Vec<TraitItem> {
        self.parse_unspanned_seq(
            &token::OpenDelim(token::Brace),
            &token::CloseDelim(token::Brace),
            seq_sep_none(),
            |p| {
            let attrs = p.parse_outer_attributes();

            if p.eat_keyword(keywords::Type) {
                TypeTraitItem(P(p.parse_associated_type(attrs)))
            } else {
                let lo = p.span.lo;

                let vis = p.parse_visibility();
                let abi = if p.eat_keyword(keywords::Extern) {
                    p.parse_opt_abi().unwrap_or(abi::C)
                } else if attr::contains_name(attrs.as_slice(),
                                              "rust_call_abi_hack") {
                    // FIXME(stage0, pcwalton): Remove this awful hack after a
                    // snapshot, and change to `extern "rust-call" fn`.
                    abi::RustCall
                } else {
                    abi::Rust
                };

                let style = p.parse_fn_style();
                let ident = p.parse_ident();
                let mut generics = p.parse_generics();

                let (explicit_self, d) = p.parse_fn_decl_with_self(|p| {
                    // This is somewhat dubious; We don't want to allow
                    // argument names to be left off if there is a
                    // definition...
                    p.parse_arg_general(false)
                });

                p.parse_where_clause(&mut generics);

                let hi = p.last_span.hi;
                match p.token {
                  token::Semi => {
                    p.bump();
                    debug!("parse_trait_methods(): parsing required method");
                    RequiredMethod(TypeMethod {
                        ident: ident,
                        attrs: attrs,
                        fn_style: style,
                        decl: d,
                        generics: generics,
                        abi: abi,
                        explicit_self: explicit_self,
                        id: ast::DUMMY_NODE_ID,
                        span: mk_sp(lo, hi),
                        vis: vis,
                    })
                  }
                  token::OpenDelim(token::Brace) => {
                    debug!("parse_trait_methods(): parsing provided method");
                    let (inner_attrs, body) =
                        p.parse_inner_attrs_and_block();
                    let mut attrs = attrs;
                    attrs.push_all(inner_attrs.as_slice());
                    ProvidedMethod(P(ast::Method {
                        attrs: attrs,
                        id: ast::DUMMY_NODE_ID,
                        span: mk_sp(lo, hi),
                        node: ast::MethDecl(ident,
                                            generics,
                                            abi,
                                            explicit_self,
                                            style,
                                            d,
                                            body,
                                            vis)
                    }))
                  }

                  _ => {
                      let token_str = p.this_token_to_string();
                      p.fatal((format!("expected `;` or `{{`, found `{}`",
                                       token_str)).as_slice())
                  }
                }
            }
        })
    }

    /// Parse a possibly mutable type
    pub fn parse_mt(&mut self) -> MutTy {
        let mutbl = self.parse_mutability();
        let t = self.parse_ty(true);
        MutTy { ty: t, mutbl: mutbl }
    }

    /// Parse [mut/const/imm] ID : TY
    /// now used only by obsolete record syntax parser...
    pub fn parse_ty_field(&mut self) -> TypeField {
        let lo = self.span.lo;
        let mutbl = self.parse_mutability();
        let id = self.parse_ident();
        self.expect(&token::Colon);
        let ty = self.parse_ty(true);
        let hi = ty.span.hi;
        ast::TypeField {
            ident: id,
            mt: MutTy { ty: ty, mutbl: mutbl },
            span: mk_sp(lo, hi),
        }
    }

    /// Parse optional return type [ -> TY ] in function decl
    pub fn parse_ret_ty(&mut self) -> (RetStyle, P<Ty>) {
        return if self.eat(&token::RArrow) {
            let lo = self.span.lo;
            if self.eat(&token::Not) {
                (
                    NoReturn,
                    P(Ty {
                        id: ast::DUMMY_NODE_ID,
                        node: TyBot,
                        span: mk_sp(lo, self.last_span.hi)
                    })
                )
            } else {
                (Return, self.parse_ty(true))
            }
        } else {
            let pos = self.span.lo;
            (
                Return,
                P(Ty {
                    id: ast::DUMMY_NODE_ID,
                    node: TyNil,
                    span: mk_sp(pos, pos),
                })
            )
        }
    }

    /// Parse a type.
    ///
    /// The second parameter specifies whether the `+` binary operator is
    /// allowed in the type grammar.
    pub fn parse_ty(&mut self, plus_allowed: bool) -> P<Ty> {
        maybe_whole!(no_clone self, NtTy);

        let lo = self.span.lo;

        let t = if self.token == token::OpenDelim(token::Paren) {
            self.bump();
            if self.token == token::CloseDelim(token::Paren) {
                self.bump();
                TyNil
            } else {
                // (t) is a parenthesized ty
                // (t,) is the type of a tuple with only one field,
                // of type t
                let mut ts = vec!(self.parse_ty(true));
                let mut one_tuple = false;
                while self.token == token::Comma {
                    self.bump();
                    if self.token != token::CloseDelim(token::Paren) {
                        ts.push(self.parse_ty(true));
                    }
                    else {
                        one_tuple = true;
                    }
                }

                if ts.len() == 1 && !one_tuple {
                    self.expect(&token::CloseDelim(token::Paren));
                    TyParen(ts.into_iter().nth(0).unwrap())
                } else {
                    let t = TyTup(ts);
                    self.expect(&token::CloseDelim(token::Paren));
                    t
                }
            }
        } else if self.token == token::Tilde {
            // OWNED POINTER
            self.bump();
            let last_span = self.last_span;
            match self.token {
                token::OpenDelim(token::Bracket) => self.obsolete(last_span, ObsoleteOwnedVector),
                _ => self.obsolete(last_span, ObsoleteOwnedType)
            }
            TyUniq(self.parse_ty(false))
        } else if self.token == token::BinOp(token::Star) {
            // STAR POINTER (bare pointer?)
            self.bump();
            TyPtr(self.parse_ptr())
        } else if self.token == token::OpenDelim(token::Bracket) {
            // VECTOR
            self.expect(&token::OpenDelim(token::Bracket));
            let t = self.parse_ty(true);

            // Parse the `, ..e` in `[ int, ..e ]`
            // where `e` is a const expression
            let t = match self.maybe_parse_fixed_vstore() {
                None => TyVec(t),
                Some(suffix) => TyFixedLengthVec(t, suffix)
            };
            self.expect(&token::CloseDelim(token::Bracket));
            t
        } else if self.token == token::BinOp(token::And) ||
                self.token == token::AndAnd {
            // BORROWED POINTER
            self.expect_and();
            self.parse_borrowed_pointee()
        } else if self.token.is_keyword(keywords::Extern) ||
                  self.token.is_keyword(keywords::Unsafe) ||
                self.token_is_bare_fn_keyword() {
            // BARE FUNCTION
            self.parse_ty_bare_fn()
        } else if self.token_is_closure_keyword() ||
                self.token == token::BinOp(token::Or) ||
                self.token == token::OrOr ||
                (self.token == token::Lt &&
                 self.look_ahead(1, |t| {
                     *t == token::Gt || t.is_lifetime()
                 })) {
            // CLOSURE

            self.parse_ty_closure()
        } else if self.eat_keyword(keywords::Typeof) {
            // TYPEOF
            // In order to not be ambiguous, the type must be surrounded by parens.
            self.expect(&token::OpenDelim(token::Paren));
            let e = self.parse_expr();
            self.expect(&token::CloseDelim(token::Paren));
            TyTypeof(e)
        } else if self.eat_keyword(keywords::Proc) {
            self.parse_proc_type()
        } else if self.token == token::Lt {
            // QUALIFIED PATH
            self.bump();
            let for_type = self.parse_ty(true);
            self.expect_keyword(keywords::As);
            let trait_name = self.parse_path(LifetimeAndTypesWithoutColons);
            self.expect(&token::Gt);
            self.expect(&token::ModSep);
            let item_name = self.parse_ident();
            TyQPath(P(QPath {
                for_type: for_type,
                trait_name: trait_name.path,
                item_name: item_name,
            }))
        } else if self.token == token::ModSep ||
                  self.token.is_ident() ||
                  self.token.is_path() {
            // NAMED TYPE
            let mode = if plus_allowed {
                LifetimeAndTypesAndBounds
            } else {
                LifetimeAndTypesWithoutColons
            };
            let PathAndBounds {
                path,
                bounds
            } = self.parse_path(mode);
            TyPath(path, bounds, ast::DUMMY_NODE_ID)
        } else if self.eat(&token::Underscore) {
            // TYPE TO BE INFERRED
            TyInfer
        } else {
            let msg = format!("expected type, found token {}", self.token);
            self.fatal(msg.as_slice());
        };

        let sp = mk_sp(lo, self.last_span.hi);
        P(Ty {id: ast::DUMMY_NODE_ID, node: t, span: sp})
    }

    pub fn parse_borrowed_pointee(&mut self) -> Ty_ {
        // look for `&'lt` or `&'foo ` and interpret `foo` as the region name:
        let opt_lifetime = self.parse_opt_lifetime();

        let mt = self.parse_mt();
        return TyRptr(opt_lifetime, mt);
    }

    pub fn parse_ptr(&mut self) -> MutTy {
        let mutbl = if self.eat_keyword(keywords::Mut) {
            MutMutable
        } else if self.eat_keyword(keywords::Const) {
            MutImmutable
        } else {
            let span = self.last_span;
            self.span_err(span,
                          "bare raw pointers are no longer allowed, you should \
                           likely use `*mut T`, but otherwise `*T` is now \
                           known as `*const T`");
            MutImmutable
        };
        let t = self.parse_ty(true);
        MutTy { ty: t, mutbl: mutbl }
    }

    pub fn is_named_argument(&mut self) -> bool {
        let offset = match self.token {
            token::BinOp(token::And) => 1,
            token::AndAnd => 1,
            _ if self.token.is_keyword(keywords::Mut) => 1,
            _ => 0
        };

        debug!("parser is_named_argument offset:{}", offset);

        if offset == 0 {
            is_plain_ident_or_underscore(&self.token)
                && self.look_ahead(1, |t| *t == token::Colon)
        } else {
            self.look_ahead(offset, |t| is_plain_ident_or_underscore(t))
                && self.look_ahead(offset + 1, |t| *t == token::Colon)
        }
    }

    /// This version of parse arg doesn't necessarily require
    /// identifier names.
    pub fn parse_arg_general(&mut self, require_name: bool) -> Arg {
        let pat = if require_name || self.is_named_argument() {
            debug!("parse_arg_general parse_pat (require_name:{})",
                   require_name);
            let pat = self.parse_pat();

            self.expect(&token::Colon);
            pat
        } else {
            debug!("parse_arg_general ident_to_pat");
            ast_util::ident_to_pat(ast::DUMMY_NODE_ID,
                                   self.last_span,
                                   special_idents::invalid)
        };

        let t = self.parse_ty(true);

        Arg {
            ty: t,
            pat: pat,
            id: ast::DUMMY_NODE_ID,
        }
    }

    /// Parse a single function argument
    pub fn parse_arg(&mut self) -> Arg {
        self.parse_arg_general(true)
    }

    /// Parse an argument in a lambda header e.g. |arg, arg|
    pub fn parse_fn_block_arg(&mut self) -> Arg {
        let pat = self.parse_pat();
        let t = if self.eat(&token::Colon) {
            self.parse_ty(true)
        } else {
            P(Ty {
                id: ast::DUMMY_NODE_ID,
                node: TyInfer,
                span: mk_sp(self.span.lo, self.span.hi),
            })
        };
        Arg {
            ty: t,
            pat: pat,
            id: ast::DUMMY_NODE_ID
        }
    }

    pub fn maybe_parse_fixed_vstore(&mut self) -> Option<P<ast::Expr>> {
        if self.token == token::Comma &&
                self.look_ahead(1, |t| *t == token::DotDot) {
            self.bump();
            self.bump();
            Some(self.parse_expr())
        } else {
            None
        }
    }

    /// Matches token_lit = LIT_INTEGER | ...
    pub fn lit_from_token(&mut self, tok: &token::Token) -> Lit_ {
        match *tok {
            token::LitByte(i) => LitByte(parse::byte_lit(i.as_str()).val0()),
            token::LitChar(i) => LitChar(parse::char_lit(i.as_str()).val0()),
            token::LitInteger(s) => parse::integer_lit(s.as_str(),
                                                        &self.sess.span_diagnostic, self.span),
            token::LitFloat(s) => parse::float_lit(s.as_str()),
            token::LitStr(s) => {
                LitStr(token::intern_and_get_ident(parse::str_lit(s.as_str()).as_slice()),
                       ast::CookedStr)
            }
            token::LitStrRaw(s, n) => {
                LitStr(token::intern_and_get_ident(parse::raw_str_lit(s.as_str()).as_slice()),
                       ast::RawStr(n))
            }
            token::LitBinary(i) =>
                LitBinary(parse::binary_lit(i.as_str())),
            token::LitBinaryRaw(i, _) =>
                LitBinary(Rc::new(i.as_str().as_bytes().iter().map(|&x| x).collect())),
            token::OpenDelim(token::Paren) => {
                self.expect(&token::CloseDelim(token::Paren));
                LitNil
            },
            _ => { self.unexpected_last(tok); }
        }
    }

    /// Matches lit = true | false | token_lit
    pub fn parse_lit(&mut self) -> Lit {
        let lo = self.span.lo;
        let lit = if self.eat_keyword(keywords::True) {
            LitBool(true)
        } else if self.eat_keyword(keywords::False) {
            LitBool(false)
        } else {
            let token = self.bump_and_get();
            let lit = self.lit_from_token(&token);
            lit
        };
        codemap::Spanned { node: lit, span: mk_sp(lo, self.last_span.hi) }
    }

    /// matches '-' lit | lit
    pub fn parse_literal_maybe_minus(&mut self) -> P<Expr> {
        let minus_lo = self.span.lo;
        let minus_present = self.eat(&token::BinOp(token::Minus));

        let lo = self.span.lo;
        let literal = P(self.parse_lit());
        let hi = self.span.hi;
        let expr = self.mk_expr(lo, hi, ExprLit(literal));

        if minus_present {
            let minus_hi = self.span.hi;
            let unary = self.mk_unary(UnNeg, expr);
            self.mk_expr(minus_lo, minus_hi, unary)
        } else {
            expr
        }
    }

    /// Parses a path and optional type parameter bounds, depending on the
    /// mode. The `mode` parameter determines whether lifetimes, types, and/or
    /// bounds are permitted and whether `::` must precede type parameter
    /// groups.
    pub fn parse_path(&mut self, mode: PathParsingMode) -> PathAndBounds {
        // Check for a whole path...
        let found = match self.token {
            token::Interpolated(token::NtPath(_)) => Some(self.bump_and_get()),
            _ => None,
        };
        match found {
            Some(token::Interpolated(token::NtPath(box path))) => {
                return PathAndBounds {
                    path: path,
                    bounds: None
                }
            }
            _ => {}
        }

        let lo = self.span.lo;
        let is_global = self.eat(&token::ModSep);

        // Parse any number of segments and bound sets. A segment is an
        // identifier followed by an optional lifetime and a set of types.
        // A bound set is a set of type parameter bounds.
        let segments = match mode {
            LifetimeAndTypesWithoutColons |
            LifetimeAndTypesAndBounds => {
                self.parse_path_segments_without_colons()
            }
            LifetimeAndTypesWithColons => {
                self.parse_path_segments_with_colons()
            }
            NoTypesAllowed => {
                self.parse_path_segments_without_types()
            }
        };

        // Next, parse a plus and bounded type parameters, if
        // applicable. We need to remember whether the separate was
        // present for later, because in some contexts it's a parse
        // error.
        let opt_bounds = {
            if mode == LifetimeAndTypesAndBounds &&
                self.eat(&token::BinOp(token::Plus))
            {
                let bounds = self.parse_ty_param_bounds();

                // For some reason that I do not fully understand, we
                // do not permit an empty list in the case where it is
                // introduced by a `+`, but we do for `:` and other
                // separators. -nmatsakis
                if bounds.len() == 0 {
                    let last_span = self.last_span;
                    self.span_err(last_span,
                                  "at least one type parameter bound \
                                   must be specified");
                }

                Some(bounds)
            } else {
                None
            }
        };

        // Assemble the span.
        let span = mk_sp(lo, self.last_span.hi);

        // Assemble the result.
        PathAndBounds {
            path: ast::Path {
                span: span,
                global: is_global,
                segments: segments,
            },
            bounds: opt_bounds,
        }
    }

    /// Examples:
    /// - `a::b<T,U>::c<V,W>`
    /// - `a::b<T,U>::c(V) -> W`
    /// - `a::b<T,U>::c(V)`
    pub fn parse_path_segments_without_colons(&mut self) -> Vec<ast::PathSegment> {
        let mut segments = Vec::new();
        loop {
            // First, parse an identifier.
            let identifier = self.parse_ident();

            // Parse types, optionally.
            let parameters = if self.eat_lt(false) {
                let (lifetimes, types) = self.parse_generic_values_after_lt();

                ast::AngleBracketedParameters(ast::AngleBracketedParameterData {
                    lifetimes: lifetimes,
                    types: OwnedSlice::from_vec(types),
                })
            } else if self.eat(&token::OpenDelim(token::Paren)) {
                let inputs = self.parse_seq_to_end(
                    &token::CloseDelim(token::Paren),
                    seq_sep_trailing_allowed(token::Comma),
                    |p| p.parse_ty(true));

                let output_ty = if self.eat(&token::RArrow) {
                    Some(self.parse_ty(true))
                } else {
                    None
                };

                ast::ParenthesizedParameters(ast::ParenthesizedParameterData {
                    inputs: inputs,
                    output: output_ty
                })
            } else {
                ast::PathParameters::none()
            };

            // Assemble and push the result.
            segments.push(ast::PathSegment { identifier: identifier,
                                             parameters: parameters });

            // Continue only if we see a `::`
            if !self.eat(&token::ModSep) {
                return segments;
            }
        }
    }

    /// Examples:
    /// - `a::b::<T,U>::c`
    pub fn parse_path_segments_with_colons(&mut self) -> Vec<ast::PathSegment> {
        let mut segments = Vec::new();
        loop {
            // First, parse an identifier.
            let identifier = self.parse_ident();

            // If we do not see a `::`, stop.
            if !self.eat(&token::ModSep) {
                segments.push(ast::PathSegment {
                    identifier: identifier,
                    parameters: ast::AngleBracketedParameters(ast::AngleBracketedParameterData {
                        lifetimes: Vec::new(),
                        types: OwnedSlice::empty(),
                    })
                });
                return segments;
            }

            // Check for a type segment.
            if self.eat_lt(false) {
                // Consumed `a::b::<`, go look for types
                let (lifetimes, types) = self.parse_generic_values_after_lt();
                segments.push(ast::PathSegment {
                    identifier: identifier,
                    parameters: ast::AngleBracketedParameters(ast::AngleBracketedParameterData {
                        lifetimes: lifetimes,
                        types: OwnedSlice::from_vec(types),
                    }),
                });

                // Consumed `a::b::<T,U>`, check for `::` before proceeding
                if !self.eat(&token::ModSep) {
                    return segments;
                }
            } else {
                // Consumed `a::`, go look for `b`
                segments.push(ast::PathSegment {
                    identifier: identifier,
                    parameters: ast::PathParameters::none(),
                });
            }
        }
    }


    /// Examples:
    /// - `a::b::c`
    pub fn parse_path_segments_without_types(&mut self) -> Vec<ast::PathSegment> {
        let mut segments = Vec::new();
        loop {
            // First, parse an identifier.
            let identifier = self.parse_ident();

            // Assemble and push the result.
            segments.push(ast::PathSegment {
                identifier: identifier,
                parameters: ast::PathParameters::none()
            });

            // If we do not see a `::`, stop.
            if !self.eat(&token::ModSep) {
                return segments;
            }
        }
    }

    /// parses 0 or 1 lifetime
    pub fn parse_opt_lifetime(&mut self) -> Option<ast::Lifetime> {
        match self.token {
            token::Lifetime(..) => {
                Some(self.parse_lifetime())
            }
            _ => {
                None
            }
        }
    }

    /// Parses a single lifetime
    /// Matches lifetime = LIFETIME
    pub fn parse_lifetime(&mut self) -> ast::Lifetime {
        match self.token {
            token::Lifetime(i) => {
                let span = self.span;
                self.bump();
                return ast::Lifetime {
                    id: ast::DUMMY_NODE_ID,
                    span: span,
                    name: i.name
                };
            }
            _ => {
                self.fatal(format!("expected a lifetime name").as_slice());
            }
        }
    }

    pub fn parse_lifetime_defs(&mut self) -> Vec<ast::LifetimeDef> {
        /*!
         * Parses `lifetime_defs = [ lifetime_defs { ',' lifetime_defs } ]`
         * where `lifetime_def  = lifetime [':' lifetimes]`
         */

        let mut res = Vec::new();
        loop {
            match self.token {
                token::Lifetime(_) => {
                    let lifetime = self.parse_lifetime();
                    let bounds =
                        if self.eat(&token::Colon) {
                            self.parse_lifetimes(token::BinOp(token::Plus))
                        } else {
                            Vec::new()
                        };
                    res.push(ast::LifetimeDef { lifetime: lifetime,
                                                bounds: bounds });
                }

                _ => {
                    return res;
                }
            }

            match self.token {
                token::Comma => { self.bump(); }
                token::Gt => { return res; }
                token::BinOp(token::Shr) => { return res; }
                _ => {
                    let msg = format!("expected `,` or `>` after lifetime \
                                      name, got: {}",
                                      self.token);
                    self.fatal(msg.as_slice());
                }
            }
        }
    }

    // matches lifetimes = ( lifetime ) | ( lifetime , lifetimes )
    // actually, it matches the empty one too, but putting that in there
    // messes up the grammar....
    pub fn parse_lifetimes(&mut self, sep: token::Token) -> Vec<ast::Lifetime> {
        /*!
         * Parses zero or more comma separated lifetimes.
         * Expects each lifetime to be followed by either
         * a comma or `>`.  Used when parsing type parameter
         * lists, where we expect something like `<'a, 'b, T>`.
         */

        let mut res = Vec::new();
        loop {
            match self.token {
                token::Lifetime(_) => {
                    res.push(self.parse_lifetime());
                }
                _ => {
                    return res;
                }
            }

            if self.token != sep {
                return res;
            }

            self.bump();
        }
    }

    /// Parse mutability declaration (mut/const/imm)
    pub fn parse_mutability(&mut self) -> Mutability {
        if self.eat_keyword(keywords::Mut) {
            MutMutable
        } else {
            MutImmutable
        }
    }

    /// Parse ident COLON expr
    pub fn parse_field(&mut self) -> Field {
        let lo = self.span.lo;
        let i = self.parse_ident();
        let hi = self.last_span.hi;
        self.expect(&token::Colon);
        let e = self.parse_expr();
        ast::Field {
            ident: spanned(lo, hi, i),
            span: mk_sp(lo, e.span.hi),
            expr: e,
        }
    }

    pub fn mk_expr(&mut self, lo: BytePos, hi: BytePos, node: Expr_) -> P<Expr> {
        P(Expr {
            id: ast::DUMMY_NODE_ID,
            node: node,
            span: mk_sp(lo, hi),
        })
    }

    pub fn mk_unary(&mut self, unop: ast::UnOp, expr: P<Expr>) -> ast::Expr_ {
        ExprUnary(unop, expr)
    }

    pub fn mk_binary(&mut self, binop: ast::BinOp, lhs: P<Expr>, rhs: P<Expr>) -> ast::Expr_ {
        ExprBinary(binop, lhs, rhs)
    }

    pub fn mk_call(&mut self, f: P<Expr>, args: Vec<P<Expr>>) -> ast::Expr_ {
        ExprCall(f, args)
    }

    fn mk_method_call(&mut self,
                      ident: ast::SpannedIdent,
                      tps: Vec<P<Ty>>,
                      args: Vec<P<Expr>>)
                      -> ast::Expr_ {
        ExprMethodCall(ident, tps, args)
    }

    pub fn mk_index(&mut self, expr: P<Expr>, idx: P<Expr>) -> ast::Expr_ {
        ExprIndex(expr, idx)
    }

    pub fn mk_slice(&mut self, expr: P<Expr>,
                    start: Option<P<Expr>>,
                    end: Option<P<Expr>>,
                    mutbl: Mutability)
                    -> ast::Expr_ {
        ExprSlice(expr, start, end, mutbl)
    }

    pub fn mk_field(&mut self, expr: P<Expr>, ident: ast::SpannedIdent,
                    tys: Vec<P<Ty>>) -> ast::Expr_ {
        ExprField(expr, ident, tys)
    }

    pub fn mk_tup_field(&mut self, expr: P<Expr>, idx: codemap::Spanned<uint>,
                    tys: Vec<P<Ty>>) -> ast::Expr_ {
        ExprTupField(expr, idx, tys)
    }

    pub fn mk_assign_op(&mut self, binop: ast::BinOp,
                        lhs: P<Expr>, rhs: P<Expr>) -> ast::Expr_ {
        ExprAssignOp(binop, lhs, rhs)
    }

    pub fn mk_mac_expr(&mut self, lo: BytePos, hi: BytePos, m: Mac_) -> P<Expr> {
        P(Expr {
            id: ast::DUMMY_NODE_ID,
            node: ExprMac(codemap::Spanned {node: m, span: mk_sp(lo, hi)}),
            span: mk_sp(lo, hi),
        })
    }

    pub fn mk_lit_u32(&mut self, i: u32) -> P<Expr> {
        let span = &self.span;
        let lv_lit = P(codemap::Spanned {
            node: LitInt(i as u64, ast::UnsignedIntLit(TyU32)),
            span: *span
        });

        P(Expr {
            id: ast::DUMMY_NODE_ID,
            node: ExprLit(lv_lit),
            span: *span,
        })
    }

    fn expect_open_delim(&mut self) -> token::DelimToken {
        match self.token {
            token::OpenDelim(delim) => {
                self.bump();
                delim
            },
            _ => self.fatal("expected open delimiter"),
        }
    }

    /// At the bottom (top?) of the precedence hierarchy,
    /// parse things like parenthesized exprs,
    /// macros, return, etc.
    pub fn parse_bottom_expr(&mut self) -> P<Expr> {
        maybe_whole_expr!(self);

        let lo = self.span.lo;
        let mut hi = self.span.hi;

        let ex: Expr_;

        match self.token {
            token::OpenDelim(token::Paren) => {
                self.bump();
                // (e) is parenthesized e
                // (e,) is a tuple with only one field, e
                let mut trailing_comma = false;
                if self.token == token::CloseDelim(token::Paren) {
                    hi = self.span.hi;
                    self.bump();
                    let lit = P(spanned(lo, hi, LitNil));
                    return self.mk_expr(lo, hi, ExprLit(lit));
                }
                let mut es = vec!(self.parse_expr());
                self.commit_expr(&**es.last().unwrap(), &[],
                                 &[token::Comma, token::CloseDelim(token::Paren)]);
                while self.token == token::Comma {
                    self.bump();
                    if self.token != token::CloseDelim(token::Paren) {
                        es.push(self.parse_expr());
                        self.commit_expr(&**es.last().unwrap(), &[],
                                         &[token::Comma, token::CloseDelim(token::Paren)]);
                    } else {
                        trailing_comma = true;
                    }
                }
                hi = self.span.hi;
                self.commit_expr_expecting(&**es.last().unwrap(), token::CloseDelim(token::Paren));

                return if es.len() == 1 && !trailing_comma {
                   self.mk_expr(lo, hi, ExprParen(es.into_iter().nth(0).unwrap()))
                } else {
                    self.mk_expr(lo, hi, ExprTup(es))
                }
            },
            token::OpenDelim(token::Brace) => {
                self.bump();
                let blk = self.parse_block_tail(lo, DefaultBlock);
                return self.mk_expr(blk.span.lo, blk.span.hi,
                                    ExprBlock(blk));
            },
            token::BinOp(token::Or) |  token::OrOr => {
                return self.parse_lambda_expr(CaptureByRef);
            },
            // FIXME #13626: Should be able to stick in
            // token::SELF_KEYWORD_NAME
            token::Ident(id @ ast::Ident {
                            name: ast::Name(token::SELF_KEYWORD_NAME_NUM),
                            ctxt: _
                         }, token::Plain) => {
                self.bump();
                let path = ast_util::ident_to_path(mk_sp(lo, hi), id);
                ex = ExprPath(path);
                hi = self.last_span.hi;
            }
            token::OpenDelim(token::Bracket) => {
                self.bump();

                if self.token == token::CloseDelim(token::Bracket) {
                    // Empty vector.
                    self.bump();
                    ex = ExprVec(Vec::new());
                } else {
                    // Nonempty vector.
                    let first_expr = self.parse_expr();
                    if self.token == token::Comma &&
                        self.look_ahead(1, |t| *t == token::DotDot) {
                        // Repeating vector syntax: [ 0, ..512 ]
                        self.bump();
                        self.bump();
                        let count = self.parse_expr();
                        self.expect(&token::CloseDelim(token::Bracket));
                        ex = ExprRepeat(first_expr, count);
                    } else if self.token == token::Comma {
                        // Vector with two or more elements.
                        self.bump();
                        let remaining_exprs = self.parse_seq_to_end(
                            &token::CloseDelim(token::Bracket),
                            seq_sep_trailing_allowed(token::Comma),
                            |p| p.parse_expr()
                                );
                        let mut exprs = vec!(first_expr);
                        exprs.extend(remaining_exprs.into_iter());
                        ex = ExprVec(exprs);
                    } else {
                        // Vector with one element.
                        self.expect(&token::CloseDelim(token::Bracket));
                        ex = ExprVec(vec!(first_expr));
                    }
                }
                hi = self.last_span.hi;
            }
            _ => {
                if self.eat_keyword(keywords::Move) {
                    return self.parse_lambda_expr(CaptureByValue);
                }
                if self.eat_keyword(keywords::Proc) {
                    let decl = self.parse_proc_decl();
                    let body = self.parse_expr();
                    let fakeblock = P(ast::Block {
                            id: ast::DUMMY_NODE_ID,
                            view_items: Vec::new(),
                            stmts: Vec::new(),
                            rules: DefaultBlock,
                            span: body.span,
                            expr: Some(body),
                        });
                    return self.mk_expr(lo, fakeblock.span.hi, ExprProc(decl, fakeblock));
                }
                if self.eat_keyword(keywords::If) {
                    return self.parse_if_expr();
                }
                if self.eat_keyword(keywords::For) {
                    return self.parse_for_expr(None);
                }
                if self.eat_keyword(keywords::While) {
                    return self.parse_while_expr(None);
                }
                if self.token.is_lifetime() {
                    let lifetime = self.get_lifetime();
                    self.bump();
                    self.expect(&token::Colon);
                    if self.eat_keyword(keywords::While) {
                        return self.parse_while_expr(Some(lifetime))
                    }
                    if self.eat_keyword(keywords::For) {
                        return self.parse_for_expr(Some(lifetime))
                    }
                    if self.eat_keyword(keywords::Loop) {
                        return self.parse_loop_expr(Some(lifetime))
                    }
                    self.fatal("expected `while`, `for`, or `loop` after a label")
                }
                if self.eat_keyword(keywords::Loop) {
                    return self.parse_loop_expr(None);
                }
                if self.eat_keyword(keywords::Continue) {
                    let lo = self.span.lo;
                    let ex = if self.token.is_lifetime() {
                        let lifetime = self.get_lifetime();
                        self.bump();
                        ExprAgain(Some(lifetime))
                    } else {
                        ExprAgain(None)
                    };
                    let hi = self.span.hi;
                    return self.mk_expr(lo, hi, ex);
                }
                if self.eat_keyword(keywords::Match) {
                    return self.parse_match_expr();
                }
                if self.eat_keyword(keywords::Unsafe) {
                    return self.parse_block_expr(
                        lo,
                        UnsafeBlock(ast::UserProvided));
                }
                if self.eat_keyword(keywords::Return) {
                    // RETURN expression
                    if self.token.can_begin_expr() {
                        let e = self.parse_expr();
                        hi = e.span.hi;
                        ex = ExprRet(Some(e));
                    } else {
                        ex = ExprRet(None);
                    }
                } else if self.eat_keyword(keywords::Break) {
                    // BREAK expression
                    if self.token.is_lifetime() {
                        let lifetime = self.get_lifetime();
                        self.bump();
                        ex = ExprBreak(Some(lifetime));
                    } else {
                        ex = ExprBreak(None);
                    }
                    hi = self.span.hi;
                } else if self.token == token::ModSep ||
                        self.token.is_ident() &&
                        !self.token.is_keyword(keywords::True) &&
                        !self.token.is_keyword(keywords::False) {
                    let pth =
                        self.parse_path(LifetimeAndTypesWithColons).path;

                    // `!`, as an operator, is prefix, so we know this isn't that
                    if self.token == token::Not {
                        // MACRO INVOCATION expression
                        self.bump();

                        let delim = self.expect_open_delim();
                        let tts = self.parse_seq_to_end(
                            &token::CloseDelim(delim),
                            seq_sep_none(),
                            |p| p.parse_token_tree());
                        let hi = self.span.hi;

                        return self.mk_mac_expr(lo,
                                                hi,
                                                MacInvocTT(pth,
                                                           tts,
                                                           EMPTY_CTXT));
                    }
                    if self.token == token::OpenDelim(token::Brace) {
                        // This is a struct literal, unless we're prohibited
                        // from parsing struct literals here.
                        if !self.restrictions.contains(RESTRICTION_NO_STRUCT_LITERAL) {
                            // It's a struct literal.
                            self.bump();
                            let mut fields = Vec::new();
                            let mut base = None;

                            while self.token != token::CloseDelim(token::Brace) {
                                if self.eat(&token::DotDot) {
                                    base = Some(self.parse_expr());
                                    break;
                                }

                                fields.push(self.parse_field());
                                self.commit_expr(&*fields.last().unwrap().expr,
                                                 &[token::Comma],
                                                 &[token::CloseDelim(token::Brace)]);
                            }

                            if fields.len() == 0 && base.is_none() {
                                let last_span = self.last_span;
                                self.span_err(last_span,
                                              "structure literal must either \
                                              have at least one field or use \
                                              functional structure update \
                                              syntax");
                            }

                            hi = self.span.hi;
                            self.expect(&token::CloseDelim(token::Brace));
                            ex = ExprStruct(pth, fields, base);
                            return self.mk_expr(lo, hi, ex);
                        }
                    }

                    hi = pth.span.hi;
                    ex = ExprPath(pth);
                } else {
                    // other literal expression
                    let lit = self.parse_lit();
                    hi = lit.span.hi;
                    ex = ExprLit(P(lit));
                }
            }
        }

        return self.mk_expr(lo, hi, ex);
    }

    /// Parse a block or unsafe block
    pub fn parse_block_expr(&mut self, lo: BytePos, blk_mode: BlockCheckMode)
                            -> P<Expr> {
        self.expect(&token::OpenDelim(token::Brace));
        let blk = self.parse_block_tail(lo, blk_mode);
        return self.mk_expr(blk.span.lo, blk.span.hi, ExprBlock(blk));
    }

    /// parse a.b or a(13) or a[4] or just a
    pub fn parse_dot_or_call_expr(&mut self) -> P<Expr> {
        let b = self.parse_bottom_expr();
        self.parse_dot_or_call_expr_with(b)
    }

    pub fn parse_dot_or_call_expr_with(&mut self, e0: P<Expr>) -> P<Expr> {
        let mut e = e0;
        let lo = e.span.lo;
        let mut hi;
        loop {
            // expr.f
            if self.eat(&token::Dot) {
                match self.token {
                  token::Ident(i, _) => {
                    let dot = self.last_span.hi;
                    hi = self.span.hi;
                    self.bump();
                    let (_, tys) = if self.eat(&token::ModSep) {
                        self.expect_lt();
                        self.parse_generic_values_after_lt()
                    } else {
                        (Vec::new(), Vec::new())
                    };

                    // expr.f() method call
                    match self.token {
                        token::OpenDelim(token::Paren) => {
                            let mut es = self.parse_unspanned_seq(
                                &token::OpenDelim(token::Paren),
                                &token::CloseDelim(token::Paren),
                                seq_sep_trailing_allowed(token::Comma),
                                |p| p.parse_expr()
                            );
                            hi = self.last_span.hi;

                            es.insert(0, e);
                            let id = spanned(dot, hi, i);
                            let nd = self.mk_method_call(id, tys, es);
                            e = self.mk_expr(lo, hi, nd);
                        }
                        _ => {
                            let id = spanned(dot, hi, i);
                            let field = self.mk_field(e, id, tys);
                            e = self.mk_expr(lo, hi, field)
                        }
                    }
                  }
                  token::LitInteger(n) => {
                    let index = n.as_str();
                    let dot = self.last_span.hi;
                    hi = self.span.hi;
                    self.bump();
                    let (_, tys) = if self.eat(&token::ModSep) {
                        self.expect_lt();
                        self.parse_generic_values_after_lt()
                    } else {
                        (Vec::new(), Vec::new())
                    };

                    let num = from_str::<uint>(index);
                    match num {
                        Some(n) => {
                            let id = spanned(dot, hi, n);
                            let field = self.mk_tup_field(e, id, tys);
                            e = self.mk_expr(lo, hi, field);
                        }
                        None => {
                            let last_span = self.last_span;
                            self.span_err(last_span, "invalid tuple or tuple struct index");
                        }
                    }
                  }
                  token::LitFloat(n) => {
                    self.bump();
                    let last_span = self.last_span;
                    let fstr = n.as_str();
                    self.span_err(last_span,
                                  format!("unexpected token: `{}`", n.as_str()).as_slice());
                    if fstr.chars().all(|x| "0123456789.".contains_char(x)) {
                        let float = match from_str::<f64>(fstr) {
                            Some(f) => f,
                            None => continue,
                        };
                        self.span_help(last_span,
                            format!("try parenthesizing the first index; e.g., `(foo.{}){}`",
                                    float.trunc() as uint,
                                    float.fract().to_string()[1..]).as_slice());
                    }
                    self.abort_if_errors();

                  }
                  _ => self.unexpected()
                }
                continue;
            }
            if self.expr_is_complete(&*e) { break; }
            match self.token {
              // expr(...)
              token::OpenDelim(token::Paren) => {
                let es = self.parse_unspanned_seq(
                    &token::OpenDelim(token::Paren),
                    &token::CloseDelim(token::Paren),
                    seq_sep_trailing_allowed(token::Comma),
                    |p| p.parse_expr()
                );
                hi = self.last_span.hi;

                let nd = self.mk_call(e, es);
                e = self.mk_expr(lo, hi, nd);
              }

              // expr[...]
              // Could be either an index expression or a slicing expression.
              // Any slicing non-terminal can have a mutable version with `mut`
              // after the opening square bracket.
              token::OpenDelim(token::Bracket) => {
                self.bump();
                let mutbl = if self.eat_keyword(keywords::Mut) {
                    MutMutable
                } else {
                    MutImmutable
                };
                match self.token {
                    // e[]
                    token::CloseDelim(token::Bracket) => {
                        self.bump();
                        hi = self.span.hi;
                        let slice = self.mk_slice(e, None, None, mutbl);
                        e = self.mk_expr(lo, hi, slice)
                    }
                    // e[..e]
                    token::DotDot => {
                        self.bump();
                        match self.token {
                            // e[..]
                            token::CloseDelim(token::Bracket) => {
                                self.bump();
                                hi = self.span.hi;
                                let slice = self.mk_slice(e, None, None, mutbl);
                                e = self.mk_expr(lo, hi, slice);

                                self.span_err(e.span, "incorrect slicing expression: `[..]`");
                                self.span_note(e.span,
                                    "use `expr[]` to construct a slice of the whole of expr");
                            }
                            // e[..e]
                            _ => {
                                hi = self.span.hi;
                                let e2 = self.parse_expr();
                                self.commit_expr_expecting(&*e2, token::CloseDelim(token::Bracket));
                                let slice = self.mk_slice(e, None, Some(e2), mutbl);
                                e = self.mk_expr(lo, hi, slice)
                            }
                        }
                    }
                    // e[e] | e[e..] | e[e..e]
                    _ => {
                        let ix = self.parse_expr();
                        match self.token {
                            // e[e..] | e[e..e]
                            token::DotDot => {
                                self.bump();
                                let e2 = match self.token {
                                    // e[e..]
                                    token::CloseDelim(token::Bracket) => {
                                        self.bump();
                                        None
                                    }
                                    // e[e..e]
                                    _ => {
                                        let e2 = self.parse_expr();
                                        self.commit_expr_expecting(&*e2,
                                            token::CloseDelim(token::Bracket));
                                        Some(e2)
                                    }
                                };
                                hi = self.span.hi;
                                let slice = self.mk_slice(e, Some(ix), e2, mutbl);
                                e = self.mk_expr(lo, hi, slice)
                            }
                            // e[e]
                            _ => {
                                if mutbl == ast::MutMutable {
                                    self.span_err(e.span,
                                                  "`mut` keyword is invalid in index expressions");
                                }
                                hi = self.span.hi;
                                self.commit_expr_expecting(&*ix, token::CloseDelim(token::Bracket));
                                let index = self.mk_index(e, ix);
                                e = self.mk_expr(lo, hi, index)
                            }
                        }
                    }
                }
              }

              _ => return e
            }
        }
        return e;
    }

    /// Parse an optional separator followed by a Kleene-style
    /// repetition token (+ or *).
    pub fn parse_sep_and_kleene_op(&mut self) -> (Option<token::Token>, ast::KleeneOp) {
        fn parse_kleene_op(parser: &mut Parser) -> Option<ast::KleeneOp> {
            match parser.token {
                token::BinOp(token::Star) => {
                    parser.bump();
                    Some(ast::ZeroOrMore)
                },
                token::BinOp(token::Plus) => {
                    parser.bump();
                    Some(ast::OneOrMore)
                },
                _ => None
            }
        };

        match parse_kleene_op(self) {
            Some(kleene_op) => return (None, kleene_op),
            None => {}
        }

        let separator = self.bump_and_get();
        match parse_kleene_op(self) {
            Some(zerok) => (Some(separator), zerok),
            None => self.fatal("expected `*` or `+`")
        }
    }

    /// parse a single token tree from the input.
    pub fn parse_token_tree(&mut self) -> TokenTree {
        // FIXME #6994: currently, this is too eager. It
        // parses token trees but also identifies TtSequence's
        // and TtNonterminal's; it's too early to know yet
        // whether something will be a nonterminal or a seq
        // yet.
        maybe_whole!(deref self, NtTT);

        // this is the fall-through for the 'match' below.
        // invariants: the current token is not a left-delimiter,
        // not an EOF, and not the desired right-delimiter (if
        // it were, parse_seq_to_before_end would have prevented
        // reaching this point.
        fn parse_non_delim_tt_tok(p: &mut Parser) -> TokenTree {
            maybe_whole!(deref p, NtTT);
            match p.token {
              token::CloseDelim(_) => {
                  // This is a conservative error: only report the last unclosed delimiter. The
                  // previous unclosed delimiters could actually be closed! The parser just hasn't
                  // gotten to them yet.
                  match p.open_braces.last() {
                      None => {}
                      Some(&sp) => p.span_note(sp, "unclosed delimiter"),
                  };
                  let token_str = p.this_token_to_string();
                  p.fatal(format!("incorrect close delimiter: `{}`",
                                  token_str).as_slice())
              },
              /* we ought to allow different depths of unquotation */
              token::Dollar if p.quote_depth > 0u => {
                p.bump();
                let sp = p.span;

                if p.token == token::OpenDelim(token::Paren) {
                    let seq = p.parse_seq(
                        &token::OpenDelim(token::Paren),
                        &token::CloseDelim(token::Paren),
                        seq_sep_none(),
                        |p| p.parse_token_tree()
                    );
                    let (sep, repeat) = p.parse_sep_and_kleene_op();
                    let seq = match seq {
                        Spanned { node, .. } => node,
                    };
                    TtSequence(mk_sp(sp.lo, p.span.hi), Rc::new(seq), sep, repeat)
                } else {
                    TtNonterminal(sp, p.parse_ident())
                }
              }
              _ => {
                  TtToken(p.span, p.bump_and_get())
              }
            }
        }

        match self.token {
            token::Eof => {
                let open_braces = self.open_braces.clone();
                for sp in open_braces.iter() {
                    self.span_help(*sp, "did you mean to close this delimiter?");
                }
                // There shouldn't really be a span, but it's easier for the test runner
                // if we give it one
                self.fatal("this file contains an un-closed delimiter ");
            },
            token::OpenDelim(delim) => {
                // The span for beginning of the delimited section
                let pre_span = self.span;

                // Parse the open delimiter.
                self.open_braces.push(self.span);
                let open_span = self.span;
                self.bump();

                // Parse the token trees within the delimeters
                let tts = self.parse_seq_to_before_end(
                    &token::CloseDelim(delim),
                    seq_sep_none(),
                    |p| p.parse_token_tree()
                );

                // Parse the close delimiter.
                let close_span = self.span;
                self.bump();
                self.open_braces.pop().unwrap();

                // Expand to cover the entire delimited token tree
                let span = Span { hi: self.span.hi, ..pre_span };

                TtDelimited(span, Rc::new(Delimited {
                    delim: delim,
                    open_span: open_span,
                    tts: tts,
                    close_span: close_span,
                }))
            },
            _ => parse_non_delim_tt_tok(self),
        }
    }

    // parse a stream of tokens into a list of TokenTree's,
    // up to EOF.
    pub fn parse_all_token_trees(&mut self) -> Vec<TokenTree> {
        let mut tts = Vec::new();
        while self.token != token::Eof {
            tts.push(self.parse_token_tree());
        }
        tts
    }

    pub fn parse_matchers(&mut self) -> Vec<Matcher> {
        // unification of Matcher's and TokenTree's would vastly improve
        // the interpolation of Matcher's
        maybe_whole!(self, NtMatchers);
        let mut name_idx = 0u;
        let delim = self.expect_open_delim();
        self.parse_matcher_subseq_upto(&mut name_idx, &token::CloseDelim(delim))
    }

    /// This goofy function is necessary to correctly match parens in Matcher's.
    /// Otherwise, `$( ( )` would be a valid Matcher, and `$( () )` would be
    /// invalid. It's similar to common::parse_seq.
    pub fn parse_matcher_subseq_upto(&mut self,
                                     name_idx: &mut uint,
                                     ket: &token::Token)
                                     -> Vec<Matcher> {
        let mut ret_val = Vec::new();
        let mut lparens = 0u;

        while self.token != *ket || lparens > 0u {
            if self.token == token::OpenDelim(token::Paren) { lparens += 1u; }
            if self.token == token::CloseDelim(token::Paren) { lparens -= 1u; }
            ret_val.push(self.parse_matcher(name_idx));
        }

        self.bump();

        return ret_val;
    }

    pub fn parse_matcher(&mut self, name_idx: &mut uint) -> Matcher {
        let lo = self.span.lo;

        let m = if self.token == token::Dollar {
            self.bump();
            if self.token == token::OpenDelim(token::Paren) {
                let name_idx_lo = *name_idx;
                self.bump();
                let ms = self.parse_matcher_subseq_upto(name_idx,
                                                        &token::CloseDelim(token::Paren));
                if ms.len() == 0u {
                    self.fatal("repetition body must be nonempty");
                }
                let (sep, kleene_op) = self.parse_sep_and_kleene_op();
                MatchSeq(ms, sep, kleene_op, name_idx_lo, *name_idx)
            } else {
                let bound_to = self.parse_ident();
                self.expect(&token::Colon);
                let nt_name = self.parse_ident();
                let m = MatchNonterminal(bound_to, nt_name, *name_idx);
                *name_idx += 1;
                m
            }
        } else {
            MatchTok(self.bump_and_get())
        };

        return spanned(lo, self.span.hi, m);
    }

    /// Parse a prefix-operator expr
    pub fn parse_prefix_expr(&mut self) -> P<Expr> {
        let lo = self.span.lo;
        let hi;

        let ex;
        match self.token {
          token::Not => {
            self.bump();
            let e = self.parse_prefix_expr();
            hi = e.span.hi;
            ex = self.mk_unary(UnNot, e);
          }
          token::BinOp(token::Minus) => {
            self.bump();
            let e = self.parse_prefix_expr();
            hi = e.span.hi;
            ex = self.mk_unary(UnNeg, e);
          }
          token::BinOp(token::Star) => {
            self.bump();
            let e = self.parse_prefix_expr();
            hi = e.span.hi;
            ex = self.mk_unary(UnDeref, e);
          }
          token::BinOp(token::And) | token::AndAnd => {
            self.expect_and();
            let m = self.parse_mutability();
            let e = self.parse_prefix_expr();
            hi = e.span.hi;
            ex = ExprAddrOf(m, e);
          }
          token::Tilde => {
            self.bump();
            let last_span = self.last_span;
            match self.token {
                token::OpenDelim(token::Bracket) => {
                    self.obsolete(last_span, ObsoleteOwnedVector)
                },
                _ => self.obsolete(last_span, ObsoleteOwnedExpr)
            }

            let e = self.parse_prefix_expr();
            hi = e.span.hi;
            ex = self.mk_unary(UnUniq, e);
          }
          token::Ident(_, _) => {
            if !self.token.is_keyword(keywords::Box) {
                return self.parse_dot_or_call_expr();
            }

            let lo = self.span.lo;

            self.bump();

            // Check for a place: `box(PLACE) EXPR`.
            if self.eat(&token::OpenDelim(token::Paren)) {
                // Support `box() EXPR` as the default.
                if !self.eat(&token::CloseDelim(token::Paren)) {
                    let place = self.parse_expr();
                    self.expect(&token::CloseDelim(token::Paren));
                    // Give a suggestion to use `box()` when a parenthesised expression is used
                    if !self.token.can_begin_expr() {
                        let span = self.span;
                        let this_token_to_string = self.this_token_to_string();
                        self.span_err(span,
                                      format!("expected expression, found `{}`",
                                              this_token_to_string).as_slice());
                        let box_span = mk_sp(lo, self.last_span.hi);
                        self.span_help(box_span,
                                       "perhaps you meant `box() (foo)` instead?");
                        self.abort_if_errors();
                    }
                    let subexpression = self.parse_prefix_expr();
                    hi = subexpression.span.hi;
                    ex = ExprBox(place, subexpression);
                    return self.mk_expr(lo, hi, ex);
                }
            }

            // Otherwise, we use the unique pointer default.
            let subexpression = self.parse_prefix_expr();
            hi = subexpression.span.hi;
            ex = self.mk_unary(UnUniq, subexpression);
          }
          _ => return self.parse_dot_or_call_expr()
        }
        return self.mk_expr(lo, hi, ex);
    }

    /// Parse an expression of binops
    pub fn parse_binops(&mut self) -> P<Expr> {
        let prefix_expr = self.parse_prefix_expr();
        self.parse_more_binops(prefix_expr, 0)
    }

    /// Parse an expression of binops of at least min_prec precedence
    pub fn parse_more_binops(&mut self, lhs: P<Expr>, min_prec: uint) -> P<Expr> {
        if self.expr_is_complete(&*lhs) { return lhs; }

        // Prevent dynamic borrow errors later on by limiting the
        // scope of the borrows.
        if self.token == token::BinOp(token::Or) &&
            self.restrictions.contains(RESTRICTION_NO_BAR_OP) {
            return lhs;
        }

        let cur_opt = self.token.to_binop();
        match cur_opt {
            Some(cur_op) => {
                let cur_prec = operator_prec(cur_op);
                if cur_prec > min_prec {
                    self.bump();
                    let expr = self.parse_prefix_expr();
                    let rhs = self.parse_more_binops(expr, cur_prec);
                    let lhs_span = lhs.span;
                    let rhs_span = rhs.span;
                    let binary = self.mk_binary(cur_op, lhs, rhs);
                    let bin = self.mk_expr(lhs_span.lo, rhs_span.hi, binary);
                    self.parse_more_binops(bin, min_prec)
                } else {
                    lhs
                }
            }
            None => {
                if as_prec > min_prec && self.eat_keyword(keywords::As) {
                    let rhs = self.parse_ty(false);
                    let _as = self.mk_expr(lhs.span.lo,
                                           rhs.span.hi,
                                           ExprCast(lhs, rhs));
                    self.parse_more_binops(_as, min_prec)
                } else {
                    lhs
                }
            }
        }
    }

    /// Parse an assignment expression....
    /// actually, this seems to be the main entry point for
    /// parsing an arbitrary expression.
    pub fn parse_assign_expr(&mut self) -> P<Expr> {
        let lo = self.span.lo;
        let lhs = self.parse_binops();
        let restrictions = self.restrictions & RESTRICTION_NO_STRUCT_LITERAL;
        match self.token {
          token::Eq => {
              self.bump();
              let rhs = self.parse_expr_res(restrictions);
              self.mk_expr(lo, rhs.span.hi, ExprAssign(lhs, rhs))
          }
          token::BinOpEq(op) => {
              self.bump();
              let rhs = self.parse_expr_res(restrictions);
              let aop = match op {
                  token::Plus =>    BiAdd,
                  token::Minus =>   BiSub,
                  token::Star =>    BiMul,
                  token::Slash =>   BiDiv,
                  token::Percent => BiRem,
                  token::Caret =>   BiBitXor,
                  token::And =>     BiBitAnd,
                  token::Or =>      BiBitOr,
                  token::Shl =>     BiShl,
                  token::Shr =>     BiShr
              };
              let rhs_span = rhs.span;
              let assign_op = self.mk_assign_op(aop, lhs, rhs);
              self.mk_expr(lo, rhs_span.hi, assign_op)
          }
          _ => {
              lhs
          }
        }
    }

    /// Parse an 'if' or 'if let' expression ('if' token already eaten)
    pub fn parse_if_expr(&mut self) -> P<Expr> {
        if self.token.is_keyword(keywords::Let) {
            return self.parse_if_let_expr();
        }
        let lo = self.last_span.lo;
        let cond = self.parse_expr_res(RESTRICTION_NO_STRUCT_LITERAL);
        let thn = self.parse_block();
        let mut els: Option<P<Expr>> = None;
        let mut hi = thn.span.hi;
        if self.eat_keyword(keywords::Else) {
            let elexpr = self.parse_else_expr();
            hi = elexpr.span.hi;
            els = Some(elexpr);
        }
        self.mk_expr(lo, hi, ExprIf(cond, thn, els))
    }

    /// Parse an 'if let' expression ('if' token already eaten)
    pub fn parse_if_let_expr(&mut self) -> P<Expr> {
        let lo = self.last_span.lo;
        self.expect_keyword(keywords::Let);
        let pat = self.parse_pat();
        self.expect(&token::Eq);
        let expr = self.parse_expr_res(RESTRICTION_NO_STRUCT_LITERAL);
        let thn = self.parse_block();
        let (hi, els) = if self.eat_keyword(keywords::Else) {
            let expr = self.parse_else_expr();
            (expr.span.hi, Some(expr))
        } else {
            (thn.span.hi, None)
        };
        self.mk_expr(lo, hi, ExprIfLet(pat, expr, thn, els))
    }

    // `|args| expr`
    pub fn parse_lambda_expr(&mut self, capture_clause: CaptureClause)
                             -> P<Expr> {
        let lo = self.span.lo;
        let (decl, optional_unboxed_closure_kind) =
            self.parse_fn_block_decl();
        let body = self.parse_expr();
        let fakeblock = P(ast::Block {
            id: ast::DUMMY_NODE_ID,
            view_items: Vec::new(),
            stmts: Vec::new(),
            span: body.span,
            expr: Some(body),
            rules: DefaultBlock,
        });

        match optional_unboxed_closure_kind {
            Some(unboxed_closure_kind) => {
                self.mk_expr(lo,
                             fakeblock.span.hi,
                             ExprUnboxedFn(capture_clause,
                                           unboxed_closure_kind,
                                           decl,
                                           fakeblock))
            }
            None => {
                self.mk_expr(lo,
                             fakeblock.span.hi,
                             ExprFnBlock(capture_clause, decl, fakeblock))
            }
        }
    }

    pub fn parse_else_expr(&mut self) -> P<Expr> {
        if self.eat_keyword(keywords::If) {
            return self.parse_if_expr();
        } else {
            let blk = self.parse_block();
            return self.mk_expr(blk.span.lo, blk.span.hi, ExprBlock(blk));
        }
    }

    /// Parse a 'for' .. 'in' expression ('for' token already eaten)
    pub fn parse_for_expr(&mut self, opt_ident: Option<ast::Ident>) -> P<Expr> {
        // Parse: `for <src_pat> in <src_expr> <src_loop_block>`

        let lo = self.last_span.lo;
        let pat = self.parse_pat();
        self.expect_keyword(keywords::In);
        let expr = self.parse_expr_res(RESTRICTION_NO_STRUCT_LITERAL);
        let loop_block = self.parse_block();
        let hi = self.span.hi;

        self.mk_expr(lo, hi, ExprForLoop(pat, expr, loop_block, opt_ident))
    }

    /// Parse a 'while' or 'while let' expression ('while' token already eaten)
    pub fn parse_while_expr(&mut self, opt_ident: Option<ast::Ident>) -> P<Expr> {
        if self.token.is_keyword(keywords::Let) {
            return self.parse_while_let_expr(opt_ident);
        }
        let lo = self.last_span.lo;
        let cond = self.parse_expr_res(RESTRICTION_NO_STRUCT_LITERAL);
        let body = self.parse_block();
        let hi = body.span.hi;
        return self.mk_expr(lo, hi, ExprWhile(cond, body, opt_ident));
    }

    /// Parse a 'while let' expression ('while' token already eaten)
    pub fn parse_while_let_expr(&mut self, opt_ident: Option<ast::Ident>) -> P<Expr> {
        let lo = self.last_span.lo;
        self.expect_keyword(keywords::Let);
        let pat = self.parse_pat();
        self.expect(&token::Eq);
        let expr = self.parse_expr_res(RESTRICTION_NO_STRUCT_LITERAL);
        let body = self.parse_block();
        let hi = body.span.hi;
        return self.mk_expr(lo, hi, ExprWhileLet(pat, expr, body, opt_ident));
    }

    pub fn parse_loop_expr(&mut self, opt_ident: Option<ast::Ident>) -> P<Expr> {
        let lo = self.last_span.lo;
        let body = self.parse_block();
        let hi = body.span.hi;
        self.mk_expr(lo, hi, ExprLoop(body, opt_ident))
    }

    fn parse_match_expr(&mut self) -> P<Expr> {
        let lo = self.last_span.lo;
        let discriminant = self.parse_expr_res(RESTRICTION_NO_STRUCT_LITERAL);
        self.commit_expr_expecting(&*discriminant, token::OpenDelim(token::Brace));
        let mut arms: Vec<Arm> = Vec::new();
        while self.token != token::CloseDelim(token::Brace) {
            arms.push(self.parse_arm());
        }
        let hi = self.span.hi;
        self.bump();
        return self.mk_expr(lo, hi, ExprMatch(discriminant, arms, MatchNormal));
    }

    pub fn parse_arm(&mut self) -> Arm {
        let attrs = self.parse_outer_attributes();
        let pats = self.parse_pats();
        let mut guard = None;
        if self.eat_keyword(keywords::If) {
            guard = Some(self.parse_expr());
        }
        self.expect(&token::FatArrow);
        let expr = self.parse_expr_res(RESTRICTION_STMT_EXPR);

        let require_comma =
            !classify::expr_is_simple_block(&*expr)
            && self.token != token::CloseDelim(token::Brace);

        if require_comma {
            self.commit_expr(&*expr, &[token::Comma], &[token::CloseDelim(token::Brace)]);
        } else {
            self.eat(&token::Comma);
        }

        ast::Arm {
            attrs: attrs,
            pats: pats,
            guard: guard,
            body: expr,
        }
    }

    /// Parse an expression
    pub fn parse_expr(&mut self) -> P<Expr> {
        return self.parse_expr_res(UNRESTRICTED);
    }

    /// Parse an expression, subject to the given restrictions
    pub fn parse_expr_res(&mut self, r: Restrictions) -> P<Expr> {
        let old = self.restrictions;
        self.restrictions = r;
        let e = self.parse_assign_expr();
        self.restrictions = old;
        return e;
    }

    /// Parse the RHS of a local variable declaration (e.g. '= 14;')
    fn parse_initializer(&mut self) -> Option<P<Expr>> {
        if self.token == token::Eq {
            self.bump();
            Some(self.parse_expr())
        } else {
            None
        }
    }

    /// Parse patterns, separated by '|' s
    fn parse_pats(&mut self) -> Vec<P<Pat>> {
        let mut pats = Vec::new();
        loop {
            pats.push(self.parse_pat());
            if self.token == token::BinOp(token::Or) { self.bump(); }
            else { return pats; }
        };
    }

    fn parse_pat_vec_elements(
        &mut self,
    ) -> (Vec<P<Pat>>, Option<P<Pat>>, Vec<P<Pat>>) {
        let mut before = Vec::new();
        let mut slice = None;
        let mut after = Vec::new();
        let mut first = true;
        let mut before_slice = true;

        while self.token != token::CloseDelim(token::Bracket) {
            if first {
                first = false;
            } else {
                self.expect(&token::Comma);
            }

            if before_slice {
                if self.token == token::DotDot {
                    self.bump();

                    if self.token == token::Comma ||
                            self.token == token::CloseDelim(token::Bracket) {
                        slice = Some(P(ast::Pat {
                            id: ast::DUMMY_NODE_ID,
                            node: PatWild(PatWildMulti),
                            span: self.span,
                        }));
                        before_slice = false;
                    } else {
                        let _ = self.parse_pat();
                        let span = self.span;
                        self.obsolete(span, ObsoleteSubsliceMatch);
                    }
                    continue
                }
            }

            let subpat = self.parse_pat();
            if before_slice && self.token == token::DotDot {
                self.bump();
                slice = Some(subpat);
                before_slice = false;
            } else if before_slice {
                before.push(subpat);
            } else {
                after.push(subpat);
            }
        }

        (before, slice, after)
    }

    /// Parse the fields of a struct-like pattern
    fn parse_pat_fields(&mut self) -> (Vec<codemap::Spanned<ast::FieldPat>> , bool) {
        let mut fields = Vec::new();
        let mut etc = false;
        let mut first = true;
        while self.token != token::CloseDelim(token::Brace) {
            if first {
                first = false;
            } else {
                self.expect(&token::Comma);
                // accept trailing commas
                if self.token == token::CloseDelim(token::Brace) { break }
            }

            let lo = self.span.lo;
            let hi;

            if self.token == token::DotDot {
                self.bump();
                if self.token != token::CloseDelim(token::Brace) {
                    let token_str = self.this_token_to_string();
                    self.fatal(format!("expected `{}`, found `{}`", "}",
                                       token_str).as_slice())
                }
                etc = true;
                break;
            }

            let bind_type = if self.eat_keyword(keywords::Mut) {
                BindByValue(MutMutable)
            } else if self.eat_keyword(keywords::Ref) {
                BindByRef(self.parse_mutability())
            } else {
                BindByValue(MutImmutable)
            };

            let fieldname = self.parse_ident();

            let (subpat, is_shorthand) = if self.token == token::Colon {
                match bind_type {
                    BindByRef(..) | BindByValue(MutMutable) => {
                        let token_str = self.this_token_to_string();
                        self.fatal(format!("unexpected `{}`",
                                           token_str).as_slice())
                    }
                    _ => {}
                }

                self.bump();
                let pat = self.parse_pat();
                hi = pat.span.hi;
                (pat, false)
            } else {
                hi = self.last_span.hi;
                let fieldpath = codemap::Spanned{span:self.last_span, node: fieldname};
                (P(ast::Pat {
                    id: ast::DUMMY_NODE_ID,
                    node: PatIdent(bind_type, fieldpath, None),
                    span: self.last_span
                }), true)
            };
            fields.push(codemap::Spanned { span: mk_sp(lo, hi),
                                           node: ast::FieldPat { ident: fieldname,
                                                                 pat: subpat,
                                                                 is_shorthand: is_shorthand }});
        }
        return (fields, etc);
    }

    /// Parse a pattern.
    pub fn parse_pat(&mut self) -> P<Pat> {
        maybe_whole!(self, NtPat);

        let lo = self.span.lo;
        let mut hi;
        let pat;
        match self.token {
            // parse _
          token::Underscore => {
            self.bump();
            pat = PatWild(PatWildSingle);
            hi = self.last_span.hi;
            return P(ast::Pat {
                id: ast::DUMMY_NODE_ID,
                node: pat,
                span: mk_sp(lo, hi)
            })
          }
          token::Tilde => {
            // parse ~pat
            self.bump();
            let sub = self.parse_pat();
            pat = PatBox(sub);
            let last_span = self.last_span;
            hi = last_span.hi;
            self.obsolete(last_span, ObsoleteOwnedPattern);
            return P(ast::Pat {
                id: ast::DUMMY_NODE_ID,
                node: pat,
                span: mk_sp(lo, hi)
            })
          }
          token::BinOp(token::And) | token::AndAnd => {
            // parse &pat
            let lo = self.span.lo;
            self.expect_and();
            let sub = self.parse_pat();
            pat = PatRegion(sub);
            hi = self.last_span.hi;
            return P(ast::Pat {
                id: ast::DUMMY_NODE_ID,
                node: pat,
                span: mk_sp(lo, hi)
            })
          }
          token::OpenDelim(token::Paren) => {
            // parse (pat,pat,pat,...) as tuple
            self.bump();
            if self.token == token::CloseDelim(token::Paren) {
                hi = self.span.hi;
                self.bump();
                let lit = P(codemap::Spanned {
                    node: LitNil,
                    span: mk_sp(lo, hi)});
                let expr = self.mk_expr(lo, hi, ExprLit(lit));
                pat = PatLit(expr);
            } else {
                let mut fields = vec!(self.parse_pat());
                if self.look_ahead(1, |t| *t != token::CloseDelim(token::Paren)) {
                    while self.token == token::Comma {
                        self.bump();
                        if self.token == token::CloseDelim(token::Paren) { break; }
                        fields.push(self.parse_pat());
                    }
                }
                if fields.len() == 1 { self.expect(&token::Comma); }
                self.expect(&token::CloseDelim(token::Paren));
                pat = PatTup(fields);
            }
            hi = self.last_span.hi;
            return P(ast::Pat {
                id: ast::DUMMY_NODE_ID,
                node: pat,
                span: mk_sp(lo, hi)
            })
          }
          token::OpenDelim(token::Bracket) => {
            // parse [pat,pat,...] as vector pattern
            self.bump();
            let (before, slice, after) =
                self.parse_pat_vec_elements();

            self.expect(&token::CloseDelim(token::Bracket));
            pat = ast::PatVec(before, slice, after);
            hi = self.last_span.hi;
            return P(ast::Pat {
                id: ast::DUMMY_NODE_ID,
                node: pat,
                span: mk_sp(lo, hi)
            })
          }
          _ => {}
        }
        // at this point, token != _, ~, &, &&, (, [

        if (!(self.token.is_ident() || self.token.is_path())
              && self.token != token::ModSep)
                || self.token.is_keyword(keywords::True)
                || self.token.is_keyword(keywords::False) {
            // Parse an expression pattern or exp .. exp.
            //
            // These expressions are limited to literals (possibly
            // preceded by unary-minus) or identifiers.
            let val = self.parse_literal_maybe_minus();
            if (self.token == token::DotDotDot) &&
                    self.look_ahead(1, |t| {
                        *t != token::Comma && *t != token::CloseDelim(token::Bracket)
                    }) {
                self.bump();
                let end = if self.token.is_ident() || self.token.is_path() {
                    let path = self.parse_path(LifetimeAndTypesWithColons)
                                   .path;
                    let hi = self.span.hi;
                    self.mk_expr(lo, hi, ExprPath(path))
                } else {
                    self.parse_literal_maybe_minus()
                };
                pat = PatRange(val, end);
            } else {
                pat = PatLit(val);
            }
        } else if self.eat_keyword(keywords::Mut) {
            pat = self.parse_pat_ident(BindByValue(MutMutable));
        } else if self.eat_keyword(keywords::Ref) {
            // parse ref pat
            let mutbl = self.parse_mutability();
            pat = self.parse_pat_ident(BindByRef(mutbl));
        } else if self.eat_keyword(keywords::Box) {
            // `box PAT`
            //
            // FIXME(#13910): Rename to `PatBox` and extend to full DST
            // support.
            let sub = self.parse_pat();
            pat = PatBox(sub);
            hi = self.last_span.hi;
            return P(ast::Pat {
                id: ast::DUMMY_NODE_ID,
                node: pat,
                span: mk_sp(lo, hi)
            })
        } else {
            let can_be_enum_or_struct = self.look_ahead(1, |t| {
                match *t {
                    token::OpenDelim(_) | token::Lt | token::ModSep => true,
                    _ => false,
                }
            });

            if self.look_ahead(1, |t| *t == token::DotDotDot) &&
                    self.look_ahead(2, |t| {
                        *t != token::Comma && *t != token::CloseDelim(token::Bracket)
                    }) {
                let start = self.parse_expr_res(RESTRICTION_NO_BAR_OP);
                self.eat(&token::DotDotDot);
                let end = self.parse_expr_res(RESTRICTION_NO_BAR_OP);
                pat = PatRange(start, end);
            } else if self.token.is_plain_ident() && !can_be_enum_or_struct {
                let id = self.parse_ident();
                let id_span = self.last_span;
                let pth1 = codemap::Spanned{span:id_span, node: id};
                if self.eat(&token::Not) {
                    // macro invocation
                    let delim = self.expect_open_delim();
                    let tts = self.parse_seq_to_end(&token::CloseDelim(delim),
                                                    seq_sep_none(),
                                                    |p| p.parse_token_tree());

                    let mac = MacInvocTT(ident_to_path(id_span,id), tts, EMPTY_CTXT);
                    pat = ast::PatMac(codemap::Spanned {node: mac, span: self.span});
                } else {
                    let sub = if self.eat(&token::At) {
                        // parse foo @ pat
                        Some(self.parse_pat())
                    } else {
                        // or just foo
                        None
                    };
                    pat = PatIdent(BindByValue(MutImmutable), pth1, sub);
                }
            } else {
                // parse an enum pat
                let enum_path = self.parse_path(LifetimeAndTypesWithColons)
                                    .path;
                match self.token {
                    token::OpenDelim(token::Brace) => {
                        self.bump();
                        let (fields, etc) =
                            self.parse_pat_fields();
                        self.bump();
                        pat = PatStruct(enum_path, fields, etc);
                    }
                    _ => {
                        let mut args: Vec<P<Pat>> = Vec::new();
                        match self.token {
                          token::OpenDelim(token::Paren) => {
                            let is_dotdot = self.look_ahead(1, |t| {
                                match *t {
                                    token::DotDot => true,
                                    _ => false,
                                }
                            });
                            if is_dotdot {
                                // This is a "top constructor only" pat
                                self.bump();
                                self.bump();
                                self.expect(&token::CloseDelim(token::Paren));
                                pat = PatEnum(enum_path, None);
                            } else {
                                args = self.parse_enum_variant_seq(
                                    &token::OpenDelim(token::Paren),
                                    &token::CloseDelim(token::Paren),
                                    seq_sep_trailing_allowed(token::Comma),
                                    |p| p.parse_pat()
                                );
                                pat = PatEnum(enum_path, Some(args));
                            }
                          },
                          _ => {
                              if !enum_path.global &&
                                  enum_path.segments.len() == 1 &&
                                  enum_path.segments[0].parameters.is_empty()
                              {
                                  // it could still be either an enum
                                  // or an identifier pattern, resolve
                                  // will sort it out:
                                  pat = PatIdent(BindByValue(MutImmutable),
                                                 codemap::Spanned{
                                                    span: enum_path.span,
                                                    node: enum_path.segments[0]
                                                           .identifier},
                                                 None);
                              } else {
                                  pat = PatEnum(enum_path, Some(args));
                              }
                          }
                        }
                    }
                }
            }
        }
        hi = self.last_span.hi;
        P(ast::Pat {
            id: ast::DUMMY_NODE_ID,
            node: pat,
            span: mk_sp(lo, hi),
        })
    }

    /// Parse ident or ident @ pat
    /// used by the copy foo and ref foo patterns to give a good
    /// error message when parsing mistakes like ref foo(a,b)
    fn parse_pat_ident(&mut self,
                       binding_mode: ast::BindingMode)
                       -> ast::Pat_ {
        if !self.token.is_plain_ident() {
            let span = self.span;
            let tok_str = self.this_token_to_string();
            self.span_fatal(span,
                            format!("expected identifier, found `{}`", tok_str).as_slice());
        }
        let ident = self.parse_ident();
        let last_span = self.last_span;
        let name = codemap::Spanned{span: last_span, node: ident};
        let sub = if self.eat(&token::At) {
            Some(self.parse_pat())
        } else {
            None
        };

        // just to be friendly, if they write something like
        //   ref Some(i)
        // we end up here with ( as the current token.  This shortly
        // leads to a parse error.  Note that if there is no explicit
        // binding mode then we do not end up here, because the lookahead
        // will direct us over to parse_enum_variant()
        if self.token == token::OpenDelim(token::Paren) {
            let last_span = self.last_span;
            self.span_fatal(
                last_span,
                "expected identifier, found enum pattern");
        }

        PatIdent(binding_mode, name, sub)
    }

    /// Parse a local variable declaration
    fn parse_local(&mut self) -> P<Local> {
        let lo = self.span.lo;
        let pat = self.parse_pat();

        let mut ty = P(Ty {
            id: ast::DUMMY_NODE_ID,
            node: TyInfer,
            span: mk_sp(lo, lo),
        });
        if self.eat(&token::Colon) {
            ty = self.parse_ty(true);
        }
        let init = self.parse_initializer();
        P(ast::Local {
            ty: ty,
            pat: pat,
            init: init,
            id: ast::DUMMY_NODE_ID,
            span: mk_sp(lo, self.last_span.hi),
            source: LocalLet,
        })
    }

    /// Parse a "let" stmt
    fn parse_let(&mut self) -> P<Decl> {
        let lo = self.span.lo;
        let local = self.parse_local();
        P(spanned(lo, self.last_span.hi, DeclLocal(local)))
    }

    /// Parse a structure field
    fn parse_name_and_ty(&mut self, pr: Visibility,
                         attrs: Vec<Attribute> ) -> StructField {
        let lo = self.span.lo;
        if !self.token.is_plain_ident() {
            self.fatal("expected ident");
        }
        let name = self.parse_ident();
        self.expect(&token::Colon);
        let ty = self.parse_ty(true);
        spanned(lo, self.last_span.hi, ast::StructField_ {
            kind: NamedField(name, pr),
            id: ast::DUMMY_NODE_ID,
            ty: ty,
            attrs: attrs,
        })
    }

    /// Get an expected item after attributes error message.
    fn expected_item_err(attrs: &[Attribute]) -> &'static str {
        match attrs.last() {
            Some(&Attribute { node: ast::Attribute_ { is_sugared_doc: true, .. }, .. }) => {
                "expected item after doc comment"
            }
            _ => "expected item after attributes",
        }
    }

    /// Parse a statement. may include decl.
    /// Precondition: any attributes are parsed already
    pub fn parse_stmt(&mut self, item_attrs: Vec<Attribute>) -> P<Stmt> {
        maybe_whole!(self, NtStmt);

        fn check_expected_item(p: &mut Parser, attrs: &[Attribute]) {
            // If we have attributes then we should have an item
            if !attrs.is_empty() {
                let last_span = p.last_span;
                p.span_err(last_span, Parser::expected_item_err(attrs));
            }
        }

        let lo = self.span.lo;
        if self.token.is_keyword(keywords::Let) {
            check_expected_item(self, item_attrs.as_slice());
            self.expect_keyword(keywords::Let);
            let decl = self.parse_let();
            P(spanned(lo, decl.span.hi, StmtDecl(decl, ast::DUMMY_NODE_ID)))
        } else if self.token.is_ident()
            && !self.token.is_any_keyword()
            && self.look_ahead(1, |t| *t == token::Not) {
            // it's a macro invocation:

            check_expected_item(self, item_attrs.as_slice());

            // Potential trouble: if we allow macros with paths instead of
            // idents, we'd need to look ahead past the whole path here...
            let pth = self.parse_path(NoTypesAllowed).path;
            self.bump();

            let id = match self.token {
                token::OpenDelim(_) => token::special_idents::invalid, // no special identifier
                _ => self.parse_ident(),
            };

            // check that we're pointing at delimiters (need to check
            // again after the `if`, because of `parse_ident`
            // consuming more tokens).
            let delim = match self.token {
                token::OpenDelim(delim) => delim,
                _ => {
                    // we only expect an ident if we didn't parse one
                    // above.
                    let ident_str = if id.name == token::special_idents::invalid.name {
                        "identifier, "
                    } else {
                        ""
                    };
                    let tok_str = self.this_token_to_string();
                    self.fatal(format!("expected {}`(` or `{{`, found `{}`",
                                       ident_str,
                                       tok_str).as_slice())
                },
            };

            let tts = self.parse_unspanned_seq(
                &token::OpenDelim(delim),
                &token::CloseDelim(delim),
                seq_sep_none(),
                |p| p.parse_token_tree()
            );
            let hi = self.span.hi;

            if id.name == token::special_idents::invalid.name {
                if self.token == token::Dot {
                    let span = self.span;
                    let token_string = self.this_token_to_string();
                    self.span_err(span,
                                  format!("expected statement, found `{}`",
                                          token_string).as_slice());
                    let mac_span = mk_sp(lo, hi);
                    self.span_help(mac_span, "try parenthesizing this macro invocation");
                    self.abort_if_errors();
                }
                P(spanned(lo, hi, StmtMac(
                    spanned(lo, hi, MacInvocTT(pth, tts, EMPTY_CTXT)), false)))
            } else {
                // if it has a special ident, it's definitely an item
                P(spanned(lo, hi, StmtDecl(
                    P(spanned(lo, hi, DeclItem(
                        self.mk_item(
                            lo, hi, id /*id is good here*/,
                            ItemMac(spanned(lo, hi, MacInvocTT(pth, tts, EMPTY_CTXT))),
                            Inherited, Vec::new(/*no attrs*/))))),
                    ast::DUMMY_NODE_ID)))
            }

        } else {
            let found_attrs = !item_attrs.is_empty();
            let item_err = Parser::expected_item_err(item_attrs.as_slice());
            match self.parse_item_or_view_item(item_attrs, false) {
                IoviItem(i) => {
                    let hi = i.span.hi;
                    let decl = P(spanned(lo, hi, DeclItem(i)));
                    P(spanned(lo, hi, StmtDecl(decl, ast::DUMMY_NODE_ID)))
                }
                IoviViewItem(vi) => {
                    self.span_fatal(vi.span,
                                    "view items must be declared at the top of the block");
                }
                IoviForeignItem(_) => {
                    self.fatal("foreign items are not allowed here");
                }
                IoviNone(_) => {
                    if found_attrs {
                        let last_span = self.last_span;
                        self.span_err(last_span, item_err);
                    }

                    // Remainder are line-expr stmts.
                    let e = self.parse_expr_res(RESTRICTION_STMT_EXPR);
                    P(spanned(lo, e.span.hi, StmtExpr(e, ast::DUMMY_NODE_ID)))
                }
            }
        }
    }

    /// Is this expression a successfully-parsed statement?
    fn expr_is_complete(&mut self, e: &Expr) -> bool {
        self.restrictions.contains(RESTRICTION_STMT_EXPR) &&
            !classify::expr_requires_semi_to_be_stmt(e)
    }

    /// Parse a block. No inner attrs are allowed.
    pub fn parse_block(&mut self) -> P<Block> {
        maybe_whole!(no_clone self, NtBlock);

        let lo = self.span.lo;
        self.expect(&token::OpenDelim(token::Brace));

        return self.parse_block_tail_(lo, DefaultBlock, Vec::new());
    }

    /// Parse a block. Inner attrs are allowed.
    fn parse_inner_attrs_and_block(&mut self)
        -> (Vec<Attribute> , P<Block>) {

        maybe_whole!(pair_empty self, NtBlock);

        let lo = self.span.lo;
        self.expect(&token::OpenDelim(token::Brace));
        let (inner, next) = self.parse_inner_attrs_and_next();

        (inner, self.parse_block_tail_(lo, DefaultBlock, next))
    }

    /// Precondition: already parsed the '{' or '#{'
    /// I guess that also means "already parsed the 'impure'" if
    /// necessary, and this should take a qualifier.
    /// Some blocks start with "#{"...
    fn parse_block_tail(&mut self, lo: BytePos, s: BlockCheckMode) -> P<Block> {
        self.parse_block_tail_(lo, s, Vec::new())
    }

    /// Parse the rest of a block expression or function body
    fn parse_block_tail_(&mut self, lo: BytePos, s: BlockCheckMode,
                         first_item_attrs: Vec<Attribute> ) -> P<Block> {
        let mut stmts = Vec::new();
        let mut expr = None;

        // wouldn't it be more uniform to parse view items only, here?
        let ParsedItemsAndViewItems {
            attrs_remaining,
            view_items,
            items,
            ..
        } = self.parse_items_and_view_items(first_item_attrs,
                                            false, false);

        for item in items.into_iter() {
            let span = item.span;
            let decl = P(spanned(span.lo, span.hi, DeclItem(item)));
            stmts.push(P(spanned(span.lo, span.hi, StmtDecl(decl, ast::DUMMY_NODE_ID))));
        }

        let mut attributes_box = attrs_remaining;

        while self.token != token::CloseDelim(token::Brace) {
            // parsing items even when they're not allowed lets us give
            // better error messages and recover more gracefully.
            attributes_box.push_all(self.parse_outer_attributes().as_slice());
            match self.token {
                token::Semi => {
                    if !attributes_box.is_empty() {
                        let last_span = self.last_span;
                        self.span_err(last_span,
                                      Parser::expected_item_err(attributes_box.as_slice()));
                        attributes_box = Vec::new();
                    }
                    self.bump(); // empty
                }
                token::CloseDelim(token::Brace) => {
                    // fall through and out.
                }
                _ => {
                    let stmt = self.parse_stmt(attributes_box);
                    attributes_box = Vec::new();
                    stmt.and_then(|Spanned {node, span}| match node {
                        StmtExpr(e, stmt_id) => {
                            // expression without semicolon
                            if classify::expr_requires_semi_to_be_stmt(&*e) {
                                // Just check for errors and recover; do not eat semicolon yet.
                                self.commit_stmt(&[], &[token::Semi,
                                    token::CloseDelim(token::Brace)]);
                            }

                            match self.token {
                                token::Semi => {
                                    self.bump();
                                    let span_with_semi = Span {
                                        lo: span.lo,
                                        hi: self.last_span.hi,
                                        expn_id: span.expn_id,
                                    };
                                    stmts.push(P(Spanned {
                                        node: StmtSemi(e, stmt_id),
                                        span: span_with_semi,
                                    }));
                                }
                                token::CloseDelim(token::Brace) => {
                                    expr = Some(e);
                                }
                                _ => {
                                    stmts.push(P(Spanned {
                                        node: StmtExpr(e, stmt_id),
                                        span: span
                                    }));
                                }
                            }
                        }
                        StmtMac(m, semi) => {
                            // statement macro; might be an expr
                            match self.token {
                                token::Semi => {
                                    stmts.push(P(Spanned {
                                        node: StmtMac(m, true),
                                        span: span,
                                    }));
                                    self.bump();
                                }
                                token::CloseDelim(token::Brace) => {
                                    // if a block ends in `m!(arg)` without
                                    // a `;`, it must be an expr
                                    expr = Some(
                                        self.mk_mac_expr(span.lo,
                                                         span.hi,
                                                         m.node));
                                }
                                _ => {
                                    stmts.push(P(Spanned {
                                        node: StmtMac(m, semi),
                                        span: span
                                    }));
                                }
                            }
                        }
                        _ => { // all other kinds of statements:
                            if classify::stmt_ends_with_semi(&node) {
                                self.commit_stmt_expecting(token::Semi);
                            }

                            stmts.push(P(Spanned {
                                node: node,
                                span: span
                            }));
                        }
                    })
                }
            }
        }

        if !attributes_box.is_empty() {
            let last_span = self.last_span;
            self.span_err(last_span,
                          Parser::expected_item_err(attributes_box.as_slice()));
        }

        let hi = self.span.hi;
        self.bump();
        P(ast::Block {
            view_items: view_items,
            stmts: stmts,
            expr: expr,
            id: ast::DUMMY_NODE_ID,
            rules: s,
            span: mk_sp(lo, hi),
        })
    }

    // Parses a sequence of bounds if a `:` is found,
    // otherwise returns empty list.
    fn parse_colon_then_ty_param_bounds(&mut self)
                                        -> OwnedSlice<TyParamBound>
    {
        if !self.eat(&token::Colon) {
            OwnedSlice::empty()
        } else {
            self.parse_ty_param_bounds()
        }
    }

    // matches bounds    = ( boundseq )?
    // where   boundseq  = ( bound + boundseq ) | bound
    // and     bound     = 'region | ty
    // NB: The None/Some distinction is important for issue #7264.
    fn parse_ty_param_bounds(&mut self)
                             -> OwnedSlice<TyParamBound>
    {
        let mut result = vec!();
        loop {
<<<<<<< HEAD
            let lifetime_defs = if self.eat_keyword(keywords::For) {
                self.expect_lt();
=======
            let lifetime_defs = if self.eat(&token::Lt) {
>>>>>>> 339c675b
                let lifetime_defs = self.parse_lifetime_defs();
                self.expect_gt();
                lifetime_defs
            } else {
                Vec::new()
            };
            match self.token {
                token::Lifetime(lifetime) => {
                    if lifetime_defs.len() > 0 {
                        let span = self.last_span;
                        self.span_err(span, "lifetime declarations are not \
                                             allowed here")
                    }

                    result.push(RegionTyParamBound(ast::Lifetime {
                        id: ast::DUMMY_NODE_ID,
                        span: self.span,
                        name: lifetime.name
                    }));
                    self.bump();
                }
                token::ModSep | token::Ident(..) => {
                    let path =
                        self.parse_path(LifetimeAndTypesWithoutColons).path;
                    if self.token == token::OpenDelim(token::Paren) {
                        self.bump();
                        let inputs = self.parse_seq_to_end(
                            &token::CloseDelim(token::Paren),
                            seq_sep_trailing_allowed(token::Comma),
                            |p| p.parse_arg_general(false));
                        let (return_style, output) = self.parse_ret_ty();
                        result.push(UnboxedFnTyParamBound(P(UnboxedFnBound {
                            path: path,
                            decl: P(FnDecl {
                                inputs: inputs,
                                output: output,
                                cf: return_style,
                                variadic: false,
                            }),
                            lifetimes: lifetime_defs,
                            ref_id: ast::DUMMY_NODE_ID,
                        })));
                    } else {
                        let poly_trait_ref = ast::PolyTraitRef {
                            bound_lifetimes: lifetime_defs,
                            trait_ref: ast::TraitRef {
                                path: path,
                                ref_id: ast::DUMMY_NODE_ID,
                                sugar: ast::AngleBrackets
                            }
                        };
                        result.push(TraitTyParamBound(poly_trait_ref))
                    }
                }
                _ => break,
            }

            if !self.eat(&token::BinOp(token::Plus)) {
                break;
            }
        }

        return OwnedSlice::from_vec(result);
    }

    fn trait_ref_from_ident(ident: Ident, span: Span) -> TraitRef {
        let segment = ast::PathSegment {
            identifier: ident,
            parameters: ast::PathParameters::none()
        };
        let path = ast::Path {
            span: span,
            global: false,
            segments: vec![segment],
        };
        ast::TraitRef {
            path: path,
            ref_id: ast::DUMMY_NODE_ID,
            sugar: ast::AngleBrackets,
        }
    }

    /// Matches typaram = (unbound`?`)? IDENT optbounds ( EQ ty )?
    fn parse_ty_param(&mut self) -> TyParam {
        // This is a bit hacky. Currently we are only interested in a single
        // unbound, and it may only be `Sized`. To avoid backtracking and other
        // complications, we parse an ident, then check for `?`. If we find it,
        // we use the ident as the unbound, otherwise, we use it as the name of
        // type param.
        let mut span = self.span;
        let mut ident = self.parse_ident();
        let mut unbound = None;
        if self.eat(&token::Question) {
            let tref = Parser::trait_ref_from_ident(ident, span);
            unbound = Some(tref);
            span = self.span;
            ident = self.parse_ident();
        }

        let bounds = self.parse_colon_then_ty_param_bounds();

        let default = if self.token == token::Eq {
            self.bump();
            Some(self.parse_ty(true))
        }
        else { None };

        TyParam {
            ident: ident,
            id: ast::DUMMY_NODE_ID,
            bounds: bounds,
            unbound: unbound,
            default: default,
            span: span,
        }
    }

    /// Parse a set of optional generic type parameter declarations. Where
    /// clauses are not parsed here, and must be added later via
    /// `parse_where_clause()`.
    ///
    /// matches generics = ( ) | ( < > ) | ( < typaramseq ( , )? > ) | ( < lifetimes ( , )? > )
    ///                  | ( < lifetimes , typaramseq ( , )? > )
    /// where   typaramseq = ( typaram ) | ( typaram , typaramseq )
    pub fn parse_generics(&mut self) -> ast::Generics {
        if self.eat(&token::Lt) {
            let lifetime_defs = self.parse_lifetime_defs();
            let mut seen_default = false;
            let ty_params = self.parse_seq_to_gt(Some(token::Comma), |p| {
                p.forbid_lifetime();
                let ty_param = p.parse_ty_param();
                if ty_param.default.is_some() {
                    seen_default = true;
                } else if seen_default {
                    let last_span = p.last_span;
                    p.span_err(last_span,
                               "type parameters with a default must be trailing");
                }
                ty_param
            });
            ast::Generics {
                lifetimes: lifetime_defs,
                ty_params: ty_params,
                where_clause: WhereClause {
                    id: ast::DUMMY_NODE_ID,
                    predicates: Vec::new(),
                }
            }
        } else {
            ast_util::empty_generics()
        }
    }

    fn parse_generic_values_after_lt(&mut self) -> (Vec<ast::Lifetime>, Vec<P<Ty>> ) {
        let lifetimes = self.parse_lifetimes(token::Comma);
        let result = self.parse_seq_to_gt(
            Some(token::Comma),
            |p| {
                p.forbid_lifetime();
                p.parse_ty(true)
            }
        );
        (lifetimes, result.into_vec())
    }

    fn forbid_lifetime(&mut self) {
        if self.token.is_lifetime() {
            let span = self.span;
            self.span_fatal(span, "lifetime parameters must be declared \
                                        prior to type parameters");
        }
    }

    /// Parses an optional `where` clause and places it in `generics`.
    fn parse_where_clause(&mut self, generics: &mut ast::Generics) {
        if !self.eat_keyword(keywords::Where) {
            return
        }

        let mut parsed_something = false;
        loop {
            let lo = self.span.lo;
            let ident = match self.token {
                token::Ident(..) => self.parse_ident(),
                _ => break,
            };
            self.expect(&token::Colon);

            let bounds = self.parse_ty_param_bounds();
            let hi = self.span.hi;
            let span = mk_sp(lo, hi);

            if bounds.len() == 0 {
                self.span_err(span,
                              "each predicate in a `where` clause must have \
                               at least one bound in it");
            }

            generics.where_clause.predicates.push(ast::WherePredicate {
                id: ast::DUMMY_NODE_ID,
                span: span,
                ident: ident,
                bounds: bounds,
            });
            parsed_something = true;

            if !self.eat(&token::Comma) {
                break
            }
        }

        if !parsed_something {
            let last_span = self.last_span;
            self.span_err(last_span,
                          "a `where` clause must have at least one predicate \
                           in it");
        }
    }

    fn parse_fn_args(&mut self, named_args: bool, allow_variadic: bool)
                     -> (Vec<Arg> , bool) {
        let sp = self.span;
        let mut args: Vec<Option<Arg>> =
            self.parse_unspanned_seq(
                &token::OpenDelim(token::Paren),
                &token::CloseDelim(token::Paren),
                seq_sep_trailing_allowed(token::Comma),
                |p| {
                    if p.token == token::DotDotDot {
                        p.bump();
                        if allow_variadic {
                            if p.token != token::CloseDelim(token::Paren) {
                                let span = p.span;
                                p.span_fatal(span,
                                    "`...` must be last in argument list for variadic function");
                            }
                        } else {
                            let span = p.span;
                            p.span_fatal(span,
                                         "only foreign functions are allowed to be variadic");
                        }
                        None
                    } else {
                        Some(p.parse_arg_general(named_args))
                    }
                }
            );

        let variadic = match args.pop() {
            Some(None) => true,
            Some(x) => {
                // Need to put back that last arg
                args.push(x);
                false
            }
            None => false
        };

        if variadic && args.is_empty() {
            self.span_err(sp,
                          "variadic function must be declared with at least one named argument");
        }

        let args = args.into_iter().map(|x| x.unwrap()).collect();

        (args, variadic)
    }

    /// Parse the argument list and result type of a function declaration
    pub fn parse_fn_decl(&mut self, allow_variadic: bool) -> P<FnDecl> {

        let (args, variadic) = self.parse_fn_args(true, allow_variadic);
        let (ret_style, ret_ty) = self.parse_ret_ty();

        P(FnDecl {
            inputs: args,
            output: ret_ty,
            cf: ret_style,
            variadic: variadic
        })
    }

    fn is_self_ident(&mut self) -> bool {
        match self.token {
          token::Ident(id, token::Plain) => id.name == special_idents::self_.name,
          _ => false
        }
    }

    fn expect_self_ident(&mut self) -> ast::Ident {
        match self.token {
            token::Ident(id, token::Plain) if id.name == special_idents::self_.name => {
                self.bump();
                id
            },
            _ => {
                let token_str = self.this_token_to_string();
                self.fatal(format!("expected `self`, found `{}`",
                                   token_str).as_slice())
            }
        }
    }

    /// Parse the argument list and result type of a function
    /// that may have a self type.
    fn parse_fn_decl_with_self(&mut self, parse_arg_fn: |&mut Parser| -> Arg)
                               -> (ExplicitSelf, P<FnDecl>) {
        fn maybe_parse_borrowed_explicit_self(this: &mut Parser)
                                              -> ast::ExplicitSelf_ {
            // The following things are possible to see here:
            //
            //     fn(&mut self)
            //     fn(&mut self)
            //     fn(&'lt self)
            //     fn(&'lt mut self)
            //
            // We already know that the current token is `&`.

            if this.look_ahead(1, |t| t.is_keyword(keywords::Self)) {
                this.bump();
                SelfRegion(None, MutImmutable, this.expect_self_ident())
            } else if this.look_ahead(1, |t| t.is_mutability()) &&
                      this.look_ahead(2, |t| t.is_keyword(keywords::Self)) {
                this.bump();
                let mutability = this.parse_mutability();
                SelfRegion(None, mutability, this.expect_self_ident())
            } else if this.look_ahead(1, |t| t.is_lifetime()) &&
                      this.look_ahead(2, |t| t.is_keyword(keywords::Self)) {
                this.bump();
                let lifetime = this.parse_lifetime();
                SelfRegion(Some(lifetime), MutImmutable, this.expect_self_ident())
            } else if this.look_ahead(1, |t| t.is_lifetime()) &&
                      this.look_ahead(2, |t| t.is_mutability()) &&
                      this.look_ahead(3, |t| t.is_keyword(keywords::Self)) {
                this.bump();
                let lifetime = this.parse_lifetime();
                let mutability = this.parse_mutability();
                SelfRegion(Some(lifetime), mutability, this.expect_self_ident())
            } else {
                SelfStatic
            }
        }

        self.expect(&token::OpenDelim(token::Paren));

        // A bit of complexity and lookahead is needed here in order to be
        // backwards compatible.
        let lo = self.span.lo;
        let mut self_ident_lo = self.span.lo;
        let mut self_ident_hi = self.span.hi;

        let mut mutbl_self = MutImmutable;
        let explicit_self = match self.token {
            token::BinOp(token::And) => {
                let eself = maybe_parse_borrowed_explicit_self(self);
                self_ident_lo = self.last_span.lo;
                self_ident_hi = self.last_span.hi;
                eself
            }
            token::Tilde => {
                // We need to make sure it isn't a type
                if self.look_ahead(1, |t| t.is_keyword(keywords::Self)) {
                    self.bump();
                    drop(self.expect_self_ident());
                    let last_span = self.last_span;
                    self.obsolete(last_span, ObsoleteOwnedSelf)
                }
                SelfStatic
            }
            token::BinOp(token::Star) => {
                // Possibly "*self" or "*mut self" -- not supported. Try to avoid
                // emitting cryptic "unexpected token" errors.
                self.bump();
                let _mutability = if self.token.is_mutability() {
                    self.parse_mutability()
                } else {
                    MutImmutable
                };
                if self.is_self_ident() {
                    let span = self.span;
                    self.span_err(span, "cannot pass self by unsafe pointer");
                    self.bump();
                }
                // error case, making bogus self ident:
                SelfValue(special_idents::self_)
            }
            token::Ident(..) => {
                if self.is_self_ident() {
                    let self_ident = self.expect_self_ident();

                    // Determine whether this is the fully explicit form, `self:
                    // TYPE`.
                    if self.eat(&token::Colon) {
                        SelfExplicit(self.parse_ty(false), self_ident)
                    } else {
                        SelfValue(self_ident)
                    }
                } else if self.token.is_mutability() &&
                        self.look_ahead(1, |t| t.is_keyword(keywords::Self)) {
                    mutbl_self = self.parse_mutability();
                    let self_ident = self.expect_self_ident();

                    // Determine whether this is the fully explicit form,
                    // `self: TYPE`.
                    if self.eat(&token::Colon) {
                        SelfExplicit(self.parse_ty(false), self_ident)
                    } else {
                        SelfValue(self_ident)
                    }
                } else if self.token.is_mutability() &&
                        self.look_ahead(1, |t| *t == token::Tilde) &&
                        self.look_ahead(2, |t| t.is_keyword(keywords::Self)) {
                    mutbl_self = self.parse_mutability();
                    self.bump();
                    drop(self.expect_self_ident());
                    let last_span = self.last_span;
                    self.obsolete(last_span, ObsoleteOwnedSelf);
                    SelfStatic
                } else {
                    SelfStatic
                }
            }
            _ => SelfStatic,
        };

        let explicit_self_sp = mk_sp(self_ident_lo, self_ident_hi);

        // shared fall-through for the three cases below. borrowing prevents simply
        // writing this as a closure
        macro_rules! parse_remaining_arguments {
            ($self_id:ident) =>
            {
            // If we parsed a self type, expect a comma before the argument list.
            match self.token {
                token::Comma => {
                    self.bump();
                    let sep = seq_sep_trailing_allowed(token::Comma);
                    let mut fn_inputs = self.parse_seq_to_before_end(
                        &token::CloseDelim(token::Paren),
                        sep,
                        parse_arg_fn
                    );
                    fn_inputs.insert(0, Arg::new_self(explicit_self_sp, mutbl_self, $self_id));
                    fn_inputs
                }
                token::CloseDelim(token::Paren) => {
                    vec!(Arg::new_self(explicit_self_sp, mutbl_self, $self_id))
                }
                _ => {
                    let token_str = self.this_token_to_string();
                    self.fatal(format!("expected `,` or `)`, found `{}`",
                                       token_str).as_slice())
                }
            }
            }
        }

        let fn_inputs = match explicit_self {
            SelfStatic =>  {
                let sep = seq_sep_trailing_allowed(token::Comma);
                self.parse_seq_to_before_end(&token::CloseDelim(token::Paren), sep, parse_arg_fn)
            }
            SelfValue(id) => parse_remaining_arguments!(id),
            SelfRegion(_,_,id) => parse_remaining_arguments!(id),
            SelfExplicit(_,id) => parse_remaining_arguments!(id),
        };


        self.expect(&token::CloseDelim(token::Paren));

        let hi = self.span.hi;

        let (ret_style, ret_ty) = self.parse_ret_ty();

        let fn_decl = P(FnDecl {
            inputs: fn_inputs,
            output: ret_ty,
            cf: ret_style,
            variadic: false
        });

        (spanned(lo, hi, explicit_self), fn_decl)
    }

    // parse the |arg, arg| header on a lambda
    fn parse_fn_block_decl(&mut self)
                           -> (P<FnDecl>, Option<UnboxedClosureKind>) {
        let (optional_unboxed_closure_kind, inputs_captures) = {
            if self.eat(&token::OrOr) {
                (None, Vec::new())
            } else {
                self.expect(&token::BinOp(token::Or));
                let optional_unboxed_closure_kind =
                    self.parse_optional_unboxed_closure_kind();
                let args = self.parse_seq_to_before_end(
                    &token::BinOp(token::Or),
                    seq_sep_trailing_allowed(token::Comma),
                    |p| p.parse_fn_block_arg()
                );
                self.bump();
                (optional_unboxed_closure_kind, args)
            }
        };
        let (style, output) = if self.token == token::RArrow {
            self.parse_ret_ty()
        } else {
            (Return, P(Ty {
                id: ast::DUMMY_NODE_ID,
                node: TyInfer,
                span: self.span,
            }))
        };

        (P(FnDecl {
            inputs: inputs_captures,
            output: output,
            cf: style,
            variadic: false
        }), optional_unboxed_closure_kind)
    }

    /// Parses the `(arg, arg) -> return_type` header on a procedure.
    fn parse_proc_decl(&mut self) -> P<FnDecl> {
        let inputs =
            self.parse_unspanned_seq(&token::OpenDelim(token::Paren),
                                     &token::CloseDelim(token::Paren),
                                     seq_sep_trailing_allowed(token::Comma),
                                     |p| p.parse_fn_block_arg());

        let (style, output) = if self.token == token::RArrow {
            self.parse_ret_ty()
        } else {
            (Return, P(Ty {
                id: ast::DUMMY_NODE_ID,
                node: TyInfer,
                span: self.span,
            }))
        };

        P(FnDecl {
            inputs: inputs,
            output: output,
            cf: style,
            variadic: false
        })
    }

    /// Parse the name and optional generic types of a function header.
    fn parse_fn_header(&mut self) -> (Ident, ast::Generics) {
        let id = self.parse_ident();
        let generics = self.parse_generics();
        (id, generics)
    }

    fn mk_item(&mut self, lo: BytePos, hi: BytePos, ident: Ident,
               node: Item_, vis: Visibility,
               attrs: Vec<Attribute>) -> P<Item> {
        P(Item {
            ident: ident,
            attrs: attrs,
            id: ast::DUMMY_NODE_ID,
            node: node,
            vis: vis,
            span: mk_sp(lo, hi)
        })
    }

    /// Parse an item-position function declaration.
    fn parse_item_fn(&mut self, fn_style: FnStyle, abi: abi::Abi) -> ItemInfo {
        let (ident, mut generics) = self.parse_fn_header();
        let decl = self.parse_fn_decl(false);
        self.parse_where_clause(&mut generics);
        let (inner_attrs, body) = self.parse_inner_attrs_and_block();
        (ident, ItemFn(decl, fn_style, abi, generics, body), Some(inner_attrs))
    }

    /// Parse a method in a trait impl
    pub fn parse_method_with_outer_attributes(&mut self) -> P<Method> {
        let attrs = self.parse_outer_attributes();
        let visa = self.parse_visibility();
        self.parse_method(attrs, visa)
    }

    /// Parse a method in a trait impl, starting with `attrs` attributes.
    pub fn parse_method(&mut self,
                        attrs: Vec<Attribute>,
                        visa: Visibility)
                        -> P<Method> {
        let lo = self.span.lo;

        // code copied from parse_macro_use_or_failure... abstraction!
        let (method_, hi, new_attrs) = {
            if !self.token.is_any_keyword()
                && self.look_ahead(1, |t| *t == token::Not)
                && (self.look_ahead(2, |t| *t == token::OpenDelim(token::Paren))
                    || self.look_ahead(2, |t| *t == token::OpenDelim(token::Brace))) {
                // method macro.
                let pth = self.parse_path(NoTypesAllowed).path;
                self.expect(&token::Not);

                // eat a matched-delimiter token tree:
                let delim = self.expect_open_delim();
                let tts = self.parse_seq_to_end(&token::CloseDelim(delim),
                                                seq_sep_none(),
                                                |p| p.parse_token_tree());
                let m_ = ast::MacInvocTT(pth, tts, EMPTY_CTXT);
                let m: ast::Mac = codemap::Spanned { node: m_,
                                                 span: mk_sp(self.span.lo,
                                                             self.span.hi) };
                (ast::MethMac(m), self.span.hi, attrs)
            } else {
                let abi = if self.eat_keyword(keywords::Extern) {
                    self.parse_opt_abi().unwrap_or(abi::C)
                } else if attr::contains_name(attrs.as_slice(),
                                              "rust_call_abi_hack") {
                    // FIXME(stage0, pcwalton): Remove this awful hack after a
                    // snapshot, and change to `extern "rust-call" fn`.
                    abi::RustCall
                } else {
                    abi::Rust
                };
                let fn_style = self.parse_fn_style();
                let ident = self.parse_ident();
                let mut generics = self.parse_generics();
                let (explicit_self, decl) = self.parse_fn_decl_with_self(|p| {
                        p.parse_arg()
                    });
                self.parse_where_clause(&mut generics);
                let (inner_attrs, body) = self.parse_inner_attrs_and_block();
                let body_span = body.span;
                let mut new_attrs = attrs;
                new_attrs.push_all(inner_attrs.as_slice());
                (ast::MethDecl(ident,
                               generics,
                               abi,
                               explicit_self,
                               fn_style,
                               decl,
                               body,
                               visa),
                 body_span.hi, new_attrs)
            }
        };
        P(ast::Method {
            attrs: new_attrs,
            id: ast::DUMMY_NODE_ID,
            span: mk_sp(lo, hi),
            node: method_,
        })
    }

    /// Parse trait Foo { ... }
    fn parse_item_trait(&mut self) -> ItemInfo {
        let ident = self.parse_ident();
        let mut tps = self.parse_generics();
        let sized = self.parse_for_sized();

        // Parse supertrait bounds.
        let bounds = self.parse_colon_then_ty_param_bounds();

        self.parse_where_clause(&mut tps);

        let meths = self.parse_trait_items();
        (ident, ItemTrait(tps, sized, bounds, meths), None)
    }

    fn parse_impl_items(&mut self) -> (Vec<ImplItem>, Vec<Attribute>) {
        let mut impl_items = Vec::new();
        self.expect(&token::OpenDelim(token::Brace));
        let (inner_attrs, mut method_attrs) =
            self.parse_inner_attrs_and_next();
        while !self.eat(&token::CloseDelim(token::Brace)) {
            method_attrs.extend(self.parse_outer_attributes().into_iter());
            let vis = self.parse_visibility();
            if self.eat_keyword(keywords::Type) {
                impl_items.push(TypeImplItem(P(self.parse_typedef(
                            method_attrs,
                            vis))))
            } else {
                impl_items.push(MethodImplItem(self.parse_method(
                            method_attrs,
                            vis)));
            }
            method_attrs = self.parse_outer_attributes();
        }
        (impl_items, inner_attrs)
    }

    /// Parses two variants (with the region/type params always optional):
    ///    impl<T> Foo { ... }
    ///    impl<T> ToString for ~[T] { ... }
    fn parse_item_impl(&mut self) -> ItemInfo {
        // First, parse type parameters if necessary.
        let mut generics = self.parse_generics();

        // Special case: if the next identifier that follows is '(', don't
        // allow this to be parsed as a trait.
        let could_be_trait = self.token != token::OpenDelim(token::Paren);

        // Parse the trait.
        let mut ty = self.parse_ty(true);

        // Parse traits, if necessary.
        let opt_trait = if could_be_trait && self.eat_keyword(keywords::For) {
            // New-style trait. Reinterpret the type as a trait.
            let opt_trait_ref = match ty.node {
                TyPath(ref path, None, node_id) => {
                    Some(TraitRef {
                        path: (*path).clone(),
                        ref_id: node_id,
                        sugar: ast::AngleBrackets,
                    })
                }
                TyPath(_, Some(_), _) => {
                    self.span_err(ty.span,
                                  "bounded traits are only valid in type position");
                    None
                }
                _ => {
                    self.span_err(ty.span, "not a trait");
                    None
                }
            };

            ty = self.parse_ty(true);
            opt_trait_ref
        } else {
            None
        };

        self.parse_where_clause(&mut generics);
        let (impl_items, attrs) = self.parse_impl_items();

        let ident = ast_util::impl_pretty_name(&opt_trait, &*ty);

        (ident,
         ItemImpl(generics, opt_trait, ty, impl_items),
         Some(attrs))
    }

//    /// Parse a::B<String,int>
//    fn parse_trait_ref(&mut self) -> TraitRef {
//        ast::TraitRef {
//            path: self.parse_path(LifetimeAndTypesWithoutColons).path,
//            ref_id: ast::DUMMY_NODE_ID,
//        }
//    }
//
//    /// Parse <'l> a::B<String,int>
//    fn parse_poly_trait_ref(&mut self) -> PolyTraitRef {
//        let lifetime_defs = match self.token {
//            token::LT => {
//                self.bump();
//                let lifetime_defs = self.parse_lifetime_defs();
//                self.expect(&token::GT);
//                lifetime_defs
//            }
//            _ => {
//                Vec::new()
//            }
//        };
//
//        ast::PolyTraitRef {
//            bound_lifetimes: lifetime_defs,
//            trait_ref: self.parse_trait_ref()
//        }
//    }

    /// Parse struct Foo { ... }
    fn parse_item_struct(&mut self) -> ItemInfo {
        let class_name = self.parse_ident();
        let mut generics = self.parse_generics();

        if self.eat(&token::Colon) {
            let ty = self.parse_ty(true);
            self.span_err(ty.span, "`virtual` structs have been removed from the language");
        }

        self.parse_where_clause(&mut generics);

        let mut fields: Vec<StructField>;
        let is_tuple_like;

        if self.eat(&token::OpenDelim(token::Brace)) {
            // It's a record-like struct.
            is_tuple_like = false;
            fields = Vec::new();
            while self.token != token::CloseDelim(token::Brace) {
                fields.push(self.parse_struct_decl_field());
            }
            if fields.len() == 0 {
                self.fatal(format!("unit-like struct definition should be \
                                    written as `struct {};`",
                                   token::get_ident(class_name)).as_slice());
            }
            self.bump();
        } else if self.token == token::OpenDelim(token::Paren) {
            // It's a tuple-like struct.
            is_tuple_like = true;
            fields = self.parse_unspanned_seq(
                &token::OpenDelim(token::Paren),
                &token::CloseDelim(token::Paren),
                seq_sep_trailing_allowed(token::Comma),
                |p| {
                let attrs = p.parse_outer_attributes();
                let lo = p.span.lo;
                let struct_field_ = ast::StructField_ {
                    kind: UnnamedField(p.parse_visibility()),
                    id: ast::DUMMY_NODE_ID,
                    ty: p.parse_ty(true),
                    attrs: attrs,
                };
                spanned(lo, p.span.hi, struct_field_)
            });
            if fields.len() == 0 {
                self.fatal(format!("unit-like struct definition should be \
                                    written as `struct {};`",
                                   token::get_ident(class_name)).as_slice());
            }
            self.expect(&token::Semi);
        } else if self.eat(&token::Semi) {
            // It's a unit-like struct.
            is_tuple_like = true;
            fields = Vec::new();
        } else {
            let token_str = self.this_token_to_string();
            self.fatal(format!("expected `{}`, `(`, or `;` after struct \
                                name, found `{}`", "{",
                               token_str).as_slice())
        }

        let _ = ast::DUMMY_NODE_ID;  // FIXME: Workaround for crazy bug.
        let new_id = ast::DUMMY_NODE_ID;
        (class_name,
         ItemStruct(P(ast::StructDef {
             fields: fields,
             ctor_id: if is_tuple_like { Some(new_id) } else { None },
         }), generics),
         None)
    }

    /// Parse a structure field declaration
    pub fn parse_single_struct_field(&mut self,
                                     vis: Visibility,
                                     attrs: Vec<Attribute> )
                                     -> StructField {
        let a_var = self.parse_name_and_ty(vis, attrs);
        match self.token {
            token::Comma => {
                self.bump();
            }
            token::CloseDelim(token::Brace) => {}
            _ => {
                let span = self.span;
                let token_str = self.this_token_to_string();
                self.span_fatal(span,
                                format!("expected `,`, or `}}`, found `{}`",
                                        token_str).as_slice())
            }
        }
        a_var
    }

    /// Parse an element of a struct definition
    fn parse_struct_decl_field(&mut self) -> StructField {

        let attrs = self.parse_outer_attributes();

        if self.eat_keyword(keywords::Pub) {
           return self.parse_single_struct_field(Public, attrs);
        }

        return self.parse_single_struct_field(Inherited, attrs);
    }

    /// Parse visibility: PUB, PRIV, or nothing
    fn parse_visibility(&mut self) -> Visibility {
        if self.eat_keyword(keywords::Pub) { Public }
        else { Inherited }
    }

    fn parse_for_sized(&mut self) -> Option<ast::TraitRef> {
        if self.eat_keyword(keywords::For) {
            let span = self.span;
            let ident = self.parse_ident();
            if !self.eat(&token::Question) {
                self.span_err(span,
                    "expected 'Sized?' after `for` in trait item");
                return None;
            }
            let tref = Parser::trait_ref_from_ident(ident, span);
            Some(tref)
        } else {
            None
        }
    }

    /// Given a termination token and a vector of already-parsed
    /// attributes (of length 0 or 1), parse all of the items in a module
    fn parse_mod_items(&mut self,
                       term: token::Token,
                       first_item_attrs: Vec<Attribute>,
                       inner_lo: BytePos)
                       -> Mod {
        // parse all of the items up to closing or an attribute.
        // view items are legal here.
        let ParsedItemsAndViewItems {
            attrs_remaining,
            view_items,
            items: starting_items,
            ..
        } = self.parse_items_and_view_items(first_item_attrs, true, true);
        let mut items: Vec<P<Item>> = starting_items;
        let attrs_remaining_len = attrs_remaining.len();

        // don't think this other loop is even necessary....

        let mut first = true;
        while self.token != term {
            let mut attrs = self.parse_outer_attributes();
            if first {
                let mut tmp = attrs_remaining.clone();
                tmp.push_all(attrs.as_slice());
                attrs = tmp;
                first = false;
            }
            debug!("parse_mod_items: parse_item_or_view_item(attrs={})",
                   attrs);
            match self.parse_item_or_view_item(attrs,
                                               true /* macros allowed */) {
              IoviItem(item) => items.push(item),
              IoviViewItem(view_item) => {
                self.span_fatal(view_item.span,
                                "view items must be declared at the top of \
                                 the module");
              }
              _ => {
                  let token_str = self.this_token_to_string();
                  self.fatal(format!("expected item, found `{}`",
                                     token_str).as_slice())
              }
            }
        }

        if first && attrs_remaining_len > 0u {
            // We parsed attributes for the first item but didn't find it
            let last_span = self.last_span;
            self.span_err(last_span,
                          Parser::expected_item_err(attrs_remaining.as_slice()));
        }

        ast::Mod {
            inner: mk_sp(inner_lo, self.span.lo),
            view_items: view_items,
            items: items
        }
    }

    fn parse_item_const(&mut self, m: Option<Mutability>) -> ItemInfo {
        let id = self.parse_ident();
        self.expect(&token::Colon);
        let ty = self.parse_ty(true);
        self.expect(&token::Eq);
        let e = self.parse_expr();
        self.commit_expr_expecting(&*e, token::Semi);
        let item = match m {
            Some(m) => ItemStatic(ty, m, e),
            None => ItemConst(ty, e),
        };
        (id, item, None)
    }

    /// Parse a `mod <foo> { ... }` or `mod <foo>;` item
    fn parse_item_mod(&mut self, outer_attrs: &[Attribute]) -> ItemInfo {
        let id_span = self.span;
        let id = self.parse_ident();
        if self.token == token::Semi {
            self.bump();
            // This mod is in an external file. Let's go get it!
            let (m, attrs) = self.eval_src_mod(id, outer_attrs, id_span);
            (id, m, Some(attrs))
        } else {
            self.push_mod_path(id, outer_attrs);
            self.expect(&token::OpenDelim(token::Brace));
            let mod_inner_lo = self.span.lo;
            let old_owns_directory = self.owns_directory;
            self.owns_directory = true;
            let (inner, next) = self.parse_inner_attrs_and_next();
            let m = self.parse_mod_items(token::CloseDelim(token::Brace), next, mod_inner_lo);
            self.expect(&token::CloseDelim(token::Brace));
            self.owns_directory = old_owns_directory;
            self.pop_mod_path();
            (id, ItemMod(m), Some(inner))
        }
    }

    fn push_mod_path(&mut self, id: Ident, attrs: &[Attribute]) {
        let default_path = self.id_to_interned_str(id);
        let file_path = match ::attr::first_attr_value_str_by_name(attrs,
                                                                   "path") {
            Some(d) => d,
            None => default_path,
        };
        self.mod_path_stack.push(file_path)
    }

    fn pop_mod_path(&mut self) {
        self.mod_path_stack.pop().unwrap();
    }

    /// Read a module from a source file.
    fn eval_src_mod(&mut self,
                    id: ast::Ident,
                    outer_attrs: &[ast::Attribute],
                    id_sp: Span)
                    -> (ast::Item_, Vec<ast::Attribute> ) {
        let mut prefix = Path::new(self.sess.span_diagnostic.cm.span_to_filename(self.span));
        prefix.pop();
        let mod_path = Path::new(".").join_many(self.mod_path_stack.as_slice());
        let dir_path = prefix.join(&mod_path);
        let mod_string = token::get_ident(id);
        let (file_path, owns_directory) = match ::attr::first_attr_value_str_by_name(
                outer_attrs, "path") {
            Some(d) => (dir_path.join(d), true),
            None => {
                let mod_name = mod_string.get().to_string();
                let default_path_str = format!("{}.rs", mod_name);
                let secondary_path_str = format!("{}/mod.rs", mod_name);
                let default_path = dir_path.join(default_path_str.as_slice());
                let secondary_path = dir_path.join(secondary_path_str.as_slice());
                let default_exists = default_path.exists();
                let secondary_exists = secondary_path.exists();

                if !self.owns_directory {
                    self.span_err(id_sp,
                                  "cannot declare a new module at this location");
                    let this_module = match self.mod_path_stack.last() {
                        Some(name) => name.get().to_string(),
                        None => self.root_module_name.as_ref().unwrap().clone(),
                    };
                    self.span_note(id_sp,
                                   format!("maybe move this module `{0}` \
                                            to its own directory via \
                                            `{0}/mod.rs`",
                                           this_module).as_slice());
                    if default_exists || secondary_exists {
                        self.span_note(id_sp,
                                       format!("... or maybe `use` the module \
                                                `{}` instead of possibly \
                                                redeclaring it",
                                               mod_name).as_slice());
                    }
                    self.abort_if_errors();
                }

                match (default_exists, secondary_exists) {
                    (true, false) => (default_path, false),
                    (false, true) => (secondary_path, true),
                    (false, false) => {
                        self.span_fatal(id_sp,
                                        format!("file not found for module \
                                                 `{}`",
                                                 mod_name).as_slice());
                    }
                    (true, true) => {
                        self.span_fatal(
                            id_sp,
                            format!("file for module `{}` found at both {} \
                                     and {}",
                                    mod_name,
                                    default_path_str,
                                    secondary_path_str).as_slice());
                    }
                }
            }
        };

        self.eval_src_mod_from_path(file_path, owns_directory,
                                    mod_string.get().to_string(), id_sp)
    }

    fn eval_src_mod_from_path(&mut self,
                              path: Path,
                              owns_directory: bool,
                              name: String,
                              id_sp: Span) -> (ast::Item_, Vec<ast::Attribute> ) {
        let mut included_mod_stack = self.sess.included_mod_stack.borrow_mut();
        match included_mod_stack.iter().position(|p| *p == path) {
            Some(i) => {
                let mut err = String::from_str("circular modules: ");
                let len = included_mod_stack.len();
                for p in included_mod_stack.slice(i, len).iter() {
                    err.push_str(p.display().as_maybe_owned().as_slice());
                    err.push_str(" -> ");
                }
                err.push_str(path.display().as_maybe_owned().as_slice());
                self.span_fatal(id_sp, err.as_slice());
            }
            None => ()
        }
        included_mod_stack.push(path.clone());
        drop(included_mod_stack);

        let mut p0 =
            new_sub_parser_from_file(self.sess,
                                     self.cfg.clone(),
                                     &path,
                                     owns_directory,
                                     Some(name),
                                     id_sp);
        let mod_inner_lo = p0.span.lo;
        let (mod_attrs, next) = p0.parse_inner_attrs_and_next();
        let first_item_outer_attrs = next;
        let m0 = p0.parse_mod_items(token::Eof, first_item_outer_attrs, mod_inner_lo);
        self.sess.included_mod_stack.borrow_mut().pop();
        return (ast::ItemMod(m0), mod_attrs);
    }

    /// Parse a function declaration from a foreign module
    fn parse_item_foreign_fn(&mut self, vis: ast::Visibility,
                             attrs: Vec<Attribute>) -> P<ForeignItem> {
        let lo = self.span.lo;
        self.expect_keyword(keywords::Fn);

        let (ident, mut generics) = self.parse_fn_header();
        let decl = self.parse_fn_decl(true);
        self.parse_where_clause(&mut generics);
        let hi = self.span.hi;
        self.expect(&token::Semi);
        P(ast::ForeignItem {
            ident: ident,
            attrs: attrs,
            node: ForeignItemFn(decl, generics),
            id: ast::DUMMY_NODE_ID,
            span: mk_sp(lo, hi),
            vis: vis
        })
    }

    /// Parse a static item from a foreign module
    fn parse_item_foreign_static(&mut self, vis: ast::Visibility,
                                 attrs: Vec<Attribute>) -> P<ForeignItem> {
        let lo = self.span.lo;

        self.expect_keyword(keywords::Static);
        let mutbl = self.eat_keyword(keywords::Mut);

        let ident = self.parse_ident();
        self.expect(&token::Colon);
        let ty = self.parse_ty(true);
        let hi = self.span.hi;
        self.expect(&token::Semi);
        P(ForeignItem {
            ident: ident,
            attrs: attrs,
            node: ForeignItemStatic(ty, mutbl),
            id: ast::DUMMY_NODE_ID,
            span: mk_sp(lo, hi),
            vis: vis
        })
    }

    /// Parse safe/unsafe and fn
    fn parse_fn_style(&mut self) -> FnStyle {
        if self.eat_keyword(keywords::Fn) { NormalFn }
        else if self.eat_keyword(keywords::Unsafe) {
            self.expect_keyword(keywords::Fn);
            UnsafeFn
        }
        else { self.unexpected(); }
    }


    /// At this point, this is essentially a wrapper for
    /// parse_foreign_items.
    fn parse_foreign_mod_items(&mut self,
                               abi: abi::Abi,
                               first_item_attrs: Vec<Attribute> )
                               -> ForeignMod {
        let ParsedItemsAndViewItems {
            attrs_remaining,
            view_items,
            items: _,
            foreign_items,
        } = self.parse_foreign_items(first_item_attrs, true);
        if !attrs_remaining.is_empty() {
            let last_span = self.last_span;
            self.span_err(last_span,
                          Parser::expected_item_err(attrs_remaining.as_slice()));
        }
        assert!(self.token == token::CloseDelim(token::Brace));
        ast::ForeignMod {
            abi: abi,
            view_items: view_items,
            items: foreign_items
        }
    }

    /// Parse extern crate links
    ///
    /// # Example
    ///
    /// extern crate url;
    /// extern crate foo = "bar"; //deprecated
    /// extern crate "bar" as foo;
    fn parse_item_extern_crate(&mut self,
                                lo: BytePos,
                                visibility: Visibility,
                                attrs: Vec<Attribute> )
                                -> ItemOrViewItem {

        let span = self.span;
        let (maybe_path, ident) = match self.token {
            token::Ident(..) => {
                let the_ident = self.parse_ident();
                let path = if self.eat(&token::Eq) {
                    let path = self.parse_str();
                    let span = self.span;
                    self.obsolete(span, ObsoleteExternCrateRenaming);
                    Some(path)
                } else if self.eat_keyword(keywords::As) {
                    // skip the ident if there is one
                    if self.token.is_ident() { self.bump(); }

                    self.span_err(span,
                                  format!("expected `;`, found `as`; perhaps you meant \
                                          to enclose the crate name `{}` in a string?",
                                          the_ident.as_str()).as_slice());
                    None
                } else {
                    None
                };
                self.expect(&token::Semi);
                (path, the_ident)
            },
            token::LitStr(..) | token::LitStrRaw(..) => {
                let path = self.parse_str();
                self.expect_keyword(keywords::As);
                let the_ident = self.parse_ident();
                self.expect(&token::Semi);
                (Some(path), the_ident)
            },
            _ => {
                let span = self.span;
                let token_str = self.this_token_to_string();
                self.span_fatal(span,
                                format!("expected extern crate name but \
                                         found `{}`",
                                        token_str).as_slice());
            }
        };

        IoviViewItem(ast::ViewItem {
                node: ViewItemExternCrate(ident, maybe_path, ast::DUMMY_NODE_ID),
                attrs: attrs,
                vis: visibility,
                span: mk_sp(lo, self.last_span.hi)
            })
    }

    /// Parse `extern` for foreign ABIs
    /// modules.
    ///
    /// `extern` is expected to have been
    /// consumed before calling this method
    ///
    /// # Examples:
    ///
    /// extern "C" {}
    /// extern {}
    fn parse_item_foreign_mod(&mut self,
                              lo: BytePos,
                              opt_abi: Option<abi::Abi>,
                              visibility: Visibility,
                              attrs: Vec<Attribute> )
                              -> ItemOrViewItem {

        self.expect(&token::OpenDelim(token::Brace));

        let abi = opt_abi.unwrap_or(abi::C);

        let (inner, next) = self.parse_inner_attrs_and_next();
        let m = self.parse_foreign_mod_items(abi, next);
        self.expect(&token::CloseDelim(token::Brace));

        let last_span = self.last_span;
        let item = self.mk_item(lo,
                                last_span.hi,
                                special_idents::invalid,
                                ItemForeignMod(m),
                                visibility,
                                maybe_append(attrs, Some(inner)));
        return IoviItem(item);
    }

    /// Parse type Foo = Bar;
    fn parse_item_type(&mut self) -> ItemInfo {
        let ident = self.parse_ident();
        let mut tps = self.parse_generics();
        self.parse_where_clause(&mut tps);
        self.expect(&token::Eq);
        let ty = self.parse_ty(true);
        self.expect(&token::Semi);
        (ident, ItemTy(ty, tps), None)
    }

    /// Parse a structure-like enum variant definition
    /// this should probably be renamed or refactored...
    fn parse_struct_def(&mut self) -> P<StructDef> {
        let mut fields: Vec<StructField> = Vec::new();
        while self.token != token::CloseDelim(token::Brace) {
            fields.push(self.parse_struct_decl_field());
        }
        self.bump();

        P(StructDef {
            fields: fields,
            ctor_id: None,
        })
    }

    /// Parse the part of an "enum" decl following the '{'
    fn parse_enum_def(&mut self, _generics: &ast::Generics) -> EnumDef {
        let mut variants = Vec::new();
        let mut all_nullary = true;
        let mut any_disr = None;
        while self.token != token::CloseDelim(token::Brace) {
            let variant_attrs = self.parse_outer_attributes();
            let vlo = self.span.lo;

            let vis = self.parse_visibility();

            let ident;
            let kind;
            let mut args = Vec::new();
            let mut disr_expr = None;
            ident = self.parse_ident();
            if self.eat(&token::OpenDelim(token::Brace)) {
                // Parse a struct variant.
                all_nullary = false;
                kind = StructVariantKind(self.parse_struct_def());
            } else if self.token == token::OpenDelim(token::Paren) {
                all_nullary = false;
                let arg_tys = self.parse_enum_variant_seq(
                    &token::OpenDelim(token::Paren),
                    &token::CloseDelim(token::Paren),
                    seq_sep_trailing_allowed(token::Comma),
                    |p| p.parse_ty(true)
                );
                for ty in arg_tys.into_iter() {
                    args.push(ast::VariantArg {
                        ty: ty,
                        id: ast::DUMMY_NODE_ID,
                    });
                }
                kind = TupleVariantKind(args);
            } else if self.eat(&token::Eq) {
                disr_expr = Some(self.parse_expr());
                any_disr = disr_expr.as_ref().map(|expr| expr.span);
                kind = TupleVariantKind(args);
            } else {
                kind = TupleVariantKind(Vec::new());
            }

            let vr = ast::Variant_ {
                name: ident,
                attrs: variant_attrs,
                kind: kind,
                id: ast::DUMMY_NODE_ID,
                disr_expr: disr_expr,
                vis: vis,
            };
            variants.push(P(spanned(vlo, self.last_span.hi, vr)));

            if !self.eat(&token::Comma) { break; }
        }
        self.expect(&token::CloseDelim(token::Brace));
        match any_disr {
            Some(disr_span) if !all_nullary =>
                self.span_err(disr_span,
                    "discriminator values can only be used with a c-like enum"),
            _ => ()
        }

        ast::EnumDef { variants: variants }
    }

    /// Parse an "enum" declaration
    fn parse_item_enum(&mut self) -> ItemInfo {
        let id = self.parse_ident();
        let mut generics = self.parse_generics();
        self.parse_where_clause(&mut generics);
        self.expect(&token::OpenDelim(token::Brace));

        let enum_definition = self.parse_enum_def(&generics);
        (id, ItemEnum(enum_definition, generics), None)
    }

    fn fn_expr_lookahead(tok: &token::Token) -> bool {
        match *tok {
          token::OpenDelim(token::Paren) | token::At | token::Tilde | token::BinOp(_) => true,
          _ => false
        }
    }

    /// Parses a string as an ABI spec on an extern type or module. Consumes
    /// the `extern` keyword, if one is found.
    fn parse_opt_abi(&mut self) -> Option<abi::Abi> {
        match self.token {
            token::LitStr(s) | token::LitStrRaw(s, _) => {
                self.bump();
                let the_string = s.as_str();
                match abi::lookup(the_string) {
                    Some(abi) => Some(abi),
                    None => {
                        let last_span = self.last_span;
                        self.span_err(
                            last_span,
                            format!("illegal ABI: expected one of [{}], \
                                     found `{}`",
                                    abi::all_names().connect(", "),
                                    the_string).as_slice());
                        None
                    }
                }
            }

            _ => None,
        }
    }

    /// Parse one of the items or view items allowed by the
    /// flags; on failure, return IoviNone.
    /// NB: this function no longer parses the items inside an
    /// extern crate.
    fn parse_item_or_view_item(&mut self,
                               attrs: Vec<Attribute> ,
                               macros_allowed: bool)
                               -> ItemOrViewItem {
        let nt_item = match self.token {
            token::Interpolated(token::NtItem(ref item)) => {
                Some((**item).clone())
            }
            _ => None
        };
        match nt_item {
            Some(mut item) => {
                self.bump();
                let mut attrs = attrs;
                mem::swap(&mut item.attrs, &mut attrs);
                item.attrs.extend(attrs.into_iter());
                return IoviItem(P(item));
            }
            None => {}
        }

        let lo = self.span.lo;

        let visibility = self.parse_visibility();

        // must be a view item:
        if self.eat_keyword(keywords::Use) {
            // USE ITEM (IoviViewItem)
            let view_item = self.parse_use();
            self.expect(&token::Semi);
            return IoviViewItem(ast::ViewItem {
                node: view_item,
                attrs: attrs,
                vis: visibility,
                span: mk_sp(lo, self.last_span.hi)
            });
        }
        // either a view item or an item:
        if self.eat_keyword(keywords::Extern) {
            let next_is_mod = self.eat_keyword(keywords::Mod);

            if next_is_mod || self.eat_keyword(keywords::Crate) {
                if next_is_mod {
                    let last_span = self.last_span;
                    self.span_err(mk_sp(lo, last_span.hi),
                                 format!("`extern mod` is obsolete, use \
                                          `extern crate` instead \
                                          to refer to external \
                                          crates.").as_slice())
                }
                return self.parse_item_extern_crate(lo, visibility, attrs);
            }

            let opt_abi = self.parse_opt_abi();

            if self.eat_keyword(keywords::Fn) {
                // EXTERN FUNCTION ITEM
                let abi = opt_abi.unwrap_or(abi::C);
                let (ident, item_, extra_attrs) =
                    self.parse_item_fn(NormalFn, abi);
                let last_span = self.last_span;
                let item = self.mk_item(lo,
                                        last_span.hi,
                                        ident,
                                        item_,
                                        visibility,
                                        maybe_append(attrs, extra_attrs));
                return IoviItem(item);
            } else if self.token == token::OpenDelim(token::Brace) {
                return self.parse_item_foreign_mod(lo, opt_abi, visibility, attrs);
            }

            let span = self.span;
            let token_str = self.this_token_to_string();
            self.span_fatal(span,
                            format!("expected `{}` or `fn`, found `{}`", "{",
                                    token_str).as_slice());
        }

        if self.eat_keyword(keywords::Virtual) {
            let span = self.span;
            self.span_err(span, "`virtual` structs have been removed from the language");
        }

        // the rest are all guaranteed to be items:
        if self.token.is_keyword(keywords::Static) {
            // STATIC ITEM
            self.bump();
            let m = if self.eat_keyword(keywords::Mut) {MutMutable} else {MutImmutable};
            let (ident, item_, extra_attrs) = self.parse_item_const(Some(m));
            let last_span = self.last_span;
            let item = self.mk_item(lo,
                                    last_span.hi,
                                    ident,
                                    item_,
                                    visibility,
                                    maybe_append(attrs, extra_attrs));
            return IoviItem(item);
        }
        if self.token.is_keyword(keywords::Const) {
            // CONST ITEM
            self.bump();
            if self.eat_keyword(keywords::Mut) {
                let last_span = self.last_span;
                self.span_err(last_span, "const globals cannot be mutable");
                self.span_help(last_span, "did you mean to declare a static?");
            }
            let (ident, item_, extra_attrs) = self.parse_item_const(None);
            let last_span = self.last_span;
            let item = self.mk_item(lo,
                                    last_span.hi,
                                    ident,
                                    item_,
                                    visibility,
                                    maybe_append(attrs, extra_attrs));
            return IoviItem(item);
        }
        if self.token.is_keyword(keywords::Fn) &&
                self.look_ahead(1, |f| !Parser::fn_expr_lookahead(f)) {
            // FUNCTION ITEM
            self.bump();
            let (ident, item_, extra_attrs) =
                self.parse_item_fn(NormalFn, abi::Rust);
            let last_span = self.last_span;
            let item = self.mk_item(lo,
                                    last_span.hi,
                                    ident,
                                    item_,
                                    visibility,
                                    maybe_append(attrs, extra_attrs));
            return IoviItem(item);
        }
        if self.token.is_keyword(keywords::Unsafe)
            && self.look_ahead(1u, |t| *t != token::OpenDelim(token::Brace)) {
            // UNSAFE FUNCTION ITEM
            self.bump();
            let abi = if self.eat_keyword(keywords::Extern) {
                self.parse_opt_abi().unwrap_or(abi::C)
            } else {
                abi::Rust
            };
            self.expect_keyword(keywords::Fn);
            let (ident, item_, extra_attrs) =
                self.parse_item_fn(UnsafeFn, abi);
            let last_span = self.last_span;
            let item = self.mk_item(lo,
                                    last_span.hi,
                                    ident,
                                    item_,
                                    visibility,
                                    maybe_append(attrs, extra_attrs));
            return IoviItem(item);
        }
        if self.eat_keyword(keywords::Mod) {
            // MODULE ITEM
            let (ident, item_, extra_attrs) =
                self.parse_item_mod(attrs.as_slice());
            let last_span = self.last_span;
            let item = self.mk_item(lo,
                                    last_span.hi,
                                    ident,
                                    item_,
                                    visibility,
                                    maybe_append(attrs, extra_attrs));
            return IoviItem(item);
        }
        if self.eat_keyword(keywords::Type) {
            // TYPE ITEM
            let (ident, item_, extra_attrs) = self.parse_item_type();
            let last_span = self.last_span;
            let item = self.mk_item(lo,
                                    last_span.hi,
                                    ident,
                                    item_,
                                    visibility,
                                    maybe_append(attrs, extra_attrs));
            return IoviItem(item);
        }
        if self.eat_keyword(keywords::Enum) {
            // ENUM ITEM
            let (ident, item_, extra_attrs) = self.parse_item_enum();
            let last_span = self.last_span;
            let item = self.mk_item(lo,
                                    last_span.hi,
                                    ident,
                                    item_,
                                    visibility,
                                    maybe_append(attrs, extra_attrs));
            return IoviItem(item);
        }
        if self.eat_keyword(keywords::Trait) {
            // TRAIT ITEM
            let (ident, item_, extra_attrs) = self.parse_item_trait();
            let last_span = self.last_span;
            let item = self.mk_item(lo,
                                    last_span.hi,
                                    ident,
                                    item_,
                                    visibility,
                                    maybe_append(attrs, extra_attrs));
            return IoviItem(item);
        }
        if self.eat_keyword(keywords::Impl) {
            // IMPL ITEM
            let (ident, item_, extra_attrs) = self.parse_item_impl();
            let last_span = self.last_span;
            let item = self.mk_item(lo,
                                    last_span.hi,
                                    ident,
                                    item_,
                                    visibility,
                                    maybe_append(attrs, extra_attrs));
            return IoviItem(item);
        }
        if self.eat_keyword(keywords::Struct) {
            // STRUCT ITEM
            let (ident, item_, extra_attrs) = self.parse_item_struct();
            let last_span = self.last_span;
            let item = self.mk_item(lo,
                                    last_span.hi,
                                    ident,
                                    item_,
                                    visibility,
                                    maybe_append(attrs, extra_attrs));
            return IoviItem(item);
        }
        self.parse_macro_use_or_failure(attrs,macros_allowed,lo,visibility)
    }

    /// Parse a foreign item; on failure, return IoviNone.
    fn parse_foreign_item(&mut self,
                          attrs: Vec<Attribute> ,
                          macros_allowed: bool)
                          -> ItemOrViewItem {
        maybe_whole!(iovi self, NtItem);
        let lo = self.span.lo;

        let visibility = self.parse_visibility();

        if self.token.is_keyword(keywords::Static) {
            // FOREIGN STATIC ITEM
            let item = self.parse_item_foreign_static(visibility, attrs);
            return IoviForeignItem(item);
        }
        if self.token.is_keyword(keywords::Fn) || self.token.is_keyword(keywords::Unsafe) {
            // FOREIGN FUNCTION ITEM
            let item = self.parse_item_foreign_fn(visibility, attrs);
            return IoviForeignItem(item);
        }
        self.parse_macro_use_or_failure(attrs,macros_allowed,lo,visibility)
    }

    /// This is the fall-through for parsing items.
    fn parse_macro_use_or_failure(
        &mut self,
        attrs: Vec<Attribute> ,
        macros_allowed: bool,
        lo: BytePos,
        visibility: Visibility
    ) -> ItemOrViewItem {
        if macros_allowed && !self.token.is_any_keyword()
                && self.look_ahead(1, |t| *t == token::Not)
                && (self.look_ahead(2, |t| t.is_plain_ident())
                    || self.look_ahead(2, |t| *t == token::OpenDelim(token::Paren))
                    || self.look_ahead(2, |t| *t == token::OpenDelim(token::Brace))) {
            // MACRO INVOCATION ITEM

            // item macro.
            let pth = self.parse_path(NoTypesAllowed).path;
            self.expect(&token::Not);

            // a 'special' identifier (like what `macro_rules!` uses)
            // is optional. We should eventually unify invoc syntax
            // and remove this.
            let id = if self.token.is_plain_ident() {
                self.parse_ident()
            } else {
                token::special_idents::invalid // no special identifier
            };
            // eat a matched-delimiter token tree:
            let delim = self.expect_open_delim();
            let tts = self.parse_seq_to_end(&token::CloseDelim(delim),
                                            seq_sep_none(),
                                            |p| p.parse_token_tree());
            // single-variant-enum... :
            let m = ast::MacInvocTT(pth, tts, EMPTY_CTXT);
            let m: ast::Mac = codemap::Spanned { node: m,
                                             span: mk_sp(self.span.lo,
                                                         self.span.hi) };
            let item_ = ItemMac(m);
            let last_span = self.last_span;
            let item = self.mk_item(lo,
                                    last_span.hi,
                                    id,
                                    item_,
                                    visibility,
                                    attrs);
            return IoviItem(item);
        }

        // FAILURE TO PARSE ITEM
        if visibility != Inherited {
            let mut s = String::from_str("unmatched visibility `");
            if visibility == Public {
                s.push_str("pub")
            } else {
                s.push_str("priv")
            }
            s.push('`');
            let last_span = self.last_span;
            self.span_fatal(last_span, s.as_slice());
        }
        return IoviNone(attrs);
    }

    pub fn parse_item_with_outer_attributes(&mut self) -> Option<P<Item>> {
        let attrs = self.parse_outer_attributes();
        self.parse_item(attrs)
    }

    pub fn parse_item(&mut self, attrs: Vec<Attribute>) -> Option<P<Item>> {
        match self.parse_item_or_view_item(attrs, true) {
            IoviNone(_) => None,
            IoviViewItem(_) =>
                self.fatal("view items are not allowed here"),
            IoviForeignItem(_) =>
                self.fatal("foreign items are not allowed here"),
            IoviItem(item) => Some(item)
        }
    }

    /// Parse, e.g., "use a::b::{z,y}"
    fn parse_use(&mut self) -> ViewItem_ {
        return ViewItemUse(self.parse_view_path());
    }


    /// Matches view_path : MOD? IDENT EQ non_global_path
    /// | MOD? non_global_path MOD_SEP LBRACE RBRACE
    /// | MOD? non_global_path MOD_SEP LBRACE ident_seq RBRACE
    /// | MOD? non_global_path MOD_SEP STAR
    /// | MOD? non_global_path
    fn parse_view_path(&mut self) -> P<ViewPath> {
        let lo = self.span.lo;

        if self.token == token::OpenDelim(token::Brace) {
            // use {foo,bar}
            let idents = self.parse_unspanned_seq(
                &token::OpenDelim(token::Brace),
                &token::CloseDelim(token::Brace),
                seq_sep_trailing_allowed(token::Comma),
                |p| p.parse_path_list_item());
            let path = ast::Path {
                span: mk_sp(lo, self.span.hi),
                global: false,
                segments: Vec::new()
            };
            return P(spanned(lo, self.span.hi,
                             ViewPathList(path, idents, ast::DUMMY_NODE_ID)));
        }

        let first_ident = self.parse_ident();
        let mut path = vec!(first_ident);
        match self.token {
          token::Eq => {
            // x = foo::bar
            self.bump();
            let path_lo = self.span.lo;
            path = vec!(self.parse_ident());
            while self.token == token::ModSep {
                self.bump();
                let id = self.parse_ident();
                path.push(id);
            }
            let span = mk_sp(path_lo, self.span.hi);
            self.obsolete(span, ObsoleteImportRenaming);
            let path = ast::Path {
                span: span,
                global: false,
                segments: path.into_iter().map(|identifier| {
                    ast::PathSegment {
                        identifier: identifier,
                        parameters: ast::PathParameters::none(),
                    }
                }).collect()
            };
            return P(spanned(lo, self.span.hi,
                             ViewPathSimple(first_ident, path,
                                           ast::DUMMY_NODE_ID)));
          }

          token::ModSep => {
            // foo::bar or foo::{a,b,c} or foo::*
            while self.token == token::ModSep {
                self.bump();

                match self.token {
                  token::Ident(i, _) => {
                    self.bump();
                    path.push(i);
                  }

                  // foo::bar::{a,b,c}
                  token::OpenDelim(token::Brace) => {
                    let idents = self.parse_unspanned_seq(
                        &token::OpenDelim(token::Brace),
                        &token::CloseDelim(token::Brace),
                        seq_sep_trailing_allowed(token::Comma),
                        |p| p.parse_path_list_item()
                    );
                    let path = ast::Path {
                        span: mk_sp(lo, self.span.hi),
                        global: false,
                        segments: path.into_iter().map(|identifier| {
                            ast::PathSegment {
                                identifier: identifier,
                                parameters: ast::PathParameters::none(),
                            }
                        }).collect()
                    };
                    return P(spanned(lo, self.span.hi,
                                     ViewPathList(path, idents, ast::DUMMY_NODE_ID)));
                  }

                  // foo::bar::*
                  token::BinOp(token::Star) => {
                    self.bump();
                    let path = ast::Path {
                        span: mk_sp(lo, self.span.hi),
                        global: false,
                        segments: path.into_iter().map(|identifier| {
                            ast::PathSegment {
                                identifier: identifier,
                                parameters: ast::PathParameters::none(),
                            }
                        }).collect()
                    };
                    return P(spanned(lo, self.span.hi,
                                     ViewPathGlob(path, ast::DUMMY_NODE_ID)));
                  }

                  _ => break
                }
            }
          }
          _ => ()
        }
        let mut rename_to = path[path.len() - 1u];
        let path = ast::Path {
            span: mk_sp(lo, self.span.hi),
            global: false,
            segments: path.into_iter().map(|identifier| {
                ast::PathSegment {
                    identifier: identifier,
                    parameters: ast::PathParameters::none(),
                }
            }).collect()
        };
        if self.eat_keyword(keywords::As) {
            rename_to = self.parse_ident()
        }
        P(spanned(lo, self.last_span.hi,
                  ViewPathSimple(rename_to, path, ast::DUMMY_NODE_ID)))
    }

    /// Parses a sequence of items. Stops when it finds program
    /// text that can't be parsed as an item
    /// - mod_items uses extern_mod_allowed = true
    /// - block_tail_ uses extern_mod_allowed = false
    fn parse_items_and_view_items(&mut self,
                                  first_item_attrs: Vec<Attribute> ,
                                  mut extern_mod_allowed: bool,
                                  macros_allowed: bool)
                                  -> ParsedItemsAndViewItems {
        let mut attrs = first_item_attrs;
        attrs.push_all(self.parse_outer_attributes().as_slice());
        // First, parse view items.
        let mut view_items : Vec<ast::ViewItem> = Vec::new();
        let mut items = Vec::new();

        // I think this code would probably read better as a single
        // loop with a mutable three-state-variable (for extern crates,
        // view items, and regular items) ... except that because
        // of macros, I'd like to delay that entire check until later.
        loop {
            match self.parse_item_or_view_item(attrs, macros_allowed) {
                IoviNone(attrs) => {
                    return ParsedItemsAndViewItems {
                        attrs_remaining: attrs,
                        view_items: view_items,
                        items: items,
                        foreign_items: Vec::new()
                    }
                }
                IoviViewItem(view_item) => {
                    match view_item.node {
                        ViewItemUse(..) => {
                            // `extern crate` must precede `use`.
                            extern_mod_allowed = false;
                        }
                        ViewItemExternCrate(..) if !extern_mod_allowed => {
                            self.span_err(view_item.span,
                                          "\"extern crate\" declarations are \
                                           not allowed here");
                        }
                        ViewItemExternCrate(..) => {}
                    }
                    view_items.push(view_item);
                }
                IoviItem(item) => {
                    items.push(item);
                    attrs = self.parse_outer_attributes();
                    break;
                }
                IoviForeignItem(_) => {
                    panic!();
                }
            }
            attrs = self.parse_outer_attributes();
        }

        // Next, parse items.
        loop {
            match self.parse_item_or_view_item(attrs, macros_allowed) {
                IoviNone(returned_attrs) => {
                    attrs = returned_attrs;
                    break
                }
                IoviViewItem(view_item) => {
                    attrs = self.parse_outer_attributes();
                    self.span_err(view_item.span,
                                  "`use` and `extern crate` declarations must precede items");
                }
                IoviItem(item) => {
                    attrs = self.parse_outer_attributes();
                    items.push(item)
                }
                IoviForeignItem(_) => {
                    panic!();
                }
            }
        }

        ParsedItemsAndViewItems {
            attrs_remaining: attrs,
            view_items: view_items,
            items: items,
            foreign_items: Vec::new()
        }
    }

    /// Parses a sequence of foreign items. Stops when it finds program
    /// text that can't be parsed as an item
    fn parse_foreign_items(&mut self, first_item_attrs: Vec<Attribute> ,
                           macros_allowed: bool)
        -> ParsedItemsAndViewItems {
        let mut attrs = first_item_attrs;
        attrs.push_all(self.parse_outer_attributes().as_slice());
        let mut foreign_items = Vec::new();
        loop {
            match self.parse_foreign_item(attrs, macros_allowed) {
                IoviNone(returned_attrs) => {
                    if self.token == token::CloseDelim(token::Brace) {
                        attrs = returned_attrs;
                        break
                    }
                    self.unexpected();
                },
                IoviViewItem(view_item) => {
                    // I think this can't occur:
                    self.span_err(view_item.span,
                                  "`use` and `extern crate` declarations must precede items");
                }
                IoviItem(item) => {
                    // FIXME #5668: this will occur for a macro invocation:
                    self.span_fatal(item.span, "macros cannot expand to foreign items");
                }
                IoviForeignItem(foreign_item) => {
                    foreign_items.push(foreign_item);
                }
            }
            attrs = self.parse_outer_attributes();
        }

        ParsedItemsAndViewItems {
            attrs_remaining: attrs,
            view_items: Vec::new(),
            items: Vec::new(),
            foreign_items: foreign_items
        }
    }

    /// Parses a source module as a crate. This is the main
    /// entry point for the parser.
    pub fn parse_crate_mod(&mut self) -> Crate {
        let lo = self.span.lo;
        // parse the crate's inner attrs, maybe (oops) one
        // of the attrs of an item:
        let (inner, next) = self.parse_inner_attrs_and_next();
        let first_item_outer_attrs = next;
        // parse the items inside the crate:
        let m = self.parse_mod_items(token::Eof, first_item_outer_attrs, lo);

        ast::Crate {
            module: m,
            attrs: inner,
            config: self.cfg.clone(),
            span: mk_sp(lo, self.span.lo),
            exported_macros: Vec::new(),
        }
    }

    pub fn parse_optional_str(&mut self)
                              -> Option<(InternedString, ast::StrStyle)> {
        let (s, style) = match self.token {
            token::LitStr(s) => (self.id_to_interned_str(s.ident()), ast::CookedStr),
            token::LitStrRaw(s, n) => {
                (self.id_to_interned_str(s.ident()), ast::RawStr(n))
            }
            _ => return None
        };
        self.bump();
        Some((s, style))
    }

    pub fn parse_str(&mut self) -> (InternedString, StrStyle) {
        match self.parse_optional_str() {
            Some(s) => { s }
            _ =>  self.fatal("expected string literal")
        }
    }
}
<|MERGE_RESOLUTION|>--- conflicted
+++ resolved
@@ -3917,12 +3917,8 @@
     {
         let mut result = vec!();
         loop {
-<<<<<<< HEAD
             let lifetime_defs = if self.eat_keyword(keywords::For) {
                 self.expect_lt();
-=======
-            let lifetime_defs = if self.eat(&token::Lt) {
->>>>>>> 339c675b
                 let lifetime_defs = self.parse_lifetime_defs();
                 self.expect_gt();
                 lifetime_defs

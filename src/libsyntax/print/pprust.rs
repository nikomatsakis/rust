// Copyright 2012-2014 The Rust Project Developers. See the COPYRIGHT
// file at the top-level directory of this distribution and at
// http://rust-lang.org/COPYRIGHT.
//
// Licensed under the Apache License, Version 2.0 <LICENSE-APACHE or
// http://www.apache.org/licenses/LICENSE-2.0> or the MIT license
// <LICENSE-MIT or http://opensource.org/licenses/MIT>, at your
// option. This file may not be copied, modified, or distributed
// except according to those terms.

use abi;
use ast::{FnUnboxedClosureKind, FnMutUnboxedClosureKind};
use ast::{FnOnceUnboxedClosureKind};
use ast::{MethodImplItem, RegionTyParamBound, TraitTyParamBound};
use ast::{RequiredMethod, ProvidedMethod, TypeImplItem, TypeTraitItem};
use ast::{UnboxedClosureKind, UnboxedFnTyParamBound};
use ast;
use ast_util;
use owned_slice::OwnedSlice;
use attr::{AttrMetaMethods, AttributeMethods};
use codemap::{CodeMap, BytePos};
use codemap;
use diagnostic;
use parse::token::{BinOpToken, Token};
use parse::token;
use parse::lexer::comments;
use parse;
use print::pp::{break_offset, word, space, zerobreak, hardbreak};
use print::pp::{Breaks, Consistent, Inconsistent, eof};
use print::pp;
use ptr::P;

use std::io::{IoResult, MemWriter};
use std::io;
use std::mem;

pub enum AnnNode<'a> {
    NodeIdent(&'a ast::Ident),
    NodeName(&'a ast::Name),
    NodeBlock(&'a ast::Block),
    NodeItem(&'a ast::Item),
    NodeExpr(&'a ast::Expr),
    NodePat(&'a ast::Pat),
}

pub trait PpAnn {
    fn pre(&self, _state: &mut State, _node: AnnNode) -> IoResult<()> { Ok(()) }
    fn post(&self, _state: &mut State, _node: AnnNode) -> IoResult<()> { Ok(()) }
}

pub struct NoAnn;

impl PpAnn for NoAnn {}

pub struct CurrentCommentAndLiteral {
    cur_cmnt: uint,
    cur_lit: uint,
}

pub struct State<'a> {
    pub s: pp::Printer,
    cm: Option<&'a CodeMap>,
    comments: Option<Vec<comments::Comment> >,
    literals: Option<Vec<comments::Literal> >,
    cur_cmnt_and_lit: CurrentCommentAndLiteral,
    boxes: Vec<pp::Breaks>,
    ann: &'a PpAnn+'a,
    encode_idents_with_hygiene: bool,
}

pub fn rust_printer(writer: Box<io::Writer+'static>) -> State<'static> {
    static NO_ANN: NoAnn = NoAnn;
    rust_printer_annotated(writer, &NO_ANN)
}

pub fn rust_printer_annotated<'a>(writer: Box<io::Writer+'static>,
                                  ann: &'a PpAnn) -> State<'a> {
    State {
        s: pp::mk_printer(writer, default_columns),
        cm: None,
        comments: None,
        literals: None,
        cur_cmnt_and_lit: CurrentCommentAndLiteral {
            cur_cmnt: 0,
            cur_lit: 0
        },
        boxes: Vec::new(),
        ann: ann,
        encode_idents_with_hygiene: false,
    }
}

#[allow(non_upper_case_globals)]
pub const indent_unit: uint = 4u;

#[allow(non_upper_case_globals)]
pub const default_columns: uint = 78u;

/// Requires you to pass an input filename and reader so that
/// it can scan the input text for comments and literals to
/// copy forward.
pub fn print_crate<'a>(cm: &'a CodeMap,
                       span_diagnostic: &diagnostic::SpanHandler,
                       krate: &ast::Crate,
                       filename: String,
                       input: &mut io::Reader,
                       out: Box<io::Writer+'static>,
                       ann: &'a PpAnn,
                       is_expanded: bool) -> IoResult<()> {
    let mut s = State::new_from_input(cm,
                                      span_diagnostic,
                                      filename,
                                      input,
                                      out,
                                      ann,
                                      is_expanded);
    try!(s.print_mod(&krate.module, krate.attrs.as_slice()));
    try!(s.print_remaining_comments());
    eof(&mut s.s)
}

impl<'a> State<'a> {
    pub fn new_from_input(cm: &'a CodeMap,
                          span_diagnostic: &diagnostic::SpanHandler,
                          filename: String,
                          input: &mut io::Reader,
                          out: Box<io::Writer+'static>,
                          ann: &'a PpAnn,
                          is_expanded: bool) -> State<'a> {
        let (cmnts, lits) = comments::gather_comments_and_literals(
            span_diagnostic,
            filename,
            input);

        State::new(
            cm,
            out,
            ann,
            Some(cmnts),
            // If the code is post expansion, don't use the table of
            // literals, since it doesn't correspond with the literals
            // in the AST anymore.
            if is_expanded { None } else { Some(lits) })
    }

    pub fn new(cm: &'a CodeMap,
               out: Box<io::Writer+'static>,
               ann: &'a PpAnn,
               comments: Option<Vec<comments::Comment>>,
               literals: Option<Vec<comments::Literal>>) -> State<'a> {
        State {
            s: pp::mk_printer(out, default_columns),
            cm: Some(cm),
            comments: comments,
            literals: literals,
            cur_cmnt_and_lit: CurrentCommentAndLiteral {
                cur_cmnt: 0,
                cur_lit: 0
            },
            boxes: Vec::new(),
            ann: ann,
            encode_idents_with_hygiene: false,
        }
    }
}

pub fn to_string(f: |&mut State| -> IoResult<()>) -> String {
    use std::raw::TraitObject;
    let mut s = rust_printer(box MemWriter::new());
    f(&mut s).unwrap();
    eof(&mut s.s).unwrap();
    let wr = unsafe {
        // FIXME(pcwalton): A nasty function to extract the string from an `io::Writer`
        // that we "know" to be a `MemWriter` that works around the lack of checked
        // downcasts.
        let obj: &TraitObject = mem::transmute(&s.s.out);
        mem::transmute::<*mut (), &MemWriter>(obj.data)
    };
    String::from_utf8(wr.get_ref().to_vec()).unwrap()
}

pub fn binop_to_string(op: BinOpToken) -> &'static str {
    match op {
        token::Plus     => "+",
        token::Minus    => "-",
        token::Star     => "*",
        token::Slash    => "/",
        token::Percent  => "%",
        token::Caret    => "^",
        token::And      => "&",
        token::Or       => "|",
        token::Shl      => "<<",
        token::Shr      => ">>",
    }
}

pub fn token_to_string(tok: &Token) -> String {
    match *tok {
        token::Eq                   => "=".into_string(),
        token::Lt                   => "<".into_string(),
        token::Le                   => "<=".into_string(),
        token::EqEq                 => "==".into_string(),
        token::Ne                   => "!=".into_string(),
        token::Ge                   => ">=".into_string(),
        token::Gt                   => ">".into_string(),
        token::Not                  => "!".into_string(),
        token::Tilde                => "~".into_string(),
        token::OrOr                 => "||".into_string(),
        token::AndAnd               => "&&".into_string(),
        token::BinOp(op)            => binop_to_string(op).into_string(),
        token::BinOpEq(op)          => format!("{}=", binop_to_string(op)),

        /* Structural symbols */
        token::At                   => "@".into_string(),
        token::Dot                  => ".".into_string(),
        token::DotDot               => "..".into_string(),
        token::DotDotDot            => "...".into_string(),
        token::Comma                => ",".into_string(),
        token::Semi                 => ";".into_string(),
        token::Colon                => ":".into_string(),
        token::ModSep               => "::".into_string(),
        token::RArrow               => "->".into_string(),
        token::LArrow               => "<-".into_string(),
        token::FatArrow             => "=>".into_string(),
        token::OpenDelim(token::Paren) => "(".into_string(),
        token::CloseDelim(token::Paren) => ")".into_string(),
        token::OpenDelim(token::Bracket) => "[".into_string(),
        token::CloseDelim(token::Bracket) => "]".into_string(),
        token::OpenDelim(token::Brace) => "{".into_string(),
        token::CloseDelim(token::Brace) => "}".into_string(),
        token::Pound                => "#".into_string(),
        token::Dollar               => "$".into_string(),
        token::Question             => "?".into_string(),

        /* Literals */
        token::LitByte(b)           => format!("b'{}'", b.as_str()),
        token::LitChar(c)           => format!("'{}'", c.as_str()),
        token::LitFloat(c)          => c.as_str().into_string(),
        token::LitInteger(c)        => c.as_str().into_string(),
        token::LitStr(s)            => format!("\"{}\"", s.as_str()),
        token::LitStrRaw(s, n)      => format!("r{delim}\"{string}\"{delim}",
                                               delim="#".repeat(n),
                                               string=s.as_str()),
        token::LitBinary(v)         => format!("b\"{}\"", v.as_str()),
        token::LitBinaryRaw(s, n)   => format!("br{delim}\"{string}\"{delim}",
                                               delim="#".repeat(n),
                                               string=s.as_str()),

        /* Name components */
        token::Ident(s, _)          => token::get_ident(s).get().into_string(),
        token::Lifetime(s)          => format!("{}", token::get_ident(s)),
        token::Underscore           => "_".into_string(),

        /* Other */
        token::DocComment(s)        => s.as_str().into_string(),
        token::Eof                  => "<eof>".into_string(),
        token::Whitespace           => " ".into_string(),
        token::Comment              => "/* */".into_string(),
        token::Shebang(s)           => format!("/* shebang: {}*/", s.as_str()),

        token::Interpolated(ref nt) => match *nt {
            token::NtExpr(ref e)  => expr_to_string(&**e),
            token::NtMeta(ref e)  => meta_item_to_string(&**e),
            token::NtTy(ref e)    => ty_to_string(&**e),
            token::NtPath(ref e)  => path_to_string(&**e),
            token::NtItem(..)     => "an interpolated item".into_string(),
            token::NtBlock(..)    => "an interpolated block".into_string(),
            token::NtStmt(..)     => "an interpolated statement".into_string(),
            token::NtPat(..)      => "an interpolated pattern".into_string(),
            token::NtIdent(..)    => "an interpolated identifier".into_string(),
            token::NtTT(..)       => "an interpolated tt".into_string(),
            token::NtMatchers(..) => "an interpolated matcher sequence".into_string(),
        }
    }
}

// FIXME (Issue #16472): the thing_to_string_impls macro should go away
// after we revise the syntax::ext::quote::ToToken impls to go directly
// to token-trees instead of thing -> string -> token-trees.

macro_rules! thing_to_string_impls {
    ($to_string:ident) => {

pub fn ty_to_string(ty: &ast::Ty) -> String {
    $to_string(|s| s.print_type(ty))
}

pub fn pat_to_string(pat: &ast::Pat) -> String {
    $to_string(|s| s.print_pat(pat))
}

pub fn arm_to_string(arm: &ast::Arm) -> String {
    $to_string(|s| s.print_arm(arm))
}

pub fn expr_to_string(e: &ast::Expr) -> String {
    $to_string(|s| s.print_expr(e))
}

pub fn lifetime_to_string(e: &ast::Lifetime) -> String {
    $to_string(|s| s.print_lifetime(e))
}

pub fn tt_to_string(tt: &ast::TokenTree) -> String {
    $to_string(|s| s.print_tt(tt))
}

pub fn tts_to_string(tts: &[ast::TokenTree]) -> String {
    $to_string(|s| s.print_tts(tts))
}

pub fn stmt_to_string(stmt: &ast::Stmt) -> String {
    $to_string(|s| s.print_stmt(stmt))
}

pub fn item_to_string(i: &ast::Item) -> String {
    $to_string(|s| s.print_item(i))
}

pub fn view_item_to_string(i: &ast::ViewItem) -> String {
    $to_string(|s| s.print_view_item(i))
}

pub fn generics_to_string(generics: &ast::Generics) -> String {
    $to_string(|s| s.print_generics(generics))
}

pub fn ty_method_to_string(p: &ast::TypeMethod) -> String {
    $to_string(|s| s.print_ty_method(p))
}

pub fn method_to_string(p: &ast::Method) -> String {
    $to_string(|s| s.print_method(p))
}

pub fn fn_block_to_string(p: &ast::FnDecl) -> String {
    $to_string(|s| s.print_fn_block_args(p, None))
}

pub fn path_to_string(p: &ast::Path) -> String {
    $to_string(|s| s.print_path(p, false))
}

pub fn ident_to_string(id: &ast::Ident) -> String {
    $to_string(|s| s.print_ident(*id))
}

pub fn fun_to_string(decl: &ast::FnDecl, fn_style: ast::FnStyle, name: ast::Ident,
                  opt_explicit_self: Option<&ast::ExplicitSelf_>,
                  generics: &ast::Generics) -> String {
    $to_string(|s| {
        try!(s.print_fn(decl, Some(fn_style), abi::Rust,
                        name, generics, opt_explicit_self, ast::Inherited));
        try!(s.end()); // Close the head box
        s.end() // Close the outer box
    })
}

pub fn block_to_string(blk: &ast::Block) -> String {
    $to_string(|s| {
        // containing cbox, will be closed by print-block at }
        try!(s.cbox(indent_unit));
        // head-ibox, will be closed by print-block after {
        try!(s.ibox(0u));
        s.print_block(blk)
    })
}

pub fn meta_item_to_string(mi: &ast::MetaItem) -> String {
    $to_string(|s| s.print_meta_item(mi))
}

pub fn attribute_to_string(attr: &ast::Attribute) -> String {
    $to_string(|s| s.print_attribute(attr))
}

pub fn lit_to_string(l: &ast::Lit) -> String {
    $to_string(|s| s.print_literal(l))
}

pub fn explicit_self_to_string(explicit_self: &ast::ExplicitSelf_) -> String {
    $to_string(|s| s.print_explicit_self(explicit_self, ast::MutImmutable).map(|_| {}))
}

pub fn variant_to_string(var: &ast::Variant) -> String {
    $to_string(|s| s.print_variant(var))
}

pub fn arg_to_string(arg: &ast::Arg) -> String {
    $to_string(|s| s.print_arg(arg))
}

pub fn mac_to_string(arg: &ast::Mac) -> String {
    $to_string(|s| s.print_mac(arg))
}

} }

thing_to_string_impls!(to_string)

// FIXME (Issue #16472): the whole `with_hygiene` mod should go away
// after we revise the syntax::ext::quote::ToToken impls to go directly
// to token-trees instea of thing -> string -> token-trees.

pub mod with_hygiene {
    use abi;
    use ast;
    use std::io::IoResult;
    use super::indent_unit;

    // This function is the trick that all the rest of the routines
    // hang on.
    pub fn to_string_hyg(f: |&mut super::State| -> IoResult<()>) -> String {
        super::to_string(|s| {
            s.encode_idents_with_hygiene = true;
            f(s)
        })
    }

    thing_to_string_impls!(to_string_hyg)
}

pub fn visibility_qualified(vis: ast::Visibility, s: &str) -> String {
    match vis {
        ast::Public => format!("pub {}", s),
        ast::Inherited => s.to_string()
    }
}

fn needs_parentheses(expr: &ast::Expr) -> bool {
    match expr.node {
        ast::ExprAssign(..) | ast::ExprBinary(..) |
        ast::ExprFnBlock(..) | ast::ExprProc(..) |
        ast::ExprUnboxedFn(..) | ast::ExprAssignOp(..) |
        ast::ExprCast(..) => true,
        _ => false,
    }
}

impl<'a> State<'a> {
    pub fn ibox(&mut self, u: uint) -> IoResult<()> {
        self.boxes.push(pp::Inconsistent);
        pp::ibox(&mut self.s, u)
    }

    pub fn end(&mut self) -> IoResult<()> {
        self.boxes.pop().unwrap();
        pp::end(&mut self.s)
    }

    pub fn cbox(&mut self, u: uint) -> IoResult<()> {
        self.boxes.push(pp::Consistent);
        pp::cbox(&mut self.s, u)
    }

    // "raw box"
    pub fn rbox(&mut self, u: uint, b: pp::Breaks) -> IoResult<()> {
        self.boxes.push(b);
        pp::rbox(&mut self.s, u, b)
    }

    pub fn nbsp(&mut self) -> IoResult<()> { word(&mut self.s, " ") }

    pub fn word_nbsp(&mut self, w: &str) -> IoResult<()> {
        try!(word(&mut self.s, w));
        self.nbsp()
    }

    pub fn word_space(&mut self, w: &str) -> IoResult<()> {
        try!(word(&mut self.s, w));
        space(&mut self.s)
    }

    pub fn popen(&mut self) -> IoResult<()> { word(&mut self.s, "(") }

    pub fn pclose(&mut self) -> IoResult<()> { word(&mut self.s, ")") }

    pub fn head(&mut self, w: &str) -> IoResult<()> {
        // outer-box is consistent
        try!(self.cbox(indent_unit));
        // head-box is inconsistent
        try!(self.ibox(w.len() + 1));
        // keyword that starts the head
        if !w.is_empty() {
            try!(self.word_nbsp(w));
        }
        Ok(())
    }

    pub fn bopen(&mut self) -> IoResult<()> {
        try!(word(&mut self.s, "{"));
        self.end() // close the head-box
    }

    pub fn bclose_(&mut self, span: codemap::Span,
                   indented: uint) -> IoResult<()> {
        self.bclose_maybe_open(span, indented, true)
    }
    pub fn bclose_maybe_open (&mut self, span: codemap::Span,
                              indented: uint, close_box: bool) -> IoResult<()> {
        try!(self.maybe_print_comment(span.hi));
        try!(self.break_offset_if_not_bol(1u, -(indented as int)));
        try!(word(&mut self.s, "}"));
        if close_box {
            try!(self.end()); // close the outer-box
        }
        Ok(())
    }
    pub fn bclose(&mut self, span: codemap::Span) -> IoResult<()> {
        self.bclose_(span, indent_unit)
    }

    pub fn is_begin(&mut self) -> bool {
        match self.s.last_token() { pp::Begin(_) => true, _ => false }
    }

    pub fn is_end(&mut self) -> bool {
        match self.s.last_token() { pp::End => true, _ => false }
    }

    // is this the beginning of a line?
    pub fn is_bol(&mut self) -> bool {
        self.s.last_token().is_eof() || self.s.last_token().is_hardbreak_tok()
    }

    pub fn in_cbox(&self) -> bool {
        match self.boxes.last() {
            Some(&last_box) => last_box == pp::Consistent,
            None => false
        }
    }

    pub fn hardbreak_if_not_bol(&mut self) -> IoResult<()> {
        if !self.is_bol() {
            try!(hardbreak(&mut self.s))
        }
        Ok(())
    }
    pub fn space_if_not_bol(&mut self) -> IoResult<()> {
        if !self.is_bol() { try!(space(&mut self.s)); }
        Ok(())
    }
    pub fn break_offset_if_not_bol(&mut self, n: uint,
                                   off: int) -> IoResult<()> {
        if !self.is_bol() {
            break_offset(&mut self.s, n, off)
        } else {
            if off != 0 && self.s.last_token().is_hardbreak_tok() {
                // We do something pretty sketchy here: tuck the nonzero
                // offset-adjustment we were going to deposit along with the
                // break into the previous hardbreak.
                self.s.replace_last_token(pp::hardbreak_tok_offset(off));
            }
            Ok(())
        }
    }

    // Synthesizes a comment that was not textually present in the original source
    // file.
    pub fn synth_comment(&mut self, text: String) -> IoResult<()> {
        try!(word(&mut self.s, "/*"));
        try!(space(&mut self.s));
        try!(word(&mut self.s, text.as_slice()));
        try!(space(&mut self.s));
        word(&mut self.s, "*/")
    }

    pub fn commasep<T>(&mut self, b: Breaks, elts: &[T],
                       op: |&mut State, &T| -> IoResult<()>)
        -> IoResult<()> {
        try!(self.rbox(0u, b));
        let mut first = true;
        for elt in elts.iter() {
            if first { first = false; } else { try!(self.word_space(",")); }
            try!(op(self, elt));
        }
        self.end()
    }


    pub fn commasep_cmnt<T>(
                         &mut self,
                         b: Breaks,
                         elts: &[T],
                         op: |&mut State, &T| -> IoResult<()>,
                         get_span: |&T| -> codemap::Span) -> IoResult<()> {
        try!(self.rbox(0u, b));
        let len = elts.len();
        let mut i = 0u;
        for elt in elts.iter() {
            try!(self.maybe_print_comment(get_span(elt).hi));
            try!(op(self, elt));
            i += 1u;
            if i < len {
                try!(word(&mut self.s, ","));
                try!(self.maybe_print_trailing_comment(get_span(elt),
                                                    Some(get_span(&elts[i]).hi)));
                try!(self.space_if_not_bol());
            }
        }
        self.end()
    }

    pub fn commasep_exprs(&mut self, b: Breaks,
                          exprs: &[P<ast::Expr>]) -> IoResult<()> {
        self.commasep_cmnt(b, exprs, |s, e| s.print_expr(&**e), |e| e.span)
    }

    pub fn print_mod(&mut self, _mod: &ast::Mod,
                     attrs: &[ast::Attribute]) -> IoResult<()> {
        try!(self.print_inner_attributes(attrs));
        for vitem in _mod.view_items.iter() {
            try!(self.print_view_item(vitem));
        }
        for item in _mod.items.iter() {
            try!(self.print_item(&**item));
        }
        Ok(())
    }

    pub fn print_foreign_mod(&mut self, nmod: &ast::ForeignMod,
                             attrs: &[ast::Attribute]) -> IoResult<()> {
        try!(self.print_inner_attributes(attrs));
        for vitem in nmod.view_items.iter() {
            try!(self.print_view_item(vitem));
        }
        for item in nmod.items.iter() {
            try!(self.print_foreign_item(&**item));
        }
        Ok(())
    }

    pub fn print_opt_lifetime(&mut self,
                              lifetime: &Option<ast::Lifetime>) -> IoResult<()> {
        for l in lifetime.iter() {
            try!(self.print_lifetime(l));
            try!(self.nbsp());
        }
        Ok(())
    }

    pub fn print_type(&mut self, ty: &ast::Ty) -> IoResult<()> {
        try!(self.maybe_print_comment(ty.span.lo));
        try!(self.ibox(0u));
        match ty.node {
            ast::TyNil => try!(word(&mut self.s, "()")),
            ast::TyBot => try!(word(&mut self.s, "!")),
            ast::TyUniq(ref ty) => {
                try!(word(&mut self.s, "~"));
                try!(self.print_type(&**ty));
            }
            ast::TyVec(ref ty) => {
                try!(word(&mut self.s, "["));
                try!(self.print_type(&**ty));
                try!(word(&mut self.s, "]"));
            }
            ast::TyPtr(ref mt) => {
                try!(word(&mut self.s, "*"));
                match mt.mutbl {
                    ast::MutMutable => try!(self.word_nbsp("mut")),
                    ast::MutImmutable => try!(self.word_nbsp("const")),
                }
                try!(self.print_type(&*mt.ty));
            }
            ast::TyRptr(ref lifetime, ref mt) => {
                try!(word(&mut self.s, "&"));
                try!(self.print_opt_lifetime(lifetime));
                try!(self.print_mt(mt));
            }
            ast::TyTup(ref elts) => {
                try!(self.popen());
                try!(self.commasep(Inconsistent, elts.as_slice(),
                                   |s, ty| s.print_type(&**ty)));
                if elts.len() == 1 {
                    try!(word(&mut self.s, ","));
                }
                try!(self.pclose());
            }
            ast::TyParen(ref typ) => {
                try!(self.popen());
                try!(self.print_type(&**typ));
                try!(self.pclose());
            }
            ast::TyBareFn(ref f) => {
                let generics = ast::Generics {
                    lifetimes: f.lifetimes.clone(),
                    ty_params: OwnedSlice::empty(),
                    where_clause: ast::WhereClause {
                        id: ast::DUMMY_NODE_ID,
                        predicates: Vec::new(),
                    },
                };
                try!(self.print_ty_fn(Some(f.abi),
                                      None,
                                      f.fn_style,
                                      ast::Many,
                                      &*f.decl,
                                      None,
                                      &OwnedSlice::empty(),
                                      Some(&generics),
                                      None,
                                      None));
            }
            ast::TyClosure(ref f) => {
                let generics = ast::Generics {
                    lifetimes: f.lifetimes.clone(),
                    ty_params: OwnedSlice::empty(),
                    where_clause: ast::WhereClause {
                        id: ast::DUMMY_NODE_ID,
                        predicates: Vec::new(),
                    },
                };
                try!(self.print_ty_fn(None,
                                      Some('&'),
                                      f.fn_style,
                                      f.onceness,
                                      &*f.decl,
                                      None,
                                      &f.bounds,
                                      Some(&generics),
                                      None,
                                      None));
            }
            ast::TyProc(ref f) => {
                let generics = ast::Generics {
                    lifetimes: f.lifetimes.clone(),
                    ty_params: OwnedSlice::empty(),
                    where_clause: ast::WhereClause {
                        id: ast::DUMMY_NODE_ID,
                        predicates: Vec::new(),
                    },
                };
                try!(self.print_ty_fn(None,
                                      Some('~'),
                                      f.fn_style,
                                      f.onceness,
                                      &*f.decl,
                                      None,
                                      &f.bounds,
                                      Some(&generics),
                                      None,
                                      None));
            }
            ast::TyUnboxedFn(ref f) => {
                try!(self.print_ty_fn(None,
                                      None,
                                      ast::NormalFn,
                                      ast::Many,
                                      &*f.decl,
                                      None,
                                      &OwnedSlice::empty(),
                                      None,
                                      None,
                                      Some(f.kind)));
            }
            ast::TyPath(ref path, ref bounds, _) => {
                try!(self.print_bounded_path(path, bounds));
            }
            ast::TyPolyTraitRef(ref poly_trait_ref) => {
                try!(self.print_poly_trait_ref(&**poly_trait_ref));
            }
            ast::TyQPath(ref qpath) => {
                try!(word(&mut self.s, "<"));
                try!(self.print_type(&*qpath.for_type));
                try!(space(&mut self.s));
                try!(self.word_space("as"));
                try!(self.print_path(&qpath.trait_name, false));
                try!(word(&mut self.s, ">"));
                try!(word(&mut self.s, "::"));
                try!(self.print_ident(qpath.item_name));
            }
            ast::TyFixedLengthVec(ref ty, ref v) => {
                try!(word(&mut self.s, "["));
                try!(self.print_type(&**ty));
                try!(word(&mut self.s, ", .."));
                try!(self.print_expr(&**v));
                try!(word(&mut self.s, "]"));
            }
            ast::TyTypeof(ref e) => {
                try!(word(&mut self.s, "typeof("));
                try!(self.print_expr(&**e));
                try!(word(&mut self.s, ")"));
            }
            ast::TyInfer => {
                try!(word(&mut self.s, "_"));
            }
        }
        self.end()
    }

    pub fn print_foreign_item(&mut self,
                              item: &ast::ForeignItem) -> IoResult<()> {
        try!(self.hardbreak_if_not_bol());
        try!(self.maybe_print_comment(item.span.lo));
        try!(self.print_outer_attributes(item.attrs.as_slice()));
        match item.node {
            ast::ForeignItemFn(ref decl, ref generics) => {
                try!(self.print_fn(&**decl, None, abi::Rust, item.ident, generics,
                                   None, item.vis));
                try!(self.end()); // end head-ibox
                try!(word(&mut self.s, ";"));
                self.end() // end the outer fn box
            }
            ast::ForeignItemStatic(ref t, m) => {
                try!(self.head(visibility_qualified(item.vis,
                                                    "static").as_slice()));
                if m {
                    try!(self.word_space("mut"));
                }
                try!(self.print_ident(item.ident));
                try!(self.word_space(":"));
                try!(self.print_type(&**t));
                try!(word(&mut self.s, ";"));
                try!(self.end()); // end the head-ibox
                self.end() // end the outer cbox
            }
        }
    }

    fn print_associated_type(&mut self, typedef: &ast::AssociatedType)
                             -> IoResult<()>
    {
        try!(self.print_outer_attributes(typedef.attrs[]));
        try!(self.word_space("type"));
        try!(self.print_ty_param(&typedef.ty_param));
        word(&mut self.s, ";")
    }

    fn print_typedef(&mut self, typedef: &ast::Typedef) -> IoResult<()> {
        try!(self.word_space("type"));
        try!(self.print_ident(typedef.ident));
        try!(space(&mut self.s));
        try!(self.word_space("="));
        try!(self.print_type(&*typedef.typ));
        word(&mut self.s, ";")
    }

    /// Pretty-print an item
    pub fn print_item(&mut self, item: &ast::Item) -> IoResult<()> {
        try!(self.hardbreak_if_not_bol());
        try!(self.maybe_print_comment(item.span.lo));
        try!(self.print_outer_attributes(item.attrs.as_slice()));
        try!(self.ann.pre(self, NodeItem(item)));
        match item.node {
            ast::ItemStatic(ref ty, m, ref expr) => {
                try!(self.head(visibility_qualified(item.vis,
                                                    "static").as_slice()));
                if m == ast::MutMutable {
                    try!(self.word_space("mut"));
                }
                try!(self.print_ident(item.ident));
                try!(self.word_space(":"));
                try!(self.print_type(&**ty));
                try!(space(&mut self.s));
                try!(self.end()); // end the head-ibox

                try!(self.word_space("="));
                try!(self.print_expr(&**expr));
                try!(word(&mut self.s, ";"));
                try!(self.end()); // end the outer cbox
            }
            ast::ItemConst(ref ty, ref expr) => {
                try!(self.head(visibility_qualified(item.vis,
                                                    "const").as_slice()));
                try!(self.print_ident(item.ident));
                try!(self.word_space(":"));
                try!(self.print_type(&**ty));
                try!(space(&mut self.s));
                try!(self.end()); // end the head-ibox

                try!(self.word_space("="));
                try!(self.print_expr(&**expr));
                try!(word(&mut self.s, ";"));
                try!(self.end()); // end the outer cbox
            }
            ast::ItemFn(ref decl, fn_style, abi, ref typarams, ref body) => {
                try!(self.print_fn(
                    &**decl,
                    Some(fn_style),
                    abi,
                    item.ident,
                    typarams,
                    None,
                    item.vis
                ));
                try!(word(&mut self.s, " "));
                try!(self.print_block_with_attrs(&**body, item.attrs.as_slice()));
            }
            ast::ItemMod(ref _mod) => {
                try!(self.head(visibility_qualified(item.vis,
                                                    "mod").as_slice()));
                try!(self.print_ident(item.ident));
                try!(self.nbsp());
                try!(self.bopen());
                try!(self.print_mod(_mod, item.attrs.as_slice()));
                try!(self.bclose(item.span));
            }
            ast::ItemForeignMod(ref nmod) => {
                try!(self.head("extern"));
                try!(self.word_nbsp(nmod.abi.to_string().as_slice()));
                try!(self.bopen());
                try!(self.print_foreign_mod(nmod, item.attrs.as_slice()));
                try!(self.bclose(item.span));
            }
            ast::ItemTy(ref ty, ref params) => {
                try!(self.ibox(indent_unit));
                try!(self.ibox(0u));
                try!(self.word_nbsp(visibility_qualified(item.vis,
                                                         "type").as_slice()));
                try!(self.print_ident(item.ident));
                try!(self.print_generics(params));
                try!(self.end()); // end the inner ibox

                try!(space(&mut self.s));
                try!(self.word_space("="));
                try!(self.print_type(&**ty));
                try!(self.print_where_clause(params));
                try!(word(&mut self.s, ";"));
                try!(self.end()); // end the outer ibox
            }
            ast::ItemEnum(ref enum_definition, ref params) => {
                try!(self.print_enum_def(
                    enum_definition,
                    params,
                    item.ident,
                    item.span,
                    item.vis
                ));
            }
            ast::ItemStruct(ref struct_def, ref generics) => {
                try!(self.head(visibility_qualified(item.vis,"struct").as_slice()));
                try!(self.print_struct(&**struct_def, generics, item.ident, item.span));
            }

            ast::ItemImpl(ref generics,
                          ref opt_trait,
                          ref ty,
                          ref impl_items) => {
                try!(self.head(visibility_qualified(item.vis,
                                                    "impl").as_slice()));
                if generics.is_parameterized() {
                    try!(self.print_generics(generics));
                    try!(space(&mut self.s));
                }

                match opt_trait {
                    &Some(ref t) => {
                        try!(self.print_trait_ref(t));
                        try!(space(&mut self.s));
                        try!(self.word_space("for"));
                    }
                    &None => {}
                }

                try!(self.print_type(&**ty));
                try!(self.print_where_clause(generics));

                try!(space(&mut self.s));
                try!(self.bopen());
                try!(self.print_inner_attributes(item.attrs.as_slice()));
                for impl_item in impl_items.iter() {
                    match *impl_item {
                        ast::MethodImplItem(ref meth) => {
                            try!(self.print_method(&**meth));
                        }
                        ast::TypeImplItem(ref typ) => {
                            try!(self.print_typedef(&**typ));
                        }
                    }
                }
                try!(self.bclose(item.span));
            }
            ast::ItemTrait(ref generics, ref unbound, ref bounds, ref methods) => {
                try!(self.head(visibility_qualified(item.vis,
                                                    "trait").as_slice()));
                try!(self.print_ident(item.ident));
                try!(self.print_generics(generics));
                match unbound {
                    &Some(ref tref) => {
                        try!(space(&mut self.s));
                        try!(self.word_space("for"));
                        try!(self.print_trait_ref(tref));
                        try!(word(&mut self.s, "?"));
                    }
                    _ => {}
                }
                try!(self.print_bounds(":", bounds));
                try!(self.print_where_clause(generics));
                try!(word(&mut self.s, " "));
                try!(self.bopen());
                for meth in methods.iter() {
                    try!(self.print_trait_method(meth));
                }
                try!(self.bclose(item.span));
            }
            // I think it's reasonable to hide the context here:
            ast::ItemMac(codemap::Spanned { node: ast::MacInvocTT(ref pth, ref tts, _),
                                            ..}) => {
                try!(self.print_visibility(item.vis));
                try!(self.print_path(pth, false));
                try!(word(&mut self.s, "! "));
                try!(self.print_ident(item.ident));
                try!(self.cbox(indent_unit));
                try!(self.popen());
                try!(self.print_tts(tts.as_slice()));
                try!(self.pclose());
                try!(self.end());
            }
        }
        self.ann.post(self, NodeItem(item))
    }

    fn print_trait_ref(&mut self, t: &ast::TraitRef) -> IoResult<()> {
        self.print_path(&t.path, false)
    }

    fn print_poly_trait_ref(&mut self, t: &ast::PolyTraitRef) -> IoResult<()> {
        if !t.bound_lifetimes.is_empty() {
            try!(word(&mut self.s, "for<"));
            for lifetime_def in t.bound_lifetimes.iter() {
                try!(self.print_lifetime_def(lifetime_def));
            }
            try!(word(&mut self.s, ">"));
        }

        self.print_trait_ref(&t.trait_ref)
    }

    pub fn print_enum_def(&mut self, enum_definition: &ast::EnumDef,
                          generics: &ast::Generics, ident: ast::Ident,
                          span: codemap::Span,
                          visibility: ast::Visibility) -> IoResult<()> {
        try!(self.head(visibility_qualified(visibility, "enum").as_slice()));
        try!(self.print_ident(ident));
        try!(self.print_generics(generics));
        try!(self.print_where_clause(generics));
        try!(space(&mut self.s));
        self.print_variants(enum_definition.variants.as_slice(), span)
    }

    pub fn print_variants(&mut self,
                          variants: &[P<ast::Variant>],
                          span: codemap::Span) -> IoResult<()> {
        try!(self.bopen());
        for v in variants.iter() {
            try!(self.space_if_not_bol());
            try!(self.maybe_print_comment(v.span.lo));
            try!(self.print_outer_attributes(v.node.attrs.as_slice()));
            try!(self.ibox(indent_unit));
            try!(self.print_variant(&**v));
            try!(word(&mut self.s, ","));
            try!(self.end());
            try!(self.maybe_print_trailing_comment(v.span, None));
        }
        self.bclose(span)
    }

    pub fn print_visibility(&mut self, vis: ast::Visibility) -> IoResult<()> {
        match vis {
            ast::Public => self.word_nbsp("pub"),
            ast::Inherited => Ok(())
        }
    }

    pub fn print_struct(&mut self,
                        struct_def: &ast::StructDef,
                        generics: &ast::Generics,
                        ident: ast::Ident,
                        span: codemap::Span) -> IoResult<()> {
        try!(self.print_ident(ident));
        try!(self.print_generics(generics));
        if ast_util::struct_def_is_tuple_like(struct_def) {
            if !struct_def.fields.is_empty() {
                try!(self.popen());
                try!(self.commasep(
                    Inconsistent, struct_def.fields.as_slice(),
                    |s, field| {
                        match field.node.kind {
                            ast::NamedField(..) => panic!("unexpected named field"),
                            ast::UnnamedField(vis) => {
                                try!(s.print_visibility(vis));
                                try!(s.maybe_print_comment(field.span.lo));
                                s.print_type(&*field.node.ty)
                            }
                        }
                    }
                ));
                try!(self.pclose());
            }
            try!(word(&mut self.s, ";"));
            try!(self.end());
            self.end() // close the outer-box
        } else {
            try!(self.nbsp());
            try!(self.bopen());
            try!(self.hardbreak_if_not_bol());

            for field in struct_def.fields.iter() {
                match field.node.kind {
                    ast::UnnamedField(..) => panic!("unexpected unnamed field"),
                    ast::NamedField(ident, visibility) => {
                        try!(self.hardbreak_if_not_bol());
                        try!(self.maybe_print_comment(field.span.lo));
                        try!(self.print_outer_attributes(field.node.attrs.as_slice()));
                        try!(self.print_visibility(visibility));
                        try!(self.print_ident(ident));
                        try!(self.word_nbsp(":"));
                        try!(self.print_type(&*field.node.ty));
                        try!(word(&mut self.s, ","));
                    }
                }
            }

            self.bclose(span)
        }
    }

    /// This doesn't deserve to be called "pretty" printing, but it should be
    /// meaning-preserving. A quick hack that might help would be to look at the
    /// spans embedded in the TTs to decide where to put spaces and newlines.
    /// But it'd be better to parse these according to the grammar of the
    /// appropriate macro, transcribe back into the grammar we just parsed from,
    /// and then pretty-print the resulting AST nodes (so, e.g., we print
    /// expression arguments as expressions). It can be done! I think.
    pub fn print_tt(&mut self, tt: &ast::TokenTree) -> IoResult<()> {
        match *tt {
            ast::TtDelimited(_, ref delimed) => {
                try!(word(&mut self.s, token_to_string(&delimed.open_token()).as_slice()));
                try!(space(&mut self.s));
                try!(self.print_tts(delimed.tts.as_slice()));
                try!(space(&mut self.s));
                word(&mut self.s, token_to_string(&delimed.close_token()).as_slice())
            },
            ast::TtToken(_, ref tk) => {
                try!(word(&mut self.s, token_to_string(tk).as_slice()));
                match *tk {
                    parse::token::DocComment(..) => {
                        hardbreak(&mut self.s)
                    }
                    _ => Ok(())
                }
            }
            ast::TtSequence(_, ref tts, ref separator, kleene_op) => {
                try!(word(&mut self.s, "$("));
                for tt_elt in (*tts).iter() {
                    try!(self.print_tt(tt_elt));
                }
                try!(word(&mut self.s, ")"));
                match *separator {
                    Some(ref tk) => {
                        try!(word(&mut self.s, token_to_string(tk).as_slice()));
                    }
                    None => {},
                }
                match kleene_op {
                    ast::ZeroOrMore => word(&mut self.s, "*"),
                    ast::OneOrMore => word(&mut self.s, "+"),
                }
            }
            ast::TtNonterminal(_, name) => {
                try!(word(&mut self.s, "$"));
                self.print_ident(name)
            }
        }
    }

    pub fn print_tts(&mut self, tts: &[ast::TokenTree]) -> IoResult<()> {
        try!(self.ibox(0));
        for (i, tt) in tts.iter().enumerate() {
            if i != 0 {
                try!(space(&mut self.s));
            }
            try!(self.print_tt(tt));
        }
        self.end()
    }

    pub fn print_variant(&mut self, v: &ast::Variant) -> IoResult<()> {
        try!(self.print_visibility(v.node.vis));
        match v.node.kind {
            ast::TupleVariantKind(ref args) => {
                try!(self.print_ident(v.node.name));
                if !args.is_empty() {
                    try!(self.popen());
                    try!(self.commasep(Consistent,
                                       args.as_slice(),
                                       |s, arg| s.print_type(&*arg.ty)));
                    try!(self.pclose());
                }
            }
            ast::StructVariantKind(ref struct_def) => {
                try!(self.head(""));
                let generics = ast_util::empty_generics();
                try!(self.print_struct(&**struct_def, &generics, v.node.name, v.span));
            }
        }
        match v.node.disr_expr {
            Some(ref d) => {
                try!(space(&mut self.s));
                try!(self.word_space("="));
                self.print_expr(&**d)
            }
            _ => Ok(())
        }
    }

    pub fn print_ty_method(&mut self, m: &ast::TypeMethod) -> IoResult<()> {
        try!(self.hardbreak_if_not_bol());
        try!(self.maybe_print_comment(m.span.lo));
        try!(self.print_outer_attributes(m.attrs.as_slice()));
        try!(self.print_ty_fn(None,
                              None,
                              m.fn_style,
                              ast::Many,
                              &*m.decl,
                              Some(m.ident),
                              &OwnedSlice::empty(),
                              Some(&m.generics),
                              Some(&m.explicit_self.node),
                              None));
        word(&mut self.s, ";")
    }

    pub fn print_trait_method(&mut self,
                              m: &ast::TraitItem) -> IoResult<()> {
        match *m {
            RequiredMethod(ref ty_m) => self.print_ty_method(ty_m),
            ProvidedMethod(ref m) => self.print_method(&**m),
            TypeTraitItem(ref t) => self.print_associated_type(&**t),
        }
    }

    pub fn print_impl_item(&mut self, ii: &ast::ImplItem) -> IoResult<()> {
        match *ii {
            MethodImplItem(ref m) => self.print_method(&**m),
            TypeImplItem(ref td) => self.print_typedef(&**td),
        }
    }

    pub fn print_method(&mut self, meth: &ast::Method) -> IoResult<()> {
        try!(self.hardbreak_if_not_bol());
        try!(self.maybe_print_comment(meth.span.lo));
        try!(self.print_outer_attributes(meth.attrs.as_slice()));
        match meth.node {
            ast::MethDecl(ident,
                          ref generics,
                          abi,
                          ref explicit_self,
                          fn_style,
                          ref decl,
                          ref body,
                          vis) => {
                try!(self.print_fn(&**decl,
                                   Some(fn_style),
                                   abi,
                                   ident,
                                   generics,
                                   Some(&explicit_self.node),
                                   vis));
                try!(word(&mut self.s, " "));
                self.print_block_with_attrs(&**body, meth.attrs.as_slice())
            },
            ast::MethMac(codemap::Spanned { node: ast::MacInvocTT(ref pth, ref tts, _),
                                            ..}) => {
                // code copied from ItemMac:
                try!(self.print_path(pth, false));
                try!(word(&mut self.s, "! "));
                try!(self.cbox(indent_unit));
                try!(self.popen());
                try!(self.print_tts(tts.as_slice()));
                try!(self.pclose());
                self.end()
            }
        }
    }

    pub fn print_outer_attributes(&mut self,
                                  attrs: &[ast::Attribute]) -> IoResult<()> {
        let mut count = 0u;
        for attr in attrs.iter() {
            match attr.node.style {
                ast::AttrOuter => {
                    try!(self.print_attribute(attr));
                    count += 1;
                }
                _ => {/* fallthrough */ }
            }
        }
        if count > 0 {
            try!(self.hardbreak_if_not_bol());
        }
        Ok(())
    }

    pub fn print_inner_attributes(&mut self,
                                  attrs: &[ast::Attribute]) -> IoResult<()> {
        let mut count = 0u;
        for attr in attrs.iter() {
            match attr.node.style {
                ast::AttrInner => {
                    try!(self.print_attribute(attr));
                    count += 1;
                }
                _ => {/* fallthrough */ }
            }
        }
        if count > 0 {
            try!(self.hardbreak_if_not_bol());
        }
        Ok(())
    }

    pub fn print_attribute(&mut self, attr: &ast::Attribute) -> IoResult<()> {
        try!(self.hardbreak_if_not_bol());
        try!(self.maybe_print_comment(attr.span.lo));
        if attr.node.is_sugared_doc {
            word(&mut self.s, attr.value_str().unwrap().get())
        } else {
            match attr.node.style {
                ast::AttrInner => try!(word(&mut self.s, "#![")),
                ast::AttrOuter => try!(word(&mut self.s, "#[")),
            }
            try!(self.print_meta_item(&*attr.meta()));
            word(&mut self.s, "]")
        }
    }


    pub fn print_stmt(&mut self, st: &ast::Stmt) -> IoResult<()> {
        try!(self.maybe_print_comment(st.span.lo));
        match st.node {
            ast::StmtDecl(ref decl, _) => {
                try!(self.print_decl(&**decl));
            }
            ast::StmtExpr(ref expr, _) => {
                try!(self.space_if_not_bol());
                try!(self.print_expr(&**expr));
            }
            ast::StmtSemi(ref expr, _) => {
                try!(self.space_if_not_bol());
                try!(self.print_expr(&**expr));
                try!(word(&mut self.s, ";"));
            }
            ast::StmtMac(ref mac, semi) => {
                try!(self.space_if_not_bol());
                try!(self.print_mac(mac));
                if semi {
                    try!(word(&mut self.s, ";"));
                }
            }
        }
        if parse::classify::stmt_ends_with_semi(&st.node) {
            try!(word(&mut self.s, ";"));
        }
        self.maybe_print_trailing_comment(st.span, None)
    }

    pub fn print_block(&mut self, blk: &ast::Block) -> IoResult<()> {
        self.print_block_with_attrs(blk, &[])
    }

    pub fn print_block_unclosed(&mut self, blk: &ast::Block) -> IoResult<()> {
        self.print_block_unclosed_indent(blk, indent_unit)
    }

    pub fn print_block_unclosed_indent(&mut self, blk: &ast::Block,
                                       indented: uint) -> IoResult<()> {
        self.print_block_maybe_unclosed(blk, indented, &[], false)
    }

    pub fn print_block_with_attrs(&mut self,
                                  blk: &ast::Block,
                                  attrs: &[ast::Attribute]) -> IoResult<()> {
        self.print_block_maybe_unclosed(blk, indent_unit, attrs, true)
    }

    pub fn print_block_maybe_unclosed(&mut self,
                                      blk: &ast::Block,
                                      indented: uint,
                                      attrs: &[ast::Attribute],
                                      close_box: bool) -> IoResult<()> {
        match blk.rules {
            ast::UnsafeBlock(..) => try!(self.word_space("unsafe")),
            ast::DefaultBlock => ()
        }
        try!(self.maybe_print_comment(blk.span.lo));
        try!(self.ann.pre(self, NodeBlock(blk)));
        try!(self.bopen());

        try!(self.print_inner_attributes(attrs));

        for vi in blk.view_items.iter() {
            try!(self.print_view_item(vi));
        }
        for st in blk.stmts.iter() {
            try!(self.print_stmt(&**st));
        }
        match blk.expr {
            Some(ref expr) => {
                try!(self.space_if_not_bol());
                try!(self.print_expr(&**expr));
                try!(self.maybe_print_trailing_comment(expr.span, Some(blk.span.hi)));
            }
            _ => ()
        }
        try!(self.bclose_maybe_open(blk.span, indented, close_box));
        self.ann.post(self, NodeBlock(blk))
    }

    fn print_else(&mut self, els: Option<&ast::Expr>) -> IoResult<()> {
        match els {
            Some(_else) => {
                match _else.node {
                    // "another else-if"
                    ast::ExprIf(ref i, ref then, ref e) => {
                        try!(self.cbox(indent_unit - 1u));
                        try!(self.ibox(0u));
                        try!(word(&mut self.s, " else if "));
                        try!(self.print_expr(&**i));
                        try!(space(&mut self.s));
                        try!(self.print_block(&**then));
                        self.print_else(e.as_ref().map(|e| &**e))
                    }
                    // "another else-if-let"
                    ast::ExprIfLet(ref pat, ref expr, ref then, ref e) => {
                        try!(self.cbox(indent_unit - 1u));
                        try!(self.ibox(0u));
                        try!(word(&mut self.s, " else if let "));
                        try!(self.print_pat(&**pat));
                        try!(space(&mut self.s));
                        try!(self.word_space("="));
                        try!(self.print_expr(&**expr));
                        try!(space(&mut self.s));
                        try!(self.print_block(&**then));
                        self.print_else(e.as_ref().map(|e| &**e))
                    }
                    // "final else"
                    ast::ExprBlock(ref b) => {
                        try!(self.cbox(indent_unit - 1u));
                        try!(self.ibox(0u));
                        try!(word(&mut self.s, " else "));
                        self.print_block(&**b)
                    }
                    // BLEAH, constraints would be great here
                    _ => {
                        panic!("print_if saw if with weird alternative");
                    }
                }
            }
            _ => Ok(())
        }
    }

    pub fn print_if(&mut self, test: &ast::Expr, blk: &ast::Block,
                    elseopt: Option<&ast::Expr>) -> IoResult<()> {
        try!(self.head("if"));
        try!(self.print_expr(test));
        try!(space(&mut self.s));
        try!(self.print_block(blk));
        self.print_else(elseopt)
    }

    pub fn print_if_let(&mut self, pat: &ast::Pat, expr: &ast::Expr, blk: &ast::Block,
                        elseopt: Option<&ast::Expr>) -> IoResult<()> {
        try!(self.head("if let"));
        try!(self.print_pat(pat));
        try!(space(&mut self.s));
        try!(self.word_space("="));
        try!(self.print_expr(expr));
        try!(space(&mut self.s));
        try!(self.print_block(blk));
        self.print_else(elseopt)
    }

    pub fn print_mac(&mut self, m: &ast::Mac) -> IoResult<()> {
        match m.node {
            // I think it's reasonable to hide the ctxt here:
            ast::MacInvocTT(ref pth, ref tts, _) => {
                try!(self.print_path(pth, false));
                try!(word(&mut self.s, "!"));
                try!(self.popen());
                try!(self.print_tts(tts.as_slice()));
                self.pclose()
            }
        }
    }


    fn print_call_post(&mut self, args: &[P<ast::Expr>]) -> IoResult<()> {
        try!(self.popen());
        try!(self.commasep_exprs(Inconsistent, args));
        self.pclose()
    }

    pub fn print_expr_maybe_paren(&mut self, expr: &ast::Expr) -> IoResult<()> {
        let needs_par = needs_parentheses(expr);
        if needs_par {
            try!(self.popen());
        }
        try!(self.print_expr(expr));
        if needs_par {
            try!(self.pclose());
        }
        Ok(())
    }

    pub fn print_expr(&mut self, expr: &ast::Expr) -> IoResult<()> {
        try!(self.maybe_print_comment(expr.span.lo));
        try!(self.ibox(indent_unit));
        try!(self.ann.pre(self, NodeExpr(expr)));
        match expr.node {
            ast::ExprBox(ref p, ref e) => {
                try!(word(&mut self.s, "box"));
                try!(word(&mut self.s, "("));
                try!(self.print_expr(&**p));
                try!(self.word_space(")"));
                try!(self.print_expr(&**e));
            }
            ast::ExprVec(ref exprs) => {
                try!(self.ibox(indent_unit));
                try!(word(&mut self.s, "["));
                try!(self.commasep_exprs(Inconsistent, exprs.as_slice()));
                try!(word(&mut self.s, "]"));
                try!(self.end());
            }

            ast::ExprRepeat(ref element, ref count) => {
                try!(self.ibox(indent_unit));
                try!(word(&mut self.s, "["));
                try!(self.print_expr(&**element));
                try!(word(&mut self.s, ","));
                try!(word(&mut self.s, ".."));
                try!(self.print_expr(&**count));
                try!(word(&mut self.s, "]"));
                try!(self.end());
            }

            ast::ExprStruct(ref path, ref fields, ref wth) => {
                try!(self.print_path(path, true));
                try!(word(&mut self.s, "{"));
                try!(self.commasep_cmnt(
                    Consistent,
                    fields.as_slice(),
                    |s, field| {
                        try!(s.ibox(indent_unit));
                        try!(s.print_ident(field.ident.node));
                        try!(s.word_space(":"));
                        try!(s.print_expr(&*field.expr));
                        s.end()
                    },
                    |f| f.span));
                match *wth {
                    Some(ref expr) => {
                        try!(self.ibox(indent_unit));
                        if !fields.is_empty() {
                            try!(word(&mut self.s, ","));
                            try!(space(&mut self.s));
                        }
                        try!(word(&mut self.s, ".."));
                        try!(self.print_expr(&**expr));
                        try!(self.end());
                    }
                    _ => try!(word(&mut self.s, ","))
                }
                try!(word(&mut self.s, "}"));
            }
            ast::ExprTup(ref exprs) => {
                try!(self.popen());
                try!(self.commasep_exprs(Inconsistent, exprs.as_slice()));
                if exprs.len() == 1 {
                    try!(word(&mut self.s, ","));
                }
                try!(self.pclose());
            }
            ast::ExprCall(ref func, ref args) => {
                try!(self.print_expr_maybe_paren(&**func));
                try!(self.print_call_post(args.as_slice()));
            }
            ast::ExprMethodCall(ident, ref tys, ref args) => {
                let base_args = args.slice_from(1);
                try!(self.print_expr(&*args[0]));
                try!(word(&mut self.s, "."));
                try!(self.print_ident(ident.node));
                if tys.len() > 0u {
                    try!(word(&mut self.s, "::<"));
                    try!(self.commasep(Inconsistent, tys.as_slice(),
                                       |s, ty| s.print_type(&**ty)));
                    try!(word(&mut self.s, ">"));
                }
                try!(self.print_call_post(base_args));
            }
            ast::ExprBinary(op, ref lhs, ref rhs) => {
                try!(self.print_expr(&**lhs));
                try!(space(&mut self.s));
                try!(self.word_space(ast_util::binop_to_string(op)));
                try!(self.print_expr(&**rhs));
            }
            ast::ExprUnary(op, ref expr) => {
                try!(word(&mut self.s, ast_util::unop_to_string(op)));
                try!(self.print_expr_maybe_paren(&**expr));
            }
            ast::ExprAddrOf(m, ref expr) => {
                try!(word(&mut self.s, "&"));
                try!(self.print_mutability(m));
                try!(self.print_expr_maybe_paren(&**expr));
            }
            ast::ExprLit(ref lit) => try!(self.print_literal(&**lit)),
            ast::ExprCast(ref expr, ref ty) => {
                try!(self.print_expr(&**expr));
                try!(space(&mut self.s));
                try!(self.word_space("as"));
                try!(self.print_type(&**ty));
            }
            ast::ExprIf(ref test, ref blk, ref elseopt) => {
                try!(self.print_if(&**test, &**blk, elseopt.as_ref().map(|e| &**e)));
            }
            ast::ExprIfLet(ref pat, ref expr, ref blk, ref elseopt) => {
                try!(self.print_if_let(&**pat, &**expr, &** blk, elseopt.as_ref().map(|e| &**e)));
            }
            ast::ExprWhile(ref test, ref blk, opt_ident) => {
                for ident in opt_ident.iter() {
                    try!(self.print_ident(*ident));
                    try!(self.word_space(":"));
                }
                try!(self.head("while"));
                try!(self.print_expr(&**test));
                try!(space(&mut self.s));
                try!(self.print_block(&**blk));
            }
            ast::ExprWhileLet(ref pat, ref expr, ref blk, opt_ident) => {
                for ident in opt_ident.iter() {
                    try!(self.print_ident(*ident));
                    try!(self.word_space(":"));
                }
                try!(self.head("while let"));
                try!(self.print_pat(&**pat));
                try!(space(&mut self.s));
                try!(self.word_space("="));
                try!(self.print_expr(&**expr));
                try!(space(&mut self.s));
                try!(self.print_block(&**blk));
            }
            ast::ExprForLoop(ref pat, ref iter, ref blk, opt_ident) => {
                for ident in opt_ident.iter() {
                    try!(self.print_ident(*ident));
                    try!(self.word_space(":"));
                }
                try!(self.head("for"));
                try!(self.print_pat(&**pat));
                try!(space(&mut self.s));
                try!(self.word_space("in"));
                try!(self.print_expr(&**iter));
                try!(space(&mut self.s));
                try!(self.print_block(&**blk));
            }
            ast::ExprLoop(ref blk, opt_ident) => {
                for ident in opt_ident.iter() {
                    try!(self.print_ident(*ident));
                    try!(self.word_space(":"));
                }
                try!(self.head("loop"));
                try!(space(&mut self.s));
                try!(self.print_block(&**blk));
            }
            ast::ExprMatch(ref expr, ref arms, _) => {
                try!(self.cbox(indent_unit));
                try!(self.ibox(4));
                try!(self.word_nbsp("match"));
                try!(self.print_expr(&**expr));
                try!(space(&mut self.s));
                try!(self.bopen());
                for arm in arms.iter() {
                    try!(self.print_arm(arm));
                }
                try!(self.bclose_(expr.span, indent_unit));
            }
            ast::ExprFnBlock(capture_clause, ref decl, ref body) => {
                try!(self.print_capture_clause(capture_clause));

                // in do/for blocks we don't want to show an empty
                // argument list, but at this point we don't know which
                // we are inside.
                //
                // if !decl.inputs.is_empty() {
                try!(self.print_fn_block_args(&**decl, None));
                try!(space(&mut self.s));
                // }

                if !body.stmts.is_empty() || !body.expr.is_some() {
                    try!(self.print_block_unclosed(&**body));
                } else {
                    // we extract the block, so as not to create another set of boxes
                    match body.expr.as_ref().unwrap().node {
                        ast::ExprBlock(ref blk) => {
                            try!(self.print_block_unclosed(&**blk));
                        }
                        _ => {
                            // this is a bare expression
                            try!(self.print_expr(&**body.expr.as_ref().unwrap()));
                            try!(self.end()); // need to close a box
                        }
                    }
                }
                // a box will be closed by print_expr, but we didn't want an overall
                // wrapper so we closed the corresponding opening. so create an
                // empty box to satisfy the close.
                try!(self.ibox(0));
            }
            ast::ExprUnboxedFn(capture_clause, kind, ref decl, ref body) => {
                try!(self.print_capture_clause(capture_clause));

                // in do/for blocks we don't want to show an empty
                // argument list, but at this point we don't know which
                // we are inside.
                //
                // if !decl.inputs.is_empty() {
                try!(self.print_fn_block_args(&**decl, Some(kind)));
                try!(space(&mut self.s));
                // }

                if !body.stmts.is_empty() || !body.expr.is_some() {
                    try!(self.print_block_unclosed(&**body));
                } else {
                    // we extract the block, so as not to create another set of boxes
                    match body.expr.as_ref().unwrap().node {
                        ast::ExprBlock(ref blk) => {
                            try!(self.print_block_unclosed(&**blk));
                        }
                        _ => {
                            // this is a bare expression
                            try!(self.print_expr(body.expr.as_ref().map(|e| &**e).unwrap()));
                            try!(self.end()); // need to close a box
                        }
                    }
                }
                // a box will be closed by print_expr, but we didn't want an overall
                // wrapper so we closed the corresponding opening. so create an
                // empty box to satisfy the close.
                try!(self.ibox(0));
            }
            ast::ExprProc(ref decl, ref body) => {
                // in do/for blocks we don't want to show an empty
                // argument list, but at this point we don't know which
                // we are inside.
                //
                // if !decl.inputs.is_empty() {
                try!(self.print_proc_args(&**decl));
                try!(space(&mut self.s));
                // }
                assert!(body.stmts.is_empty());
                assert!(body.expr.is_some());
                // we extract the block, so as not to create another set of boxes
                match body.expr.as_ref().unwrap().node {
                    ast::ExprBlock(ref blk) => {
                        try!(self.print_block_unclosed(&**blk));
                    }
                    _ => {
                        // this is a bare expression
                        try!(self.print_expr(body.expr.as_ref().map(|e| &**e).unwrap()));
                        try!(self.end()); // need to close a box
                    }
                }
                // a box will be closed by print_expr, but we didn't want an overall
                // wrapper so we closed the corresponding opening. so create an
                // empty box to satisfy the close.
                try!(self.ibox(0));
            }
            ast::ExprBlock(ref blk) => {
                // containing cbox, will be closed by print-block at }
                try!(self.cbox(indent_unit));
                // head-box, will be closed by print-block after {
                try!(self.ibox(0u));
                try!(self.print_block(&**blk));
            }
            ast::ExprAssign(ref lhs, ref rhs) => {
                try!(self.print_expr(&**lhs));
                try!(space(&mut self.s));
                try!(self.word_space("="));
                try!(self.print_expr(&**rhs));
            }
            ast::ExprAssignOp(op, ref lhs, ref rhs) => {
                try!(self.print_expr(&**lhs));
                try!(space(&mut self.s));
                try!(word(&mut self.s, ast_util::binop_to_string(op)));
                try!(self.word_space("="));
                try!(self.print_expr(&**rhs));
            }
            ast::ExprField(ref expr, id, ref tys) => {
                try!(self.print_expr(&**expr));
                try!(word(&mut self.s, "."));
                try!(self.print_ident(id.node));
                if tys.len() > 0u {
                    try!(word(&mut self.s, "::<"));
                    try!(self.commasep(
                        Inconsistent, tys.as_slice(),
                        |s, ty| s.print_type(&**ty)));
                    try!(word(&mut self.s, ">"));
                }
            }
            ast::ExprTupField(ref expr, id, ref tys) => {
                try!(self.print_expr(&**expr));
                try!(word(&mut self.s, "."));
                try!(self.print_uint(id.node));
                if tys.len() > 0u {
                    try!(word(&mut self.s, "::<"));
                    try!(self.commasep(
                        Inconsistent, tys.as_slice(),
                        |s, ty| s.print_type(&**ty)));
                    try!(word(&mut self.s, ">"));
                }
            }
            ast::ExprIndex(ref expr, ref index) => {
                try!(self.print_expr(&**expr));
                try!(word(&mut self.s, "["));
                try!(self.print_expr(&**index));
                try!(word(&mut self.s, "]"));
            }
            ast::ExprSlice(ref e, ref start, ref end, ref mutbl) => {
                try!(self.print_expr(&**e));
                try!(word(&mut self.s, "["));
                if mutbl == &ast::MutMutable {
                    try!(word(&mut self.s, "mut"));
                    if start.is_some() || end.is_some() {
                        try!(space(&mut self.s));
                    }
                }
                match start {
                    &Some(ref e) => try!(self.print_expr(&**e)),
                    _ => {}
                }
                if start.is_some() || end.is_some() {
                    try!(word(&mut self.s, ".."));
                }
                match end {
                    &Some(ref e) => try!(self.print_expr(&**e)),
                    _ => {}
                }
                try!(word(&mut self.s, "]"));
            }
            ast::ExprPath(ref path) => try!(self.print_path(path, true)),
            ast::ExprBreak(opt_ident) => {
                try!(word(&mut self.s, "break"));
                try!(space(&mut self.s));
                for ident in opt_ident.iter() {
                    try!(self.print_ident(*ident));
                    try!(space(&mut self.s));
                }
            }
            ast::ExprAgain(opt_ident) => {
                try!(word(&mut self.s, "continue"));
                try!(space(&mut self.s));
                for ident in opt_ident.iter() {
                    try!(self.print_ident(*ident));
                    try!(space(&mut self.s))
                }
            }
            ast::ExprRet(ref result) => {
                try!(word(&mut self.s, "return"));
                match *result {
                    Some(ref expr) => {
                        try!(word(&mut self.s, " "));
                        try!(self.print_expr(&**expr));
                    }
                    _ => ()
                }
            }
            ast::ExprInlineAsm(ref a) => {
                if a.volatile {
                    try!(word(&mut self.s, "__volatile__ asm!"));
                } else {
                    try!(word(&mut self.s, "asm!"));
                }
                try!(self.popen());
                try!(self.print_string(a.asm.get(), a.asm_str_style));
                try!(self.word_space(":"));

                try!(self.commasep(Inconsistent, a.outputs.as_slice(),
                                   |s, &(ref co, ref o, is_rw)| {
                    match co.get().slice_shift_char() {
                        (Some('='), operand) if is_rw => {
                            try!(s.print_string(format!("+{}", operand).as_slice(),
                                                ast::CookedStr))
                        }
                        _ => try!(s.print_string(co.get(), ast::CookedStr))
                    }
                    try!(s.popen());
                    try!(s.print_expr(&**o));
                    try!(s.pclose());
                    Ok(())
                }));
                try!(space(&mut self.s));
                try!(self.word_space(":"));

                try!(self.commasep(Inconsistent, a.inputs.as_slice(),
                                   |s, &(ref co, ref o)| {
                    try!(s.print_string(co.get(), ast::CookedStr));
                    try!(s.popen());
                    try!(s.print_expr(&**o));
                    try!(s.pclose());
                    Ok(())
                }));
                try!(space(&mut self.s));
                try!(self.word_space(":"));

                try!(self.print_string(a.clobbers.get(), ast::CookedStr));
                try!(self.pclose());
            }
            ast::ExprMac(ref m) => try!(self.print_mac(m)),
            ast::ExprParen(ref e) => {
                try!(self.popen());
                try!(self.print_expr(&**e));
                try!(self.pclose());
            }
        }
        try!(self.ann.post(self, NodeExpr(expr)));
        self.end()
    }

    pub fn print_local_decl(&mut self, loc: &ast::Local) -> IoResult<()> {
        try!(self.print_pat(&*loc.pat));
        match loc.ty.node {
            ast::TyInfer => Ok(()),
            _ => {
                try!(self.word_space(":"));
                self.print_type(&*loc.ty)
            }
        }
    }

    pub fn print_decl(&mut self, decl: &ast::Decl) -> IoResult<()> {
        try!(self.maybe_print_comment(decl.span.lo));
        match decl.node {
            ast::DeclLocal(ref loc) => {
                try!(self.space_if_not_bol());
                try!(self.ibox(indent_unit));
                try!(self.word_nbsp("let"));

                try!(self.ibox(indent_unit));
                try!(self.print_local_decl(&**loc));
                try!(self.end());
                match loc.init {
                    Some(ref init) => {
                        try!(self.nbsp());
                        try!(self.word_space("="));
                        try!(self.print_expr(&**init));
                    }
                    _ => {}
                }
                self.end()
            }
            ast::DeclItem(ref item) => self.print_item(&**item)
        }
    }

    pub fn print_ident(&mut self, ident: ast::Ident) -> IoResult<()> {
        if self.encode_idents_with_hygiene {
            let encoded = ident.encode_with_hygiene();
            try!(word(&mut self.s, encoded.as_slice()))
        } else {
            try!(word(&mut self.s, token::get_ident(ident).get()))
        }
        self.ann.post(self, NodeIdent(&ident))
    }

    pub fn print_uint(&mut self, i: uint) -> IoResult<()> {
        word(&mut self.s, i.to_string().as_slice())
    }

    pub fn print_name(&mut self, name: ast::Name) -> IoResult<()> {
        try!(word(&mut self.s, token::get_name(name).get()));
        self.ann.post(self, NodeName(&name))
    }

    pub fn print_for_decl(&mut self, loc: &ast::Local,
                          coll: &ast::Expr) -> IoResult<()> {
        try!(self.print_local_decl(loc));
        try!(space(&mut self.s));
        try!(self.word_space("in"));
        self.print_expr(coll)
    }

    fn print_path_(&mut self,
                   path: &ast::Path,
                   colons_before_params: bool,
                   opt_bounds: &Option<OwnedSlice<ast::TyParamBound>>)
        -> IoResult<()> {
        try!(self.maybe_print_comment(path.span.lo));
        if path.global {
            try!(word(&mut self.s, "::"));
        }

        let mut first = true;
        for segment in path.segments.iter() {
            if first {
                first = false
            } else {
                try!(word(&mut self.s, "::"))
            }

            try!(self.print_ident(segment.identifier));

            try!(self.print_path_parameters(&segment.parameters, colons_before_params));
        }

        match *opt_bounds {
            None => Ok(()),
            Some(ref bounds) => self.print_bounds("+", bounds)
        }
    }

    fn print_path_parameters(&mut self,
                             parameters: &ast::PathParameters,
                             colons_before_params: bool)
                             -> IoResult<()>
    {
        if parameters.is_empty() {
            return Ok(());
        }

        if colons_before_params {
            try!(word(&mut self.s, "::"))
        }

        match *parameters {
            ast::AngleBracketedParameters(ref data) => {
                try!(word(&mut self.s, "<"));

                let mut comma = false;
                for lifetime in data.lifetimes.iter() {
                    if comma {
                        try!(self.word_space(","))
                    }
                    try!(self.print_lifetime(lifetime));
                    comma = true;
                }

                if !data.types.is_empty() {
                    if comma {
                        try!(self.word_space(","))
                    }
                    try!(self.commasep(
                        Inconsistent,
                        data.types.as_slice(),
                        |s, ty| s.print_type(&**ty)));
                }

                try!(word(&mut self.s, ">"))
            }

            ast::ParenthesizedParameters(ref data) => {
                try!(word(&mut self.s, "("));
                try!(self.commasep(
                    Inconsistent,
                    data.inputs.as_slice(),
                    |s, ty| s.print_type(&**ty)));
                try!(word(&mut self.s, ")"));

                match data.output {
                    None => { }
                    Some(ref ty) => {
                        try!(self.word_space("->"));
                        try!(self.print_type(&**ty));
                    }
                }
            }
        }

        Ok(())
    }

    fn print_path(&mut self, path: &ast::Path,
                  colons_before_params: bool) -> IoResult<()> {
        self.print_path_(path, colons_before_params, &None)
    }

    fn print_bounded_path(&mut self, path: &ast::Path,
                          bounds: &Option<OwnedSlice<ast::TyParamBound>>)
        -> IoResult<()> {
        self.print_path_(path, false, bounds)
    }

    pub fn print_pat(&mut self, pat: &ast::Pat) -> IoResult<()> {
        try!(self.maybe_print_comment(pat.span.lo));
        try!(self.ann.pre(self, NodePat(pat)));
        /* Pat isn't normalized, but the beauty of it
         is that it doesn't matter */
        match pat.node {
            ast::PatWild(ast::PatWildSingle) => try!(word(&mut self.s, "_")),
            ast::PatWild(ast::PatWildMulti) => try!(word(&mut self.s, "..")),
            ast::PatIdent(binding_mode, ref path1, ref sub) => {
                match binding_mode {
                    ast::BindByRef(mutbl) => {
                        try!(self.word_nbsp("ref"));
                        try!(self.print_mutability(mutbl));
                    }
                    ast::BindByValue(ast::MutImmutable) => {}
                    ast::BindByValue(ast::MutMutable) => {
                        try!(self.word_nbsp("mut"));
                    }
                }
                try!(self.print_ident(path1.node));
                match *sub {
                    Some(ref p) => {
                        try!(word(&mut self.s, "@"));
                        try!(self.print_pat(&**p));
                    }
                    None => ()
                }
            }
            ast::PatEnum(ref path, ref args_) => {
                try!(self.print_path(path, true));
                match *args_ {
                    None => try!(word(&mut self.s, "(..)")),
                    Some(ref args) => {
                        if !args.is_empty() {
                            try!(self.popen());
                            try!(self.commasep(Inconsistent, args.as_slice(),
                                              |s, p| s.print_pat(&**p)));
                            try!(self.pclose());
                        }
                    }
                }
            }
            ast::PatStruct(ref path, ref fields, etc) => {
                try!(self.print_path(path, true));
                try!(self.nbsp());
                try!(self.word_space("{"));
                try!(self.commasep_cmnt(
                    Consistent, fields.as_slice(),
                    |s, f| {
                        try!(s.cbox(indent_unit));
                        if !f.node.is_shorthand {
                            try!(s.print_ident(f.node.ident));
                            try!(s.word_nbsp(":"));
                        }
                        try!(s.print_pat(&*f.node.pat));
                        s.end()
                    },
                    |f| f.node.pat.span));
                if etc {
                    if fields.len() != 0u { try!(self.word_space(",")); }
                    try!(word(&mut self.s, ".."));
                }
                try!(space(&mut self.s));
                try!(word(&mut self.s, "}"));
            }
            ast::PatTup(ref elts) => {
                try!(self.popen());
                try!(self.commasep(Inconsistent,
                                   elts.as_slice(),
                                   |s, p| s.print_pat(&**p)));
                if elts.len() == 1 {
                    try!(word(&mut self.s, ","));
                }
                try!(self.pclose());
            }
            ast::PatBox(ref inner) => {
                try!(word(&mut self.s, "box "));
                try!(self.print_pat(&**inner));
            }
            ast::PatRegion(ref inner) => {
                try!(word(&mut self.s, "&"));
                try!(self.print_pat(&**inner));
            }
            ast::PatLit(ref e) => try!(self.print_expr(&**e)),
            ast::PatRange(ref begin, ref end) => {
                try!(self.print_expr(&**begin));
                try!(space(&mut self.s));
                try!(word(&mut self.s, "..."));
                try!(self.print_expr(&**end));
            }
            ast::PatVec(ref before, ref slice, ref after) => {
                try!(word(&mut self.s, "["));
                try!(self.commasep(Inconsistent,
                                   before.as_slice(),
                                   |s, p| s.print_pat(&**p)));
                for p in slice.iter() {
                    if !before.is_empty() { try!(self.word_space(",")); }
                    try!(self.print_pat(&**p));
                    match **p {
                        ast::Pat { node: ast::PatWild(ast::PatWildMulti), .. } => {
                            // this case is handled by print_pat
                        }
                        _ => try!(word(&mut self.s, "..")),
                    }
                    if !after.is_empty() { try!(self.word_space(",")); }
                }
                try!(self.commasep(Inconsistent,
                                   after.as_slice(),
                                   |s, p| s.print_pat(&**p)));
                try!(word(&mut self.s, "]"));
            }
            ast::PatMac(ref m) => try!(self.print_mac(m)),
        }
        self.ann.post(self, NodePat(pat))
    }

    fn print_arm(&mut self, arm: &ast::Arm) -> IoResult<()> {
        // I have no idea why this check is necessary, but here it
        // is :(
        if arm.attrs.is_empty() {
            try!(space(&mut self.s));
        }
        try!(self.cbox(indent_unit));
        try!(self.ibox(0u));
        try!(self.print_outer_attributes(arm.attrs.as_slice()));
        let mut first = true;
        for p in arm.pats.iter() {
            if first {
                first = false;
            } else {
                try!(space(&mut self.s));
                try!(self.word_space("|"));
            }
            try!(self.print_pat(&**p));
        }
        try!(space(&mut self.s));
        match arm.guard {
            Some(ref e) => {
                try!(self.word_space("if"));
                try!(self.print_expr(&**e));
                try!(space(&mut self.s));
            }
            None => ()
        }
        try!(self.word_space("=>"));

        match arm.body.node {
            ast::ExprBlock(ref blk) => {
                // the block will close the pattern's ibox
                try!(self.print_block_unclosed_indent(&**blk,
                                                      indent_unit));
            }
            _ => {
                try!(self.end()); // close the ibox for the pattern
                try!(self.print_expr(&*arm.body));
                try!(word(&mut self.s, ","));
            }
        }
        self.end() // close enclosing cbox
    }

    // Returns whether it printed anything
    fn print_explicit_self(&mut self,
                           explicit_self: &ast::ExplicitSelf_,
                           mutbl: ast::Mutability) -> IoResult<bool> {
        try!(self.print_mutability(mutbl));
        match *explicit_self {
            ast::SelfStatic => { return Ok(false); }
            ast::SelfValue(_) => {
                try!(word(&mut self.s, "self"));
            }
            ast::SelfRegion(ref lt, m, _) => {
                try!(word(&mut self.s, "&"));
                try!(self.print_opt_lifetime(lt));
                try!(self.print_mutability(m));
                try!(word(&mut self.s, "self"));
            }
            ast::SelfExplicit(ref typ, _) => {
                try!(word(&mut self.s, "self"));
                try!(self.word_space(":"));
                try!(self.print_type(&**typ));
            }
        }
        return Ok(true);
    }

    pub fn print_fn(&mut self,
                    decl: &ast::FnDecl,
                    fn_style: Option<ast::FnStyle>,
                    abi: abi::Abi,
                    name: ast::Ident,
                    generics: &ast::Generics,
                    opt_explicit_self: Option<&ast::ExplicitSelf_>,
                    vis: ast::Visibility) -> IoResult<()> {
        try!(self.head(""));
        try!(self.print_fn_header_info(opt_explicit_self, fn_style, abi, vis));
        try!(self.nbsp());
        try!(self.print_ident(name));
        try!(self.print_generics(generics));
        try!(self.print_fn_args_and_ret(decl, opt_explicit_self))
        self.print_where_clause(generics)
    }

    pub fn print_fn_args(&mut self, decl: &ast::FnDecl,
                         opt_explicit_self: Option<&ast::ExplicitSelf_>)
        -> IoResult<()> {
        // It is unfortunate to duplicate the commasep logic, but we want the
        // self type and the args all in the same box.
        try!(self.rbox(0u, Inconsistent));
        let mut first = true;
        for &explicit_self in opt_explicit_self.iter() {
            let m = match explicit_self {
                &ast::SelfStatic => ast::MutImmutable,
                _ => match decl.inputs[0].pat.node {
                    ast::PatIdent(ast::BindByValue(m), _, _) => m,
                    _ => ast::MutImmutable
                }
            };
            first = !try!(self.print_explicit_self(explicit_self, m));
        }

        // HACK(eddyb) ignore the separately printed self argument.
        let args = if first {
            decl.inputs.as_slice()
        } else {
            decl.inputs.slice_from(1)
        };

        for arg in args.iter() {
            if first { first = false; } else { try!(self.word_space(",")); }
            try!(self.print_arg(arg));
        }

        self.end()
    }

    pub fn print_fn_args_and_ret(&mut self, decl: &ast::FnDecl,
                                 opt_explicit_self: Option<&ast::ExplicitSelf_>)
        -> IoResult<()> {
        try!(self.popen());
        try!(self.print_fn_args(decl, opt_explicit_self));
        if decl.variadic {
            try!(word(&mut self.s, ", ..."));
        }
        try!(self.pclose());

        try!(self.maybe_print_comment(decl.output.span.lo));
        match decl.output.node {
            ast::TyNil => Ok(()),
            _ => {
                try!(self.space_if_not_bol());
                try!(self.word_space("->"));
                self.print_type(&*decl.output)
            }
        }
    }

    pub fn print_fn_block_args(
            &mut self,
            decl: &ast::FnDecl,
            unboxed_closure_kind: Option<UnboxedClosureKind>)
            -> IoResult<()> {
        try!(word(&mut self.s, "|"));
        match unboxed_closure_kind {
            None => {}
            Some(FnUnboxedClosureKind) => try!(self.word_space("&:")),
            Some(FnMutUnboxedClosureKind) => try!(self.word_space("&mut:")),
            Some(FnOnceUnboxedClosureKind) => try!(self.word_space(":")),
        }
        try!(self.print_fn_args(decl, None));
        try!(word(&mut self.s, "|"));

        match decl.output.node {
            ast::TyInfer => {}
            _ => {
                try!(self.space_if_not_bol());
                try!(self.word_space("->"));
                try!(self.print_type(&*decl.output));
            }
        }

        self.maybe_print_comment(decl.output.span.lo)
    }

    pub fn print_capture_clause(&mut self, capture_clause: ast::CaptureClause)
                                -> IoResult<()> {
        match capture_clause {
            ast::CaptureByValue => self.word_space("move"),
            ast::CaptureByRef => Ok(()),
        }
    }

    pub fn print_proc_args(&mut self, decl: &ast::FnDecl) -> IoResult<()> {
        try!(word(&mut self.s, "proc"));
        try!(word(&mut self.s, "("));
        try!(self.print_fn_args(decl, None));
        try!(word(&mut self.s, ")"));

        match decl.output.node {
            ast::TyInfer => {}
            _ => {
                try!(self.space_if_not_bol());
                try!(self.word_space("->"));
                try!(self.print_type(&*decl.output));
            }
        }

        self.maybe_print_comment(decl.output.span.lo)
    }

    pub fn print_bounds(&mut self,
                        prefix: &str,
                        bounds: &OwnedSlice<ast::TyParamBound>)
                        -> IoResult<()> {
        if !bounds.is_empty() {
            try!(word(&mut self.s, prefix));
            let mut first = true;
            for bound in bounds.iter() {
                try!(self.nbsp());
                if first {
                    first = false;
                } else {
                    try!(self.word_space("+"));
                }

                try!(match *bound {
                    TraitTyParamBound(ref tref) => {
                        self.print_poly_trait_ref(tref)
                    }
                    RegionTyParamBound(ref lt) => {
                        self.print_lifetime(lt)
                    }
                    UnboxedFnTyParamBound(ref unboxed_function_type) => {
                        try!(self.print_path(&unboxed_function_type.path,
                                             false));
                        try!(self.popen());
                        try!(self.print_fn_args(&*unboxed_function_type.decl,
                                                None));
                        try!(self.pclose());
                        self.print_fn_output(&*unboxed_function_type.decl)
                    }
                })
            }
            Ok(())
        } else {
            Ok(())
        }
    }

    pub fn print_lifetime(&mut self,
                          lifetime: &ast::Lifetime)
                          -> IoResult<()>
    {
        self.print_name(lifetime.name)
    }

    pub fn print_lifetime_def(&mut self,
                              lifetime: &ast::LifetimeDef)
                              -> IoResult<()>
    {
        try!(self.print_lifetime(&lifetime.lifetime));
        let mut sep = ":";
        for v in lifetime.bounds.iter() {
            try!(word(&mut self.s, sep));
            try!(self.print_lifetime(v));
            sep = "+";
        }
        Ok(())
    }

    pub fn print_generics(&mut self,
                          generics: &ast::Generics)
                          -> IoResult<()>
    {
        let total = generics.lifetimes.len() + generics.ty_params.len();
        if total == 0 {
            return Ok(());
        }

        try!(word(&mut self.s, "<"));

        let mut ints = Vec::new();
        for i in range(0u, total) {
            ints.push(i);
        }

        try!(self.commasep(Inconsistent, ints.as_slice(), |s, &idx| {
            if idx < generics.lifetimes.len() {
                let lifetime = &generics.lifetimes[idx];
                s.print_lifetime_def(lifetime)
            } else {
                let idx = idx - generics.lifetimes.len();
                let param = generics.ty_params.get(idx);
<<<<<<< HEAD
                match param.unbound {
                    Some(ref tref) => {
                        try!(s.print_trait_ref(tref));
                        try!(s.word_space("?"));
                    }
                    _ => {}
                }
                try!(s.print_ident(param.ident));
                try!(s.print_bounds(":", &param.bounds));
                match param.default {
                    Some(ref default) => {
                        try!(space(&mut s.s));
                        try!(s.word_space("="));
                        s.print_type(&**default)
                    }
                    _ => Ok(())
                }
=======
                s.print_ty_param(param)
>>>>>>> 339c675b
            }
        }));

        try!(word(&mut self.s, ">"));
        Ok(())
    }

    pub fn print_ty_param(&mut self, param: &ast::TyParam) -> IoResult<()> {
        match param.unbound {
            Some(TraitTyParamBound(ref tref)) => {
                try!(self.print_trait_ref(tref));
                try!(self.word_space("?"));
            }
            _ => {}
        }
        try!(self.print_ident(param.ident));
        try!(self.print_bounds(":", &param.bounds));
        match param.default {
            Some(ref default) => {
                try!(space(&mut self.s));
                try!(self.word_space("="));
                self.print_type(&**default)
            }
            _ => Ok(())
        }
    }

    pub fn print_where_clause(&mut self, generics: &ast::Generics)
                              -> IoResult<()> {
        if generics.where_clause.predicates.len() == 0 {
            return Ok(())
        }

        try!(space(&mut self.s));
        try!(self.word_space("where"));

        for (i, predicate) in generics.where_clause
                                      .predicates
                                      .iter()
                                      .enumerate() {
            if i != 0 {
                try!(self.word_space(","));
            }

            try!(self.print_ident(predicate.ident));
            try!(self.print_bounds(":", &predicate.bounds));
        }

        Ok(())
    }

    pub fn print_meta_item(&mut self, item: &ast::MetaItem) -> IoResult<()> {
        try!(self.ibox(indent_unit));
        match item.node {
            ast::MetaWord(ref name) => {
                try!(word(&mut self.s, name.get()));
            }
            ast::MetaNameValue(ref name, ref value) => {
                try!(self.word_space(name.get()));
                try!(self.word_space("="));
                try!(self.print_literal(value));
            }
            ast::MetaList(ref name, ref items) => {
                try!(word(&mut self.s, name.get()));
                try!(self.popen());
                try!(self.commasep(Consistent,
                                   items.as_slice(),
                                   |s, i| s.print_meta_item(&**i)));
                try!(self.pclose());
            }
        }
        self.end()
    }

    pub fn print_view_path(&mut self, vp: &ast::ViewPath) -> IoResult<()> {
        match vp.node {
            ast::ViewPathSimple(ident, ref path, _) => {
                try!(self.print_path(path, false));

                // FIXME(#6993) can't compare identifiers directly here
                if path.segments.last().unwrap().identifier.name !=
                        ident.name {
                    try!(space(&mut self.s));
                    try!(self.word_space("as"));
                    try!(self.print_ident(ident));
                }

                Ok(())
            }

            ast::ViewPathGlob(ref path, _) => {
                try!(self.print_path(path, false));
                word(&mut self.s, "::*")
            }

            ast::ViewPathList(ref path, ref idents, _) => {
                if path.segments.is_empty() {
                    try!(word(&mut self.s, "{"));
                } else {
                    try!(self.print_path(path, false));
                    try!(word(&mut self.s, "::{"));
                }
                try!(self.commasep(Inconsistent, idents.as_slice(), |s, w| {
                    match w.node {
                        ast::PathListIdent { name, .. } => {
                            s.print_ident(name)
                        },
                        ast::PathListMod { .. } => {
                            word(&mut s.s, "mod")
                        }
                    }
                }));
                word(&mut self.s, "}")
            }
        }
    }

    pub fn print_view_item(&mut self, item: &ast::ViewItem) -> IoResult<()> {
        try!(self.hardbreak_if_not_bol());
        try!(self.maybe_print_comment(item.span.lo));
        try!(self.print_outer_attributes(item.attrs.as_slice()));
        try!(self.print_visibility(item.vis));
        match item.node {
            ast::ViewItemExternCrate(id, ref optional_path, _) => {
                try!(self.head("extern crate"));
                for &(ref p, style) in optional_path.iter() {
                    try!(self.print_string(p.get(), style));
                    try!(space(&mut self.s));
                    try!(word(&mut self.s, "as"));
                    try!(space(&mut self.s));
                }
                try!(self.print_ident(id));
            }

            ast::ViewItemUse(ref vp) => {
                try!(self.head("use"));
                try!(self.print_view_path(&**vp));
            }
        }
        try!(word(&mut self.s, ";"));
        try!(self.end()); // end inner head-block
        self.end() // end outer head-block
    }

    pub fn print_mutability(&mut self,
                            mutbl: ast::Mutability) -> IoResult<()> {
        match mutbl {
            ast::MutMutable => self.word_nbsp("mut"),
            ast::MutImmutable => Ok(()),
        }
    }

    pub fn print_mt(&mut self, mt: &ast::MutTy) -> IoResult<()> {
        try!(self.print_mutability(mt.mutbl));
        self.print_type(&*mt.ty)
    }

    pub fn print_arg(&mut self, input: &ast::Arg) -> IoResult<()> {
        try!(self.ibox(indent_unit));
        match input.ty.node {
            ast::TyInfer => try!(self.print_pat(&*input.pat)),
            _ => {
                match input.pat.node {
                    ast::PatIdent(_, ref path1, _) if
                        path1.node.name ==
                            parse::token::special_idents::invalid.name => {
                        // Do nothing.
                    }
                    _ => {
                        try!(self.print_pat(&*input.pat));
                        try!(word(&mut self.s, ":"));
                        try!(space(&mut self.s));
                    }
                }
                try!(self.print_type(&*input.ty));
            }
        }
        self.end()
    }

    pub fn print_fn_output(&mut self, decl: &ast::FnDecl) -> IoResult<()> {
        match decl.output.node {
            ast::TyNil => Ok(()),
            _ => {
                try!(self.space_if_not_bol());
                try!(self.ibox(indent_unit));
                try!(self.word_space("->"));
                if decl.cf == ast::NoReturn {
                    try!(self.word_nbsp("!"));
                } else {
                    try!(self.print_type(&*decl.output));
                }
                self.end()
            }
        }
    }

    pub fn print_ty_fn(&mut self,
                       opt_abi: Option<abi::Abi>,
                       opt_sigil: Option<char>,
                       fn_style: ast::FnStyle,
                       onceness: ast::Onceness,
                       decl: &ast::FnDecl,
                       id: Option<ast::Ident>,
                       bounds: &OwnedSlice<ast::TyParamBound>,
                       generics: Option<&ast::Generics>,
                       opt_explicit_self: Option<&ast::ExplicitSelf_>,
                       opt_unboxed_closure_kind:
                        Option<ast::UnboxedClosureKind>)
                       -> IoResult<()> {
        try!(self.ibox(indent_unit));

        // Duplicates the logic in `print_fn_header_info()`.  This is because that
        // function prints the sigil in the wrong place.  That should be fixed.
        if opt_sigil == Some('~') && onceness == ast::Once {
            try!(word(&mut self.s, "proc"));
        } else if opt_sigil == Some('&') {
            try!(self.print_fn_style(fn_style));
            try!(self.print_extern_opt_abi(opt_abi));
            try!(self.print_onceness(onceness));
        } else {
            assert!(opt_sigil.is_none());
            try!(self.print_fn_style(fn_style));
            try!(self.print_opt_abi_and_extern_if_nondefault(opt_abi));
            try!(self.print_onceness(onceness));
            if opt_unboxed_closure_kind.is_none() {
                try!(word(&mut self.s, "fn"));
            }
        }

        match id {
            Some(id) => {
                try!(word(&mut self.s, " "));
                try!(self.print_ident(id));
            }
            _ => ()
        }

        match generics { Some(g) => try!(self.print_generics(g)), _ => () }
        try!(zerobreak(&mut self.s));

        if opt_unboxed_closure_kind.is_some() || opt_sigil == Some('&') {
            try!(word(&mut self.s, "|"));
        } else {
            try!(self.popen());
        }

        match opt_unboxed_closure_kind {
            Some(ast::FnUnboxedClosureKind) => {
                try!(word(&mut self.s, "&"));
                try!(self.word_space(":"));
            }
            Some(ast::FnMutUnboxedClosureKind) => {
                try!(word(&mut self.s, "&mut"));
                try!(self.word_space(":"));
            }
            Some(ast::FnOnceUnboxedClosureKind) => {
                try!(self.word_space(":"));
            }
            None => {}
        }

        try!(self.print_fn_args(decl, opt_explicit_self));

        if opt_unboxed_closure_kind.is_some() || opt_sigil == Some('&') {
            try!(word(&mut self.s, "|"));
        } else {
            if decl.variadic {
                try!(word(&mut self.s, ", ..."));
            }
            try!(self.pclose());
        }

        try!(self.print_bounds(":", bounds));

        try!(self.maybe_print_comment(decl.output.span.lo));

        try!(self.print_fn_output(decl));

        match generics {
            Some(generics) => try!(self.print_where_clause(generics)),
            None => {}
        }

        self.end()
    }

    pub fn maybe_print_trailing_comment(&mut self, span: codemap::Span,
                                        next_pos: Option<BytePos>)
        -> IoResult<()> {
        let cm = match self.cm {
            Some(cm) => cm,
            _ => return Ok(())
        };
        match self.next_comment() {
            Some(ref cmnt) => {
                if (*cmnt).style != comments::Trailing { return Ok(()) }
                let span_line = cm.lookup_char_pos(span.hi);
                let comment_line = cm.lookup_char_pos((*cmnt).pos);
                let mut next = (*cmnt).pos + BytePos(1);
                match next_pos { None => (), Some(p) => next = p }
                if span.hi < (*cmnt).pos && (*cmnt).pos < next &&
                    span_line.line == comment_line.line {
                        try!(self.print_comment(cmnt));
                        self.cur_cmnt_and_lit.cur_cmnt += 1u;
                    }
            }
            _ => ()
        }
        Ok(())
    }

    pub fn print_remaining_comments(&mut self) -> IoResult<()> {
        // If there aren't any remaining comments, then we need to manually
        // make sure there is a line break at the end.
        if self.next_comment().is_none() {
            try!(hardbreak(&mut self.s));
        }
        loop {
            match self.next_comment() {
                Some(ref cmnt) => {
                    try!(self.print_comment(cmnt));
                    self.cur_cmnt_and_lit.cur_cmnt += 1u;
                }
                _ => break
            }
        }
        Ok(())
    }

    pub fn print_literal(&mut self, lit: &ast::Lit) -> IoResult<()> {
        try!(self.maybe_print_comment(lit.span.lo));
        match self.next_lit(lit.span.lo) {
            Some(ref ltrl) => {
                return word(&mut self.s, (*ltrl).lit.as_slice());
            }
            _ => ()
        }
        match lit.node {
            ast::LitStr(ref st, style) => self.print_string(st.get(), style),
            ast::LitByte(byte) => {
                let mut res = String::from_str("b'");
                (byte as char).escape_default(|c| res.push(c));
                res.push('\'');
                word(&mut self.s, res.as_slice())
            }
            ast::LitChar(ch) => {
                let mut res = String::from_str("'");
                ch.escape_default(|c| res.push(c));
                res.push('\'');
                word(&mut self.s, res.as_slice())
            }
            ast::LitInt(i, t) => {
                match t {
                    ast::SignedIntLit(st, ast::Plus) => {
                        word(&mut self.s,
                             ast_util::int_ty_to_string(st, Some(i as i64)).as_slice())
                    }
                    ast::SignedIntLit(st, ast::Minus) => {
                        let istr = ast_util::int_ty_to_string(st, Some(-(i as i64)));
                        word(&mut self.s,
                             format!("-{}", istr).as_slice())
                    }
                    ast::UnsignedIntLit(ut) => {
                        word(&mut self.s, ast_util::uint_ty_to_string(ut, Some(i)).as_slice())
                    }
                    ast::UnsuffixedIntLit(ast::Plus) => {
                        word(&mut self.s, format!("{}", i).as_slice())
                    }
                    ast::UnsuffixedIntLit(ast::Minus) => {
                        word(&mut self.s, format!("-{}", i).as_slice())
                    }
                }
            }
            ast::LitFloat(ref f, t) => {
                word(&mut self.s,
                     format!(
                         "{}{}",
                         f.get(),
                         ast_util::float_ty_to_string(t).as_slice()).as_slice())
            }
            ast::LitFloatUnsuffixed(ref f) => word(&mut self.s, f.get()),
            ast::LitNil => word(&mut self.s, "()"),
            ast::LitBool(val) => {
                if val { word(&mut self.s, "true") } else { word(&mut self.s, "false") }
            }
            ast::LitBinary(ref v) => {
                let escaped: String = v.iter().map(|&b| b as char).collect();
                word(&mut self.s, format!("b\"{}\"", escaped.escape_default()).as_slice())
            }
        }
    }

    pub fn next_lit(&mut self, pos: BytePos) -> Option<comments::Literal> {
        match self.literals {
            Some(ref lits) => {
                while self.cur_cmnt_and_lit.cur_lit < lits.len() {
                    let ltrl = (*lits)[self.cur_cmnt_and_lit.cur_lit].clone();
                    if ltrl.pos > pos { return None; }
                    self.cur_cmnt_and_lit.cur_lit += 1u;
                    if ltrl.pos == pos { return Some(ltrl); }
                }
                None
            }
            _ => None
        }
    }

    pub fn maybe_print_comment(&mut self, pos: BytePos) -> IoResult<()> {
        loop {
            match self.next_comment() {
                Some(ref cmnt) => {
                    if (*cmnt).pos < pos {
                        try!(self.print_comment(cmnt));
                        self.cur_cmnt_and_lit.cur_cmnt += 1u;
                    } else { break; }
                }
                _ => break
            }
        }
        Ok(())
    }

    pub fn print_comment(&mut self,
                         cmnt: &comments::Comment) -> IoResult<()> {
        match cmnt.style {
            comments::Mixed => {
                assert_eq!(cmnt.lines.len(), 1u);
                try!(zerobreak(&mut self.s));
                try!(word(&mut self.s, cmnt.lines[0].as_slice()));
                zerobreak(&mut self.s)
            }
            comments::Isolated => {
                try!(self.hardbreak_if_not_bol());
                for line in cmnt.lines.iter() {
                    // Don't print empty lines because they will end up as trailing
                    // whitespace
                    if !line.is_empty() {
                        try!(word(&mut self.s, line.as_slice()));
                    }
                    try!(hardbreak(&mut self.s));
                }
                Ok(())
            }
            comments::Trailing => {
                try!(word(&mut self.s, " "));
                if cmnt.lines.len() == 1u {
                    try!(word(&mut self.s, cmnt.lines[0].as_slice()));
                    hardbreak(&mut self.s)
                } else {
                    try!(self.ibox(0u));
                    for line in cmnt.lines.iter() {
                        if !line.is_empty() {
                            try!(word(&mut self.s, line.as_slice()));
                        }
                        try!(hardbreak(&mut self.s));
                    }
                    self.end()
                }
            }
            comments::BlankLine => {
                // We need to do at least one, possibly two hardbreaks.
                let is_semi = match self.s.last_token() {
                    pp::String(s, _) => ";" == s.as_slice(),
                    _ => false
                };
                if is_semi || self.is_begin() || self.is_end() {
                    try!(hardbreak(&mut self.s));
                }
                hardbreak(&mut self.s)
            }
        }
    }

    pub fn print_string(&mut self, st: &str,
                        style: ast::StrStyle) -> IoResult<()> {
        let st = match style {
            ast::CookedStr => {
                (format!("\"{}\"", st.escape_default()))
            }
            ast::RawStr(n) => {
                (format!("r{delim}\"{string}\"{delim}",
                         delim="#".repeat(n),
                         string=st))
            }
        };
        word(&mut self.s, st.as_slice())
    }

    pub fn next_comment(&mut self) -> Option<comments::Comment> {
        match self.comments {
            Some(ref cmnts) => {
                if self.cur_cmnt_and_lit.cur_cmnt < cmnts.len() {
                    Some(cmnts[self.cur_cmnt_and_lit.cur_cmnt].clone())
                } else {
                    None
                }
            }
            _ => None
        }
    }

    pub fn print_opt_fn_style(&mut self,
                            opt_fn_style: Option<ast::FnStyle>) -> IoResult<()> {
        match opt_fn_style {
            Some(fn_style) => self.print_fn_style(fn_style),
            None => Ok(())
        }
    }

    pub fn print_opt_abi_and_extern_if_nondefault(&mut self,
                                                  opt_abi: Option<abi::Abi>)
        -> IoResult<()> {
        match opt_abi {
            Some(abi::Rust) => Ok(()),
            Some(abi) => {
                try!(self.word_nbsp("extern"));
                self.word_nbsp(abi.to_string().as_slice())
            }
            None => Ok(())
        }
    }

    pub fn print_extern_opt_abi(&mut self,
                                opt_abi: Option<abi::Abi>) -> IoResult<()> {
        match opt_abi {
            Some(abi) => {
                try!(self.word_nbsp("extern"));
                self.word_nbsp(abi.to_string().as_slice())
            }
            None => Ok(())
        }
    }

    pub fn print_fn_header_info(&mut self,
                                _opt_explicit_self: Option<&ast::ExplicitSelf_>,
                                opt_fn_style: Option<ast::FnStyle>,
                                abi: abi::Abi,
                                vis: ast::Visibility) -> IoResult<()> {
        try!(word(&mut self.s, visibility_qualified(vis, "").as_slice()));
        try!(self.print_opt_fn_style(opt_fn_style));

        if abi != abi::Rust {
            try!(self.word_nbsp("extern"));
            try!(self.word_nbsp(abi.to_string().as_slice()));
        }

        word(&mut self.s, "fn")
    }

    pub fn print_fn_style(&mut self, s: ast::FnStyle) -> IoResult<()> {
        match s {
            ast::NormalFn => Ok(()),
            ast::UnsafeFn => self.word_nbsp("unsafe"),
        }
    }

    pub fn print_onceness(&mut self, o: ast::Onceness) -> IoResult<()> {
        match o {
            ast::Once => self.word_nbsp("once"),
            ast::Many => Ok(())
        }
    }
}

#[cfg(test)]
mod test {
    use super::*;

    use ast;
    use ast_util;
    use codemap;
    use parse::token;
    use ptr::P;

    #[test]
    fn test_fun_to_string() {
        let abba_ident = token::str_to_ident("abba");

        let decl = ast::FnDecl {
            inputs: Vec::new(),
            output: P(ast::Ty {id: 0,
                               node: ast::TyNil,
                               span: codemap::DUMMY_SP}),
            cf: ast::Return,
            variadic: false
        };
        let generics = ast_util::empty_generics();
        assert_eq!(&fun_to_string(&decl, ast::NormalFn, abba_ident,
                               None, &generics),
                   &"fn abba()".to_string());
    }

    #[test]
    fn test_variant_to_string() {
        let ident = token::str_to_ident("principal_skinner");

        let var = codemap::respan(codemap::DUMMY_SP, ast::Variant_ {
            name: ident,
            attrs: Vec::new(),
            // making this up as I go.... ?
            kind: ast::TupleVariantKind(Vec::new()),
            id: 0,
            disr_expr: None,
            vis: ast::Public,
        });

        let varstr = variant_to_string(&var);
        assert_eq!(&varstr,&"pub principal_skinner".to_string());
    }

    #[test]
    fn test_signed_int_to_string() {
        let pos_int = ast::LitInt(42, ast::SignedIntLit(ast::TyI32, ast::Plus));
        let neg_int = ast::LitInt((-42) as u64, ast::SignedIntLit(ast::TyI32, ast::Minus));
        assert_eq!(format!("-{}", lit_to_string(&codemap::dummy_spanned(pos_int))),
                   lit_to_string(&codemap::dummy_spanned(neg_int)));
    }
}<|MERGE_RESOLUTION|>--- conflicted
+++ resolved
@@ -2472,27 +2472,7 @@
             } else {
                 let idx = idx - generics.lifetimes.len();
                 let param = generics.ty_params.get(idx);
-<<<<<<< HEAD
-                match param.unbound {
-                    Some(ref tref) => {
-                        try!(s.print_trait_ref(tref));
-                        try!(s.word_space("?"));
-                    }
-                    _ => {}
-                }
-                try!(s.print_ident(param.ident));
-                try!(s.print_bounds(":", &param.bounds));
-                match param.default {
-                    Some(ref default) => {
-                        try!(space(&mut s.s));
-                        try!(s.word_space("="));
-                        s.print_type(&**default)
-                    }
-                    _ => Ok(())
-                }
-=======
                 s.print_ty_param(param)
->>>>>>> 339c675b
             }
         }));
 
@@ -2502,7 +2482,7 @@
 
     pub fn print_ty_param(&mut self, param: &ast::TyParam) -> IoResult<()> {
         match param.unbound {
-            Some(TraitTyParamBound(ref tref)) => {
+            Some(ref tref) => {
                 try!(self.print_trait_ref(tref));
                 try!(self.word_space("?"));
             }

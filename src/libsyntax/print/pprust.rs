// Copyright 2012 The Rust Project Developers. See the COPYRIGHT
// file at the top-level directory of this distribution and at
// http://rust-lang.org/COPYRIGHT.
//
// Licensed under the Apache License, Version 2.0 <LICENSE-APACHE or
// http://www.apache.org/licenses/LICENSE-2.0> or the MIT license
// <LICENSE-MIT or http://opensource.org/licenses/MIT>, at your
// option. This file may not be copied, modified, or distributed
// except according to those terms.

use abi::AbiSet;
use ast::{RegionTyParamBound, TraitTyParamBound, required, provided};
use ast;
use ast_util;
use opt_vec::OptVec;
use opt_vec;
use attr::{AttrMetaMethods, AttributeMethods};
use codemap::{CodeMap, BytePos};
use codemap;
use diagnostic;
use parse::classify::expr_is_simple_block;
use parse::token::{ident_interner, ident_to_str};
use parse::{comments, token};
use parse;
use print::pp::{break_offset, word, space, zerobreak, hardbreak};
use print::pp::{breaks, consistent, inconsistent, eof};
use print::pp;
use print::pprust;

use std::io;
use std::u64;
use std::uint;

// The @ps is stored here to prevent recursive type.
pub enum ann_node<'self> {
    node_block(@ps, &'self ast::Block),
    node_item(@ps, &'self ast::item),
    node_expr(@ps, &'self ast::expr),
    node_pat(@ps, &'self ast::pat),
}
pub struct pp_ann {
    pre: @fn(ann_node),
    post: @fn(ann_node)
}

pub fn no_ann() -> pp_ann {
    fn ignore(_node: ann_node) { }
    return pp_ann {pre: ignore, post: ignore};
}

pub struct CurrentCommentAndLiteral {
    cur_cmnt: uint,
    cur_lit: uint,
}

pub struct ps {
    s: @mut pp::Printer,
    cm: Option<@CodeMap>,
    intr: @token::ident_interner,
    comments: Option<~[comments::cmnt]>,
    literals: Option<~[comments::lit]>,
    cur_cmnt_and_lit: @mut CurrentCommentAndLiteral,
    boxes: @mut ~[pp::breaks],
    ann: pp_ann
}

pub fn ibox(s: @ps, u: uint) {
    s.boxes.push(pp::inconsistent);
    pp::ibox(s.s, u);
}

pub fn end(s: @ps) {
    s.boxes.pop();
    pp::end(s.s);
}

pub fn rust_printer(writer: @io::Writer, intr: @ident_interner) -> @ps {
    return rust_printer_annotated(writer, intr, no_ann());
}

pub fn rust_printer_annotated(writer: @io::Writer,
                              intr: @ident_interner,
                              ann: pp_ann) -> @ps {
    return @ps {
        s: pp::mk_printer(writer, default_columns),
        cm: None::<@CodeMap>,
        intr: intr,
        comments: None::<~[comments::cmnt]>,
        literals: None::<~[comments::lit]>,
        cur_cmnt_and_lit: @mut CurrentCommentAndLiteral {
            cur_cmnt: 0,
            cur_lit: 0
        },
        boxes: @mut ~[],
        ann: ann
    };
}

pub static indent_unit: uint = 4u;

pub static default_columns: uint = 78u;

// Requires you to pass an input filename and reader so that
// it can scan the input text for comments and literals to
// copy forward.
pub fn print_crate(cm: @CodeMap,
                   intr: @ident_interner,
<<<<<<< HEAD
                   span_diagnostic: @mut diagnostic::span_handler,
                   crate: @ast::crate,
=======
                   span_diagnostic: @diagnostic::span_handler,
                   crate: &ast::Crate,
>>>>>>> 69a237ed
                   filename: @str,
                   in: @io::Reader,
                   out: @io::Writer,
                   ann: pp_ann,
                   is_expanded: bool) {
    let (cmnts, lits) = comments::gather_comments_and_literals(
        span_diagnostic,
        filename,
        in
    );
    let s = @ps {
        s: pp::mk_printer(out, default_columns),
        cm: Some(cm),
        intr: intr,
        comments: Some(cmnts),
        // If the code is post expansion, don't use the table of
        // literals, since it doesn't correspond with the literals
        // in the AST anymore.
        literals: if is_expanded {
            None
        } else {
            Some(lits)
        },
        cur_cmnt_and_lit: @mut CurrentCommentAndLiteral {
            cur_cmnt: 0,
            cur_lit: 0
        },
        boxes: @mut ~[],
        ann: ann
    };
    print_crate_(s, crate);
}

pub fn print_crate_(s: @ps, crate: &ast::Crate) {
    print_mod(s, &crate.module, crate.attrs);
    print_remaining_comments(s);
    eof(s.s);
}

pub fn ty_to_str(ty: &ast::Ty, intr: @ident_interner) -> ~str {
    to_str(ty, print_type, intr)
}

pub fn pat_to_str(pat: &ast::pat, intr: @ident_interner) -> ~str {
    to_str(pat, print_pat, intr)
}

pub fn expr_to_str(e: &ast::expr, intr: @ident_interner) -> ~str {
    to_str(e, print_expr, intr)
}

pub fn lifetime_to_str(e: &ast::Lifetime, intr: @ident_interner) -> ~str {
    to_str(e, print_lifetime, intr)
}

pub fn tt_to_str(tt: &ast::token_tree, intr: @ident_interner) -> ~str {
    to_str(tt, print_tt, intr)
}

pub fn tts_to_str(tts: &[ast::token_tree], intr: @ident_interner) -> ~str {
    to_str(&tts, print_tts, intr)
}

pub fn stmt_to_str(s: &ast::stmt, intr: @ident_interner) -> ~str {
    to_str(s, print_stmt, intr)
}

pub fn item_to_str(i: &ast::item, intr: @ident_interner) -> ~str {
    to_str(i, print_item, intr)
}

pub fn generics_to_str(generics: &ast::Generics,
                       intr: @ident_interner) -> ~str {
    to_str(generics, print_generics, intr)
}

pub fn path_to_str(p: &ast::Path, intr: @ident_interner) -> ~str {
    to_str(p, |a,b| print_path(a, b, false), intr)
}

pub fn fun_to_str(decl: &ast::fn_decl, purity: ast::purity, name: ast::ident,
                  opt_explicit_self: Option<ast::explicit_self_>,
                  generics: &ast::Generics, intr: @ident_interner) -> ~str {
    do io::with_str_writer |wr| {
        let s = rust_printer(wr, intr);
        print_fn(s, decl, Some(purity), AbiSet::Rust(),
                 name, generics, opt_explicit_self, ast::inherited);
        end(s); // Close the head box
        end(s); // Close the outer box
        eof(s.s);
    }
}

pub fn block_to_str(blk: &ast::Block, intr: @ident_interner) -> ~str {
    do io::with_str_writer |wr| {
        let s = rust_printer(wr, intr);
        // containing cbox, will be closed by print-block at }
        cbox(s, indent_unit);
        // head-ibox, will be closed by print-block after {
        ibox(s, 0u);
        print_block(s, blk);
        eof(s.s);
    }
}

pub fn meta_item_to_str(mi: &ast::MetaItem, intr: @ident_interner) -> ~str {
    to_str(mi, print_meta_item, intr)
}

pub fn attribute_to_str(attr: &ast::Attribute, intr: @ident_interner) -> ~str {
    to_str(attr, print_attribute, intr)
}

pub fn variant_to_str(var: &ast::variant, intr: @ident_interner) -> ~str {
    to_str(var, print_variant, intr)
}

pub fn cbox(s: @ps, u: uint) {
    s.boxes.push(pp::consistent);
    pp::cbox(s.s, u);
}

pub fn box(s: @ps, u: uint, b: pp::breaks) {
    s.boxes.push(b);
    pp::box(s.s, u, b);
}

pub fn nbsp(s: @ps) { word(s.s, " "); }

pub fn word_nbsp(s: @ps, w: &str) { word(s.s, w); nbsp(s); }

pub fn word_space(s: @ps, w: &str) { word(s.s, w); space(s.s); }

pub fn popen(s: @ps) { word(s.s, "("); }

pub fn pclose(s: @ps) { word(s.s, ")"); }

pub fn head(s: @ps, w: &str) {
    // outer-box is consistent
    cbox(s, indent_unit);
    // head-box is inconsistent
    ibox(s, w.len() + 1);
    // keyword that starts the head
    if !w.is_empty() {
        word_nbsp(s, w);
    }
}

pub fn bopen(s: @ps) {
    word(s.s, "{");
    end(s); // close the head-box
}

pub fn bclose_(s: @ps, span: codemap::span, indented: uint) {
    bclose_maybe_open(s, span, indented, true);
}
pub fn bclose_maybe_open (s: @ps, span: codemap::span, indented: uint,
                          close_box: bool) {
    maybe_print_comment(s, span.hi);
    break_offset_if_not_bol(s, 1u, -(indented as int));
    word(s.s, "}");
    if close_box {
        end(s); // close the outer-box
    }
}
pub fn bclose(s: @ps, span: codemap::span) { bclose_(s, span, indent_unit); }

pub fn is_begin(s: @ps) -> bool {
    match s.s.last_token() { pp::BEGIN(_) => true, _ => false }
}

pub fn is_end(s: @ps) -> bool {
    match s.s.last_token() { pp::END => true, _ => false }
}

pub fn is_bol(s: @ps) -> bool {
    return s.s.last_token().is_eof() || s.s.last_token().is_hardbreak_tok();
}

pub fn in_cbox(s: @ps) -> bool {
    let boxes = &*s.boxes;
    let len = boxes.len();
    if len == 0u { return false; }
    return boxes[len - 1u] == pp::consistent;
}

pub fn hardbreak_if_not_bol(s: @ps) { if !is_bol(s) { hardbreak(s.s); } }
pub fn space_if_not_bol(s: @ps) { if !is_bol(s) { space(s.s); } }
pub fn break_offset_if_not_bol(s: @ps, n: uint, off: int) {
    if !is_bol(s) {
        break_offset(s.s, n, off);
    } else {
        if off != 0 && s.s.last_token().is_hardbreak_tok() {
            // We do something pretty sketchy here: tuck the nonzero
            // offset-adjustment we were going to deposit along with the
            // break into the previous hardbreak.
            s.s.replace_last_token(pp::hardbreak_tok_offset(off));
        }
    }
}

// Synthesizes a comment that was not textually present in the original source
// file.
pub fn synth_comment(s: @ps, text: ~str) {
    word(s.s, "/*");
    space(s.s);
    word(s.s, text);
    space(s.s);
    word(s.s, "*/");
}

pub fn commasep<T>(s: @ps, b: breaks, elts: &[T], op: &fn(@ps, &T)) {
    box(s, 0u, b);
    let mut first = true;
    for elts.iter().advance |elt| {
        if first { first = false; } else { word_space(s, ","); }
        op(s, elt);
    }
    end(s);
}


pub fn commasep_cmnt<T>(s: @ps, b: breaks, elts: &[T], op: &fn(@ps, &T),
                               get_span: &fn(&T) -> codemap::span) {
    box(s, 0u, b);
    let len = elts.len();
    let mut i = 0u;
    for elts.iter().advance |elt| {
        maybe_print_comment(s, get_span(elt).hi);
        op(s, elt);
        i += 1u;
        if i < len {
            word(s.s, ",");
            maybe_print_trailing_comment(s, get_span(elt),
                                         Some(get_span(&elts[i]).hi));
            space_if_not_bol(s);
        }
    }
    end(s);
}

pub fn commasep_exprs(s: @ps, b: breaks, exprs: &[@ast::expr]) {
    commasep_cmnt(s, b, exprs, |p, &e| print_expr(p, e), |e| e.span);
}

pub fn print_mod(s: @ps, _mod: &ast::_mod, attrs: &[ast::Attribute]) {
    print_inner_attributes(s, attrs);
    for _mod.view_items.iter().advance |vitem| {
        print_view_item(s, vitem);
    }
    for _mod.items.iter().advance |item| { print_item(s, *item); }
}

pub fn print_foreign_mod(s: @ps, nmod: &ast::foreign_mod,
                         attrs: &[ast::Attribute]) {
    print_inner_attributes(s, attrs);
    for nmod.view_items.iter().advance |vitem| {
        print_view_item(s, vitem);
    }
    for nmod.items.iter().advance |item| { print_foreign_item(s, *item); }
}

pub fn print_opt_lifetime(s: @ps, lifetime: &Option<ast::Lifetime>) {
    for lifetime.iter().advance |l| {
        print_lifetime(s, l);
        nbsp(s);
    }
}

pub fn print_type(s: @ps, ty: &ast::Ty) {
    maybe_print_comment(s, ty.span.lo);
    ibox(s, 0u);
    match ty.node {
      ast::ty_nil => word(s.s, "()"),
      ast::ty_bot => word(s.s, "!"),
      ast::ty_box(ref mt) => { word(s.s, "@"); print_mt(s, mt); }
      ast::ty_uniq(ref mt) => { word(s.s, "~"); print_mt(s, mt); }
      ast::ty_vec(ref mt) => {
        word(s.s, "[");
        match mt.mutbl {
          ast::m_mutbl => word_space(s, "mut"),
          ast::m_const => word_space(s, "const"),
          ast::m_imm => ()
        }
        print_type(s, mt.ty);
        word(s.s, "]");
      }
      ast::ty_ptr(ref mt) => { word(s.s, "*"); print_mt(s, mt); }
      ast::ty_rptr(ref lifetime, ref mt) => {
          word(s.s, "&");
          print_opt_lifetime(s, lifetime);
          print_mt(s, mt);
      }
      ast::ty_tup(ref elts) => {
        popen(s);
        commasep(s, inconsistent, *elts, print_type);
        if elts.len() == 1 {
            word(s.s, ",");
        }
        pclose(s);
      }
      ast::ty_bare_fn(f) => {
          let generics = ast::Generics {
            lifetimes: f.lifetimes.clone(),
            ty_params: opt_vec::Empty
          };
          print_ty_fn(s, Some(f.abis), None, &None,
                      f.purity, ast::Many, &f.decl, None, &None,
                      Some(&generics), None);
      }
      ast::ty_closure(f) => {
          let generics = ast::Generics {
            lifetimes: f.lifetimes.clone(),
            ty_params: opt_vec::Empty
          };
          print_ty_fn(s, None, Some(f.sigil), &f.region,
                      f.purity, f.onceness, &f.decl, None, &f.bounds,
                      Some(&generics), None);
      }
      ast::ty_path(ref path, ref bounds, _) => print_bounded_path(s, path, bounds),
      ast::ty_fixed_length_vec(ref mt, v) => {
        word(s.s, "[");
        match mt.mutbl {
            ast::m_mutbl => word_space(s, "mut"),
            ast::m_const => word_space(s, "const"),
            ast::m_imm => ()
        }
        print_type(s, mt.ty);
        word(s.s, ", ..");
        print_expr(s, v);
        word(s.s, "]");
      }
      ast::ty_mac(_) => {
          fail!("print_type doesn't know how to print a ty_mac");
      }
      ast::ty_infer => {
          fail!("print_type shouldn't see a ty_infer");
      }

    }
    end(s);
}

pub fn print_foreign_item(s: @ps, item: &ast::foreign_item) {
    hardbreak_if_not_bol(s);
    maybe_print_comment(s, item.span.lo);
    print_outer_attributes(s, item.attrs);
    match item.node {
      ast::foreign_item_fn(ref decl, purity, ref generics) => {
        print_fn(s, decl, Some(purity), AbiSet::Rust(), item.ident, generics, None,
                 item.vis);
        end(s); // end head-ibox
        word(s.s, ";");
        end(s); // end the outer fn box
      }
      ast::foreign_item_static(ref t, m) => {
        head(s, visibility_qualified(item.vis, "static"));
        if m {
            word_space(s, "mut");
        }
        print_ident(s, item.ident);
        word_space(s, ":");
        print_type(s, t);
        word(s.s, ";");
        end(s); // end the head-ibox
        end(s); // end the outer cbox
      }
    }
}

pub fn print_item(s: @ps, item: &ast::item) {
    hardbreak_if_not_bol(s);
    maybe_print_comment(s, item.span.lo);
    print_outer_attributes(s, item.attrs);
    let ann_node = node_item(s, item);
    (s.ann.pre)(ann_node);
    match item.node {
      ast::item_static(ref ty, m, expr) => {
        head(s, visibility_qualified(item.vis, "static"));
        if m == ast::m_mutbl {
            word_space(s, "mut");
        }
        print_ident(s, item.ident);
        word_space(s, ":");
        print_type(s, ty);
        space(s.s);
        end(s); // end the head-ibox

        word_space(s, "=");
        print_expr(s, expr);
        word(s.s, ";");
        end(s); // end the outer cbox

      }
      ast::item_fn(ref decl, purity, abi, ref typarams, ref body) => {
        print_fn(
            s,
            decl,
            Some(purity),
            abi,
            item.ident,
            typarams,
            None,
            item.vis
        );
        word(s.s, " ");
        print_block_with_attrs(s, body, item.attrs);
      }
      ast::item_mod(ref _mod) => {
        head(s, visibility_qualified(item.vis, "mod"));
        print_ident(s, item.ident);
        nbsp(s);
        bopen(s);
        print_mod(s, _mod, item.attrs);
        bclose(s, item.span);
      }
      ast::item_foreign_mod(ref nmod) => {
        head(s, "extern");
        word_nbsp(s, nmod.abis.to_str());
        match nmod.sort {
            ast::named => {
                word_nbsp(s, "mod");
                print_ident(s, item.ident);
                nbsp(s);
            }
            ast::anonymous => {}
        }
        bopen(s);
        print_foreign_mod(s, nmod, item.attrs);
        bclose(s, item.span);
      }
      ast::item_ty(ref ty, ref params) => {
        ibox(s, indent_unit);
        ibox(s, 0u);
        word_nbsp(s, visibility_qualified(item.vis, "type"));
        print_ident(s, item.ident);
        print_generics(s, params);
        end(s); // end the inner ibox

        space(s.s);
        word_space(s, "=");
        print_type(s, ty);
        word(s.s, ";");
        end(s); // end the outer ibox
      }
      ast::item_enum(ref enum_definition, ref params) => {
        print_enum_def(
            s,
            enum_definition,
            params,
            item.ident,
            item.span,
            item.vis
        );
      }
      ast::item_struct(struct_def, ref generics) => {
          head(s, visibility_qualified(item.vis, "struct"));
          print_struct(s, struct_def, generics, item.ident, item.span);
      }

      ast::item_impl(ref generics, ref opt_trait, ref ty, ref methods) => {
        head(s, visibility_qualified(item.vis, "impl"));
        if generics.is_parameterized() {
            print_generics(s, generics);
            space(s.s);
        }

        match opt_trait {
            &Some(ref t) => {
                print_trait_ref(s, t);
                space(s.s);
                word_space(s, "for");
            }
            &None => ()
        };

        print_type(s, ty);
        space(s.s);

        if methods.len() == 0 {
            word(s.s, ";");
        } else {
            bopen(s);
            for methods.iter().advance |meth| {
               print_method(s, *meth);
            }
            bclose(s, item.span);
        }
      }
      ast::item_trait(ref generics, ref traits, ref methods) => {
        head(s, visibility_qualified(item.vis, "trait"));
        print_ident(s, item.ident);
        print_generics(s, generics);
        if traits.len() != 0u {
            word(s.s, ":");
            for traits.iter().enumerate().advance |(i, trait_)| {
                nbsp(s);
                if i != 0 {
                    word_space(s, "+");
                }
                print_path(s, &trait_.path, false);
            }
        }
        word(s.s, " ");
        bopen(s);
        for methods.iter().advance |meth| {
            print_trait_method(s, meth);
        }
        bclose(s, item.span);
      }
      ast::item_mac(codemap::spanned { node: ast::mac_invoc_tt(ref pth, ref tts),
                                   _}) => {
        print_visibility(s, item.vis);
        print_path(s, pth, false);
        word(s.s, "! ");
        print_ident(s, item.ident);
        cbox(s, indent_unit);
        popen(s);
        print_tts(s, &(tts.as_slice()));
        pclose(s);
        end(s);
      }
    }
    (s.ann.post)(ann_node);
}

fn print_trait_ref(s: @ps, t: &ast::trait_ref) {
    print_path(s, &t.path, false);
}

pub fn print_enum_def(s: @ps, enum_definition: &ast::enum_def,
                      generics: &ast::Generics, ident: ast::ident,
                      span: codemap::span, visibility: ast::visibility) {
    head(s, visibility_qualified(visibility, "enum"));
    print_ident(s, ident);
    print_generics(s, generics);
    space(s.s);
    print_variants(s, enum_definition.variants, span);
}

pub fn print_variants(s: @ps,
                      variants: &[ast::variant],
                      span: codemap::span) {
    bopen(s);
    for variants.iter().advance |v| {
        space_if_not_bol(s);
        maybe_print_comment(s, v.span.lo);
        print_outer_attributes(s, v.node.attrs);
        ibox(s, indent_unit);
        print_variant(s, v);
        word(s.s, ",");
        end(s);
        maybe_print_trailing_comment(s, v.span, None);
    }
    bclose(s, span);
}

pub fn visibility_to_str(vis: ast::visibility) -> ~str {
    match vis {
        ast::private => ~"priv",
        ast::public => ~"pub",
        ast::inherited => ~""
    }
}

pub fn visibility_qualified(vis: ast::visibility, s: &str) -> ~str {
    match vis {
        ast::private | ast::public => visibility_to_str(vis) + " " + s,
        ast::inherited => s.to_owned()
    }
}

pub fn print_visibility(s: @ps, vis: ast::visibility) {
    match vis {
        ast::private | ast::public =>
        word_nbsp(s, visibility_to_str(vis)),
        ast::inherited => ()
    }
}

pub fn print_struct(s: @ps,
                    struct_def: &ast::struct_def,
                    generics: &ast::Generics,
                    ident: ast::ident,
                    span: codemap::span) {
    print_ident(s, ident);
    print_generics(s, generics);
    if ast_util::struct_def_is_tuple_like(struct_def) {
        if !struct_def.fields.is_empty() {
            popen(s);
            do commasep(s, inconsistent, struct_def.fields) |s, field| {
                match field.node.kind {
                    ast::named_field(*) => fail!("unexpected named field"),
                    ast::unnamed_field => {
                        maybe_print_comment(s, field.span.lo);
                        print_type(s, &field.node.ty);
                    }
                }
            }
            pclose(s);
        }
        word(s.s, ";");
        end(s);
        end(s); // close the outer-box
    } else {
        nbsp(s);
        bopen(s);
        hardbreak_if_not_bol(s);

        for struct_def.fields.iter().advance |field| {
            match field.node.kind {
                ast::unnamed_field => fail!("unexpected unnamed field"),
                ast::named_field(ident, visibility) => {
                    hardbreak_if_not_bol(s);
                    maybe_print_comment(s, field.span.lo);
                    print_outer_attributes(s, field.node.attrs);
                    print_visibility(s, visibility);
                    print_ident(s, ident);
                    word_nbsp(s, ":");
                    print_type(s, &field.node.ty);
                    word(s.s, ",");
                }
            }
        }

        bclose(s, span);
    }
}

/// This doesn't deserve to be called "pretty" printing, but it should be
/// meaning-preserving. A quick hack that might help would be to look at the
/// spans embedded in the TTs to decide where to put spaces and newlines.
/// But it'd be better to parse these according to the grammar of the
/// appropriate macro, transcribe back into the grammar we just parsed from,
/// and then pretty-print the resulting AST nodes (so, e.g., we print
/// expression arguments as expressions). It can be done! I think.
pub fn print_tt(s: @ps, tt: &ast::token_tree) {
    match *tt {
      ast::tt_delim(ref tts) => print_tts(s, &(tts.as_slice())),
      ast::tt_tok(_, ref tk) => {
          word(s.s, parse::token::to_str(s.intr, tk));
      }
      ast::tt_seq(_, ref tts, ref sep, zerok) => {
        word(s.s, "$(");
        for (*tts).iter().advance |tt_elt| { print_tt(s, tt_elt); }
        word(s.s, ")");
        match (*sep) {
          Some(ref tk) => word(s.s, parse::token::to_str(s.intr, tk)),
          None => ()
        }
        word(s.s, if zerok { "*" } else { "+" });
      }
      ast::tt_nonterminal(_, name) => {
        word(s.s, "$");
        print_ident(s, name);
      }
    }
}

pub fn print_tts(s: @ps, tts: & &[ast::token_tree]) {
    ibox(s, 0);
    for tts.iter().enumerate().advance |(i, tt)| {
        if i != 0 {
            space(s.s);
        }
        print_tt(s, tt);
    }
    end(s);
}

pub fn print_variant(s: @ps, v: &ast::variant) {
    print_visibility(s, v.node.vis);
    match v.node.kind {
        ast::tuple_variant_kind(ref args) => {
            print_ident(s, v.node.name);
            if !args.is_empty() {
                popen(s);
                fn print_variant_arg(s: @ps, arg: &ast::variant_arg) {
                    print_type(s, &arg.ty);
                }
                commasep(s, consistent, *args, print_variant_arg);
                pclose(s);
            }
        }
        ast::struct_variant_kind(struct_def) => {
            head(s, "");
            let generics = ast_util::empty_generics();
            print_struct(s, struct_def, &generics, v.node.name, v.span);
        }
    }
    match v.node.disr_expr {
      Some(d) => {
        space(s.s);
        word_space(s, "=");
        print_expr(s, d);
      }
      _ => ()
    }
}

pub fn print_ty_method(s: @ps, m: &ast::ty_method) {
    hardbreak_if_not_bol(s);
    maybe_print_comment(s, m.span.lo);
    print_outer_attributes(s, m.attrs);
    print_ty_fn(s,
                None,
                None,
                &None,
                m.purity,
                ast::Many,
                &m.decl,
                Some(m.ident),
                &None,
                Some(&m.generics),
                Some(m.explicit_self.node));
    word(s.s, ";");
}

pub fn print_trait_method(s: @ps, m: &ast::trait_method) {
    match *m {
        required(ref ty_m) => print_ty_method(s, ty_m),
        provided(m) => print_method(s, m)
    }
}

pub fn print_method(s: @ps, meth: &ast::method) {
    hardbreak_if_not_bol(s);
    maybe_print_comment(s, meth.span.lo);
    print_outer_attributes(s, meth.attrs);
    print_fn(s, &meth.decl, Some(meth.purity), AbiSet::Rust(),
             meth.ident, &meth.generics, Some(meth.explicit_self.node),
             meth.vis);
    word(s.s, " ");
    print_block_with_attrs(s, &meth.body, meth.attrs);
}

pub fn print_outer_attributes(s: @ps, attrs: &[ast::Attribute]) {
    let mut count = 0;
    for attrs.iter().advance |attr| {
        match attr.node.style {
          ast::AttrOuter => { print_attribute(s, attr); count += 1; }
          _ => {/* fallthrough */ }
        }
    }
    if count > 0 { hardbreak_if_not_bol(s); }
}

pub fn print_inner_attributes(s: @ps, attrs: &[ast::Attribute]) {
    let mut count = 0;
    for attrs.iter().advance |attr| {
        match attr.node.style {
          ast::AttrInner => {
            print_attribute(s, attr);
            if !attr.node.is_sugared_doc {
                word(s.s, ";");
            }
            count += 1;
          }
          _ => {/* fallthrough */ }
        }
    }
    if count > 0 { hardbreak_if_not_bol(s); }
}

pub fn print_attribute(s: @ps, attr: &ast::Attribute) {
    hardbreak_if_not_bol(s);
    maybe_print_comment(s, attr.span.lo);
    if attr.node.is_sugared_doc {
        let comment = attr.value_str().get();
        word(s.s, comment);
    } else {
        word(s.s, "#[");
        print_meta_item(s, attr.meta());
        word(s.s, "]");
    }
}


pub fn print_stmt(s: @ps, st: &ast::stmt) {
    maybe_print_comment(s, st.span.lo);
    match st.node {
      ast::stmt_decl(decl, _) => {
        print_decl(s, decl);
      }
      ast::stmt_expr(expr, _) => {
        space_if_not_bol(s);
        print_expr(s, expr);
      }
      ast::stmt_semi(expr, _) => {
        space_if_not_bol(s);
        print_expr(s, expr);
        word(s.s, ";");
      }
      ast::stmt_mac(ref mac, semi) => {
        space_if_not_bol(s);
        print_mac(s, mac);
        if semi { word(s.s, ";"); }
      }
    }
    if parse::classify::stmt_ends_with_semi(st) { word(s.s, ";"); }
    maybe_print_trailing_comment(s, st.span, None);
}

pub fn print_block(s: @ps, blk: &ast::Block) {
    print_possibly_embedded_block(s, blk, block_normal, indent_unit);
}

pub fn print_block_unclosed(s: @ps, blk: &ast::Block) {
    print_possibly_embedded_block_(s, blk, block_normal, indent_unit, &[],
                                 false);
}

pub fn print_block_unclosed_indent(s: @ps, blk: &ast::Block, indented: uint) {
    print_possibly_embedded_block_(s, blk, block_normal, indented, &[],
                                   false);
}

pub fn print_block_with_attrs(s: @ps,
                              blk: &ast::Block,
                              attrs: &[ast::Attribute]) {
    print_possibly_embedded_block_(s, blk, block_normal, indent_unit, attrs,
                                  true);
}

pub enum embed_type { block_block_fn, block_normal, }

pub fn print_possibly_embedded_block(s: @ps,
                                     blk: &ast::Block,
                                     embedded: embed_type,
                                     indented: uint) {
    print_possibly_embedded_block_(
        s, blk, embedded, indented, &[], true);
}

pub fn print_possibly_embedded_block_(s: @ps,
                                      blk: &ast::Block,
                                      embedded: embed_type,
                                      indented: uint,
                                      attrs: &[ast::Attribute],
                                      close_box: bool) {
    match blk.rules {
      ast::unsafe_blk => word_space(s, "unsafe"),
      ast::default_blk => ()
    }
    maybe_print_comment(s, blk.span.lo);
    let ann_node = node_block(s, blk);
    (s.ann.pre)(ann_node);
    match embedded {
      block_block_fn => end(s),
      block_normal => bopen(s)
    }

    print_inner_attributes(s, attrs);

    for blk.view_items.iter().advance |vi| { print_view_item(s, vi); }
    for blk.stmts.iter().advance |st| {
        print_stmt(s, *st);
    }
    match blk.expr {
      Some(expr) => {
        space_if_not_bol(s);
        print_expr(s, expr);
        maybe_print_trailing_comment(s, expr.span, Some(blk.span.hi));
      }
      _ => ()
    }
    bclose_maybe_open(s, blk.span, indented, close_box);
    (s.ann.post)(ann_node);
}

pub fn print_if(s: @ps, test: &ast::expr, blk: &ast::Block,
                elseopt: Option<@ast::expr>, chk: bool) {
    head(s, "if");
    if chk { word_nbsp(s, "check"); }
    print_expr(s, test);
    space(s.s);
    print_block(s, blk);
    fn do_else(s: @ps, els: Option<@ast::expr>) {
        match els {
          Some(_else) => {
            match _else.node {
              // "another else-if"
              ast::expr_if(i, ref t, e) => {
                cbox(s, indent_unit - 1u);
                ibox(s, 0u);
                word(s.s, " else if ");
                print_expr(s, i);
                space(s.s);
                print_block(s, t);
                do_else(s, e);
              }
              // "final else"
              ast::expr_block(ref b) => {
                cbox(s, indent_unit - 1u);
                ibox(s, 0u);
                word(s.s, " else ");
                print_block(s, b);
              }
              // BLEAH, constraints would be great here
              _ => {
                  fail!("print_if saw if with weird alternative");
              }
            }
          }
          _ => {/* fall through */ }
        }
    }
    do_else(s, elseopt);
}

pub fn print_mac(s: @ps, m: &ast::mac) {
    match m.node {
      ast::mac_invoc_tt(ref pth, ref tts) => {
        print_path(s, pth, false);
        word(s.s, "!");
        popen(s);
        print_tts(s, &tts.as_slice());
        pclose(s);
      }
    }
}

pub fn print_vstore(s: @ps, t: ast::vstore) {
    match t {
        ast::vstore_fixed(Some(i)) => word(s.s, fmt!("%u", i)),
        ast::vstore_fixed(None) => word(s.s, "_"),
        ast::vstore_uniq => word(s.s, "~"),
        ast::vstore_box => word(s.s, "@"),
        ast::vstore_slice(ref r) => {
            word(s.s, "&");
            print_opt_lifetime(s, r);
        }
    }
}

pub fn print_expr_vstore(s: @ps, t: ast::expr_vstore) {
    match t {
      ast::expr_vstore_uniq => word(s.s, "~"),
      ast::expr_vstore_box => word(s.s, "@"),
      ast::expr_vstore_mut_box => {
        word(s.s, "@");
        word(s.s, "mut");
      }
      ast::expr_vstore_slice => word(s.s, "&"),
      ast::expr_vstore_mut_slice => {
        word(s.s, "&");
        word(s.s, "mut");
      }
    }
}

pub fn print_call_pre(s: @ps,
                      sugar: ast::CallSugar,
                      base_args: &mut ~[@ast::expr])
                   -> Option<@ast::expr> {
    match sugar {
        ast::DoSugar => {
            head(s, "do");
            Some(base_args.pop())
        }
        ast::ForSugar => {
            head(s, "for");
            Some(base_args.pop())
        }
        ast::NoSugar => None
    }
}

pub fn print_call_post(s: @ps,
                       sugar: ast::CallSugar,
                       blk: &Option<@ast::expr>,
                       base_args: &mut ~[@ast::expr]) {
    if sugar == ast::NoSugar || !base_args.is_empty() {
        popen(s);
        commasep_exprs(s, inconsistent, *base_args);
        pclose(s);
    }
    if sugar != ast::NoSugar {
        nbsp(s);
        match blk.get().node {
          // need to handle closures specifically
          ast::expr_do_body(e) | ast::expr_loop_body(e) => {
            end(s); // we close our head box; closure
                    // will create it's own.
            print_expr(s, e);
            end(s); // close outer box, as closures don't
          }
          _ => {
            // not sure if this can happen.
            print_expr(s, blk.get());
          }
        }
    }
}

pub fn print_expr(s: @ps, expr: &ast::expr) {
    fn print_field(s: @ps, field: &ast::Field) {
        ibox(s, indent_unit);
        print_ident(s, field.ident);
        word_space(s, ":");
        print_expr(s, field.expr);
        end(s);
    }
    fn get_span(field: &ast::Field) -> codemap::span { return field.span; }

    maybe_print_comment(s, expr.span.lo);
    ibox(s, indent_unit);
    let ann_node = node_expr(s, expr);
    (s.ann.pre)(ann_node);
    match expr.node {
        ast::expr_vstore(e, v) => {
            print_expr_vstore(s, v);
            print_expr(s, e);
        },
      ast::expr_vec(ref exprs, mutbl) => {
        ibox(s, indent_unit);
        word(s.s, "[");
        if mutbl == ast::m_mutbl {
            word(s.s, "mut");
            if exprs.len() > 0u { nbsp(s); }
        }
        commasep_exprs(s, inconsistent, *exprs);
        word(s.s, "]");
        end(s);
      }

      ast::expr_repeat(element, count, mutbl) => {
        ibox(s, indent_unit);
        word(s.s, "[");
        if mutbl == ast::m_mutbl {
            word(s.s, "mut");
            nbsp(s);
        }
        print_expr(s, element);
        word(s.s, ",");
        word(s.s, "..");
        print_expr(s, count);
        word(s.s, "]");
        end(s);
      }

      ast::expr_struct(ref path, ref fields, wth) => {
        print_path(s, path, true);
        word(s.s, "{");
        commasep_cmnt(s, consistent, (*fields), print_field, get_span);
        match wth {
            Some(expr) => {
                ibox(s, indent_unit);
                word(s.s, ",");
                space(s.s);
                word(s.s, "..");
                print_expr(s, expr);
                end(s);
            }
            _ => (word(s.s, ","))
        }
        word(s.s, "}");
      }
      ast::expr_tup(ref exprs) => {
        popen(s);
        commasep_exprs(s, inconsistent, *exprs);
        if exprs.len() == 1 {
            word(s.s, ",");
        }
        pclose(s);
      }
      ast::expr_call(func, ref args, sugar) => {
        let mut base_args = (*args).clone();
        let blk = print_call_pre(s, sugar, &mut base_args);
        print_expr(s, func);
        print_call_post(s, sugar, &blk, &mut base_args);
      }
      ast::expr_method_call(_, func, ident, ref tys, ref args, sugar) => {
        let mut base_args = (*args).clone();
        let blk = print_call_pre(s, sugar, &mut base_args);
        print_expr(s, func);
        word(s.s, ".");
        print_ident(s, ident);
        if tys.len() > 0u {
            word(s.s, "::<");
            commasep(s, inconsistent, *tys, print_type);
            word(s.s, ">");
        }
        print_call_post(s, sugar, &blk, &mut base_args);
      }
      ast::expr_binary(_, op, lhs, rhs) => {
        print_expr(s, lhs);
        space(s.s);
        word_space(s, ast_util::binop_to_str(op));
        print_expr(s, rhs);
      }
      ast::expr_unary(_, op, expr) => {
        word(s.s, ast_util::unop_to_str(op));
        print_expr(s, expr);
      }
      ast::expr_addr_of(m, expr) => {
        word(s.s, "&");
        print_mutability(s, m);
        // Avoid `& &e` => `&&e`.
        match (m, &expr.node) {
            (ast::m_imm, &ast::expr_addr_of(*)) => space(s.s),
            _ => { }
        }
        print_expr(s, expr);
      }
      ast::expr_lit(lit) => print_literal(s, lit),
      ast::expr_cast(expr, ref ty) => {
        print_expr(s, expr);
        space(s.s);
        word_space(s, "as");
        print_type(s, ty);
      }
      ast::expr_if(test, ref blk, elseopt) => {
        print_if(s, test, blk, elseopt, false);
      }
      ast::expr_while(test, ref blk) => {
        head(s, "while");
        print_expr(s, test);
        space(s.s);
        print_block(s, blk);
      }
      ast::expr_loop(ref blk, opt_ident) => {
        for opt_ident.iter().advance |ident| {
            word(s.s, "'");
            print_ident(s, *ident);
            word_space(s, ":");
        }
        head(s, "loop");
        space(s.s);
        print_block(s, blk);
      }
      ast::expr_match(expr, ref arms) => {
        cbox(s, indent_unit);
        ibox(s, 4);
        word_nbsp(s, "match");
        print_expr(s, expr);
        space(s.s);
        bopen(s);
        let len = arms.len();
        for arms.iter().enumerate().advance |(i, arm)| {
            space(s.s);
            cbox(s, indent_unit);
            ibox(s, 0u);
            let mut first = true;
            for arm.pats.iter().advance |p| {
                if first {
                    first = false;
                } else { space(s.s); word_space(s, "|"); }
                print_pat(s, *p);
            }
            space(s.s);
            match arm.guard {
              Some(e) => {
                word_space(s, "if");
                print_expr(s, e);
                space(s.s);
              }
              None => ()
            }
            word_space(s, "=>");

            // Extract the expression from the extra block the parser adds
            // in the case of foo => expr
            if arm.body.view_items.is_empty() &&
                arm.body.stmts.is_empty() &&
                arm.body.rules == ast::default_blk &&
                arm.body.expr.is_some()
            {
                match arm.body.expr {
                    Some(expr) => {
                        match expr.node {
                            ast::expr_block(ref blk) => {
                                // the block will close the pattern's ibox
                                print_block_unclosed_indent(
                                    s, blk, indent_unit);
                            }
                            _ => {
                                end(s); // close the ibox for the pattern
                                print_expr(s, expr);
                            }
                        }
                        if !expr_is_simple_block(expr)
                            && i < len - 1 {
                            word(s.s, ",");
                        }
                        end(s); // close enclosing cbox
                    }
                    None => fail!()
                }
            } else {
                // the block will close the pattern's ibox
                print_block_unclosed_indent(s, &arm.body, indent_unit);
            }
        }
        bclose_(s, expr.span, indent_unit);
      }
      ast::expr_fn_block(ref decl, ref body) => {
        // in do/for blocks we don't want to show an empty
        // argument list, but at this point we don't know which
        // we are inside.
        //
        // if !decl.inputs.is_empty() {
        print_fn_block_args(s, decl);
        space(s.s);
        // }
        assert!(body.stmts.is_empty());
        assert!(body.expr.is_some());
        // we extract the block, so as not to create another set of boxes
        match body.expr.get().node {
            ast::expr_block(ref blk) => {
                print_block_unclosed(s, blk);
            }
            _ => {
                // this is a bare expression
                print_expr(s, body.expr.get());
                end(s); // need to close a box
            }
        }
        // a box will be closed by print_expr, but we didn't want an overall
        // wrapper so we closed the corresponding opening. so create an
        // empty box to satisfy the close.
        ibox(s, 0);
      }
      ast::expr_loop_body(body) => {
        print_expr(s, body);
      }
      ast::expr_do_body(body) => {
        print_expr(s, body);
      }
      ast::expr_block(ref blk) => {
        // containing cbox, will be closed by print-block at }
        cbox(s, indent_unit);
        // head-box, will be closed by print-block after {
        ibox(s, 0u);
        print_block(s, blk);
      }
      ast::expr_assign(lhs, rhs) => {
        print_expr(s, lhs);
        space(s.s);
        word_space(s, "=");
        print_expr(s, rhs);
      }
      ast::expr_assign_op(_, op, lhs, rhs) => {
        print_expr(s, lhs);
        space(s.s);
        word(s.s, ast_util::binop_to_str(op));
        word_space(s, "=");
        print_expr(s, rhs);
      }
      ast::expr_field(expr, id, ref tys) => {
        print_expr(s, expr);
        word(s.s, ".");
        print_ident(s, id);
        if tys.len() > 0u {
            word(s.s, "::<");
            commasep(s, inconsistent, *tys, print_type);
            word(s.s, ">");
        }
      }
      ast::expr_index(_, expr, index) => {
        print_expr(s, expr);
        word(s.s, "[");
        print_expr(s, index);
        word(s.s, "]");
      }
      ast::expr_path(ref path) => print_path(s, path, true),
      ast::expr_self => word(s.s, "self"),
      ast::expr_break(opt_ident) => {
        word(s.s, "break");
        space(s.s);
        for opt_ident.iter().advance |ident| {
            word(s.s, "'");
            print_ident(s, *ident);
            space(s.s);
        }
      }
      ast::expr_again(opt_ident) => {
        word(s.s, "loop");
        space(s.s);
        for opt_ident.iter().advance |ident| {
            word(s.s, "'");
            print_ident(s, *ident);
            space(s.s)
        }
      }
      ast::expr_ret(result) => {
        word(s.s, "return");
        match result {
          Some(expr) => { word(s.s, " "); print_expr(s, expr); }
          _ => ()
        }
      }
      ast::expr_log(lexp, expr) => {
        word(s.s, "__log");
        popen(s);
        print_expr(s, lexp);
        word(s.s, ",");
        space_if_not_bol(s);
        print_expr(s, expr);
        pclose(s);
      }
      ast::expr_inline_asm(ref a) => {
        if a.volatile {
            word(s.s, "__volatile__ asm!");
        } else {
            word(s.s, "asm!");
        }
        popen(s);
        print_string(s, a.asm);
        word_space(s, ":");
        for a.outputs.iter().advance |&(co, o)| {
            print_string(s, co);
            popen(s);
            print_expr(s, o);
            pclose(s);
            word_space(s, ",");
        }
        word_space(s, ":");
        for a.inputs.iter().advance |&(co, o)| {
            print_string(s, co);
            popen(s);
            print_expr(s, o);
            pclose(s);
            word_space(s, ",");
        }
        word_space(s, ":");
        print_string(s, a.clobbers);
        pclose(s);
      }
      ast::expr_mac(ref m) => print_mac(s, m),
      ast::expr_paren(e) => {
          popen(s);
          print_expr(s, e);
          pclose(s);
      }
    }
    (s.ann.post)(ann_node);
    end(s);
}

pub fn print_local_decl(s: @ps, loc: &ast::Local) {
    print_pat(s, loc.pat);
    match loc.ty.node {
      ast::ty_infer => (),
      _ => { word_space(s, ":"); print_type(s, &loc.ty); }
    }
}

pub fn print_decl(s: @ps, decl: &ast::decl) {
    maybe_print_comment(s, decl.span.lo);
    match decl.node {
      ast::decl_local(ref loc) => {
        space_if_not_bol(s);
        ibox(s, indent_unit);
        word_nbsp(s, "let");

        if loc.is_mutbl {
            word_nbsp(s, "mut");
        }

        fn print_local(s: @ps, loc: &ast::Local) {
            ibox(s, indent_unit);
            print_local_decl(s, loc);
            end(s);
            match loc.init {
              Some(init) => {
                nbsp(s);
                word_space(s, "=");
                print_expr(s, init);
              }
              _ => ()
            }
        }

        print_local(s, *loc);
        end(s);
      }
      ast::decl_item(item) => print_item(s, item)
    }
}

pub fn print_ident(s: @ps, ident: ast::ident) {
    word(s.s, ident_to_str(&ident));
}

pub fn print_for_decl(s: @ps, loc: &ast::Local, coll: &ast::expr) {
    print_local_decl(s, loc);
    space(s.s);
    word_space(s, "in");
    print_expr(s, coll);
}

fn print_path_(s: @ps, path: &ast::Path, colons_before_params: bool,
               opt_bounds: &Option<OptVec<ast::TyParamBound>>) {
    maybe_print_comment(s, path.span.lo);
    if path.global { word(s.s, "::"); }
    let mut first = true;
    for path.idents.iter().advance |id| {
        if first { first = false; } else { word(s.s, "::"); }
        print_ident(s, *id);
    }
    do opt_bounds.map |bounds| {
        print_bounds(s, bounds, true);
    };
    if path.rp.is_some() || !path.types.is_empty() {
        if colons_before_params { word(s.s, "::"); }

        if path.rp.is_some() || !path.types.is_empty() {
            word(s.s, "<");

            for path.rp.iter().advance |r| {
                print_lifetime(s, r);
                if !path.types.is_empty() {
                    word_space(s, ",");
                }
            }

            commasep(s, inconsistent, path.types, print_type);

            word(s.s, ">");
        }
    }
}

pub fn print_path(s: @ps, path: &ast::Path, colons_before_params: bool) {
    print_path_(s, path, colons_before_params, &None)
}

pub fn print_bounded_path(s: @ps, path: &ast::Path,
                          bounds: &Option<OptVec<ast::TyParamBound>>) {
    print_path_(s, path, false, bounds)
}

pub fn print_pat(s: @ps, pat: &ast::pat) {
    maybe_print_comment(s, pat.span.lo);
    let ann_node = node_pat(s, pat);
    (s.ann.pre)(ann_node);
    /* Pat isn't normalized, but the beauty of it
     is that it doesn't matter */
    match pat.node {
      ast::pat_wild => word(s.s, "_"),
      ast::pat_ident(binding_mode, ref path, sub) => {
          match binding_mode {
              ast::bind_by_ref(mutbl) => {
                  word_nbsp(s, "ref");
                  print_mutability(s, mutbl);
              }
              ast::bind_infer => {}
          }
          print_path(s, path, true);
          match sub {
              Some(p) => {
                  word(s.s, "@");
                  print_pat(s, p);
              }
              None => ()
          }
      }
      ast::pat_enum(ref path, ref args_) => {
        print_path(s, path, true);
        match *args_ {
          None => word(s.s, "(*)"),
          Some(ref args) => {
            if !args.is_empty() {
              popen(s);
              commasep(s, inconsistent, *args,
                       |s, &p| print_pat(s, p));
              pclose(s);
            } else { }
          }
        }
      }
      ast::pat_struct(ref path, ref fields, etc) => {
        print_path(s, path, true);
        word(s.s, "{");
        fn print_field(s: @ps, f: &ast::field_pat) {
            cbox(s, indent_unit);
            print_ident(s, f.ident);
            word_space(s, ":");
            print_pat(s, f.pat);
            end(s);
        }
        fn get_span(f: &ast::field_pat) -> codemap::span { return f.pat.span; }
        commasep_cmnt(s, consistent, *fields,
                      |s, f| print_field(s,f),
                      get_span);
        if etc {
            if fields.len() != 0u { word_space(s, ","); }
            word(s.s, "_");
        }
        word(s.s, "}");
      }
      ast::pat_tup(ref elts) => {
        popen(s);
        commasep(s, inconsistent, *elts, |s, &p| print_pat(s, p));
        if elts.len() == 1 {
            word(s.s, ",");
        }
        pclose(s);
      }
      ast::pat_box(inner) => {
          word(s.s, "@");
          print_pat(s, inner);
      }
      ast::pat_uniq(inner) => {
          word(s.s, "~");
          print_pat(s, inner);
      }
      ast::pat_region(inner) => {
          word(s.s, "&");
          print_pat(s, inner);
      }
      ast::pat_lit(e) => print_expr(s, e),
      ast::pat_range(begin, end) => {
        print_expr(s, begin);
        space(s.s);
        word(s.s, "..");
        print_expr(s, end);
      }
      ast::pat_vec(ref before, slice, ref after) => {
        word(s.s, "[");
        do commasep(s, inconsistent, *before) |s, &p| {
            print_pat(s, p);
        }
        for slice.iter().advance |&p| {
            if !before.is_empty() { word_space(s, ","); }
            word(s.s, "..");
            print_pat(s, p);
            if !after.is_empty() { word_space(s, ","); }
        }
        do commasep(s, inconsistent, *after) |s, &p| {
            print_pat(s, p);
        }
        word(s.s, "]");
      }
    }
    (s.ann.post)(ann_node);
}

pub fn explicit_self_to_str(explicit_self: &ast::explicit_self_, intr: @ident_interner) -> ~str {
    to_str(explicit_self, |a, &b| { print_explicit_self(a, b); () }, intr)
}

// Returns whether it printed anything
pub fn print_explicit_self(s: @ps, explicit_self: ast::explicit_self_) -> bool {
    match explicit_self {
        ast::sty_static => { return false; }
        ast::sty_value => { word(s.s, "self"); }
        ast::sty_uniq => { word(s.s, "~self"); }
        ast::sty_region(ref lt, m) => {
            word(s.s, "&");
            print_opt_lifetime(s, lt);
            print_mutability(s, m);
            word(s.s, "self");
        }
        ast::sty_box(m) => {
            word(s.s, "@"); print_mutability(s, m); word(s.s, "self");
        }
    }
    return true;
}

pub fn print_fn(s: @ps,
                decl: &ast::fn_decl,
                purity: Option<ast::purity>,
                abis: AbiSet,
                name: ast::ident,
                generics: &ast::Generics,
                opt_explicit_self: Option<ast::explicit_self_>,
                vis: ast::visibility) {
    head(s, "");
    print_fn_header_info(s, opt_explicit_self, purity, abis, ast::Many, None, vis);
    nbsp(s);
    print_ident(s, name);
    print_generics(s, generics);
    print_fn_args_and_ret(s, decl, opt_explicit_self);
}

pub fn print_fn_args(s: @ps, decl: &ast::fn_decl,
                 opt_explicit_self: Option<ast::explicit_self_>) {
    // It is unfortunate to duplicate the commasep logic, but we want the
    // self type and the args all in the same box.
    box(s, 0u, inconsistent);
    let mut first = true;
    for opt_explicit_self.iter().advance |explicit_self| {
        first = !print_explicit_self(s, *explicit_self);
    }

    for decl.inputs.iter().advance |arg| {
        if first { first = false; } else { word_space(s, ","); }
        print_arg(s, arg);
    }

    end(s);
}

pub fn print_fn_args_and_ret(s: @ps, decl: &ast::fn_decl,
                             opt_explicit_self: Option<ast::explicit_self_>) {
    popen(s);
    print_fn_args(s, decl, opt_explicit_self);
    pclose(s);

    maybe_print_comment(s, decl.output.span.lo);
    match decl.output.node {
        ast::ty_nil => {}
        _ => {
            space_if_not_bol(s);
            word_space(s, "->");
            print_type(s, &decl.output);
        }
    }
}

pub fn print_fn_block_args(s: @ps, decl: &ast::fn_decl) {
    word(s.s, "|");
    print_fn_args(s, decl, None);
    word(s.s, "|");

    match decl.output.node {
        ast::ty_infer => {}
        _ => {
            space_if_not_bol(s);
            word_space(s, "->");
            print_type(s, &decl.output);
        }
    }

    maybe_print_comment(s, decl.output.span.lo);
}

pub fn print_bounds(s: @ps, bounds: &OptVec<ast::TyParamBound>,
                    print_colon_anyway: bool) {
    if !bounds.is_empty() {
        word(s.s, ":");
        let mut first = true;
        for bounds.iter().advance |bound| {
            nbsp(s);
            if first {
                first = false;
            } else {
                word_space(s, "+");
            }

            match *bound {
                TraitTyParamBound(ref tref) => print_trait_ref(s, tref),
                RegionTyParamBound => word(s.s, "'static"),
            }
        }
    } else if print_colon_anyway {
        word(s.s, ":");
    }
}

pub fn print_lifetime(s: @ps, lifetime: &ast::Lifetime) {
    word(s.s, "'");
    print_ident(s, lifetime.ident);
}

pub fn print_generics(s: @ps, generics: &ast::Generics) {
    let total = generics.lifetimes.len() + generics.ty_params.len();
    if total > 0 {
        word(s.s, "<");
        fn print_item(s: @ps, generics: &ast::Generics, idx: uint) {
            if idx < generics.lifetimes.len() {
                let lifetime = generics.lifetimes.get(idx);
                print_lifetime(s, lifetime);
            } else {
                let idx = idx - generics.lifetimes.len();
                let param = generics.ty_params.get(idx);
                print_ident(s, param.ident);
                print_bounds(s, &param.bounds, false);
            }
        }

        let mut ints = ~[];
        for uint::range(0, total) |i| {
            ints.push(i);
        }

        commasep(s, inconsistent, ints,
                 |s, &i| print_item(s, generics, i));
        word(s.s, ">");
    }
}

pub fn print_meta_item(s: @ps, item: &ast::MetaItem) {
    ibox(s, indent_unit);
    match item.node {
      ast::MetaWord(name) => word(s.s, name),
      ast::MetaNameValue(name, value) => {
        word_space(s, name);
        word_space(s, "=");
        print_literal(s, @value);
      }
      ast::MetaList(name, ref items) => {
        word(s.s, name);
        popen(s);
        commasep(s,
                 consistent,
                 items.as_slice(),
                 |p, &i| print_meta_item(p, i));
        pclose(s);
      }
    }
    end(s);
}

pub fn print_view_path(s: @ps, vp: &ast::view_path) {
    match vp.node {
      ast::view_path_simple(ident, ref path, _) => {
        if path.idents[path.idents.len()-1u] != ident {
            print_ident(s, ident);
            space(s.s);
            word_space(s, "=");
        }
        print_path(s, path, false);
      }

      ast::view_path_glob(ref path, _) => {
        print_path(s, path, false);
        word(s.s, "::*");
      }

      ast::view_path_list(ref path, ref idents, _) => {
        print_path(s, path, false);
        word(s.s, "::{");
        do commasep(s, inconsistent, (*idents)) |s, w| {
            print_ident(s, w.node.name);
        }
        word(s.s, "}");
      }
    }
}

pub fn print_view_paths(s: @ps, vps: &[@ast::view_path]) {
    commasep(s, inconsistent, vps, |p, &vp| print_view_path(p, vp));
}

pub fn print_view_item(s: @ps, item: &ast::view_item) {
    hardbreak_if_not_bol(s);
    maybe_print_comment(s, item.span.lo);
    print_outer_attributes(s, item.attrs);
    print_visibility(s, item.vis);
    match item.node {
        ast::view_item_extern_mod(id, ref mta, _) => {
            head(s, "extern mod");
            print_ident(s, id);
            if !mta.is_empty() {
                popen(s);
                commasep(s, consistent, *mta, |p, &i| print_meta_item(p, i));
                pclose(s);
            }
        }

        ast::view_item_use(ref vps) => {
            head(s, "use");
            print_view_paths(s, *vps);
        }
    }
    word(s.s, ";");
    end(s); // end inner head-block
    end(s); // end outer head-block
}

pub fn print_mutability(s: @ps, mutbl: ast::mutability) {
    match mutbl {
      ast::m_mutbl => word_nbsp(s, "mut"),
      ast::m_const => word_nbsp(s, "const"),
      ast::m_imm => {/* nothing */ }
    }
}

pub fn print_mt(s: @ps, mt: &ast::mt) {
    print_mutability(s, mt.mutbl);
    print_type(s, mt.ty);
}

pub fn print_arg(s: @ps, input: &ast::arg) {
    ibox(s, indent_unit);
    if input.is_mutbl {
        word_space(s, "mut");
    }
    match input.ty.node {
      ast::ty_infer => print_pat(s, input.pat),
      _ => {
        match input.pat.node {
            ast::pat_ident(_, ref path, _) if
                path.idents.len() == 1 &&
                path.idents[0] == parse::token::special_idents::invalid => {
                // Do nothing.
            }
            _ => {
                print_pat(s, input.pat);
                word(s.s, ":");
                space(s.s);
            }
        }
        print_type(s, &input.ty);
      }
    }
    end(s);
}

pub fn print_ty_fn(s: @ps,
                   opt_abis: Option<AbiSet>,
                   opt_sigil: Option<ast::Sigil>,
                   opt_region: &Option<ast::Lifetime>,
                   purity: ast::purity,
                   onceness: ast::Onceness,
                   decl: &ast::fn_decl,
                   id: Option<ast::ident>,
                   opt_bounds: &Option<OptVec<ast::TyParamBound>>,
                   generics: Option<&ast::Generics>,
                   opt_explicit_self: Option<ast::explicit_self_>) {
    ibox(s, indent_unit);

    // Duplicates the logic in `print_fn_header_info()`.  This is because that
    // function prints the sigil in the wrong place.  That should be fixed.
    print_extern_opt_abis(s, opt_abis);
    print_opt_sigil(s, opt_sigil);
    print_opt_lifetime(s, opt_region);
    print_purity(s, purity);
    print_onceness(s, onceness);
    word(s.s, "fn");
    match id { Some(id) => { word(s.s, " "); print_ident(s, id); } _ => () }
    do opt_bounds.map |bounds| { print_bounds(s, bounds, true); };
    match generics { Some(g) => print_generics(s, g), _ => () }
    zerobreak(s.s);

    popen(s);
    // It is unfortunate to duplicate the commasep logic, but we want the
    // self type and the args all in the same box.
    box(s, 0u, inconsistent);
    let mut first = true;
    for opt_explicit_self.iter().advance |explicit_self| {
        first = !print_explicit_self(s, *explicit_self);
    }
    for decl.inputs.iter().advance |arg| {
        if first { first = false; } else { word_space(s, ","); }
        print_arg(s, arg);
    }
    end(s);
    pclose(s);

    maybe_print_comment(s, decl.output.span.lo);

    match decl.output.node {
        ast::ty_nil => {}
        _ => {
            space_if_not_bol(s);
            ibox(s, indent_unit);
            word_space(s, "->");
            if decl.cf == ast::noreturn { word_nbsp(s, "!"); }
            else { print_type(s, &decl.output); }
            end(s);
        }
    }

    end(s);
}

pub fn maybe_print_trailing_comment(s: @ps, span: codemap::span,
                                    next_pos: Option<BytePos>) {
    let cm;
    match s.cm { Some(ccm) => cm = ccm, _ => return }
    match next_comment(s) {
      Some(ref cmnt) => {
        if (*cmnt).style != comments::trailing { return; }
        let span_line = cm.lookup_char_pos(span.hi);
        let comment_line = cm.lookup_char_pos((*cmnt).pos);
        let mut next = (*cmnt).pos + BytePos(1u);
        match next_pos { None => (), Some(p) => next = p }
        if span.hi < (*cmnt).pos && (*cmnt).pos < next &&
               span_line.line == comment_line.line {
            print_comment(s, cmnt);
            s.cur_cmnt_and_lit.cur_cmnt += 1u;
        }
      }
      _ => ()
    }
}

pub fn print_remaining_comments(s: @ps) {
    // If there aren't any remaining comments, then we need to manually
    // make sure there is a line break at the end.
    if next_comment(s).is_none() { hardbreak(s.s); }
    loop {
        match next_comment(s) {
          Some(ref cmnt) => {
            print_comment(s, cmnt);
            s.cur_cmnt_and_lit.cur_cmnt += 1u;
          }
          _ => break
        }
    }
}

pub fn print_literal(s: @ps, lit: &ast::lit) {
    maybe_print_comment(s, lit.span.lo);
    match next_lit(s, lit.span.lo) {
      Some(ref ltrl) => {
        word(s.s, (*ltrl).lit);
        return;
      }
      _ => ()
    }
    match lit.node {
      ast::lit_str(st) => print_string(s, st),
      ast::lit_int(ch, ast::ty_char) => {
          let mut res = ~"'";
          do (ch as char).escape_default |c| {
              res.push_char(c);
          }
          res.push_char('\'');
          word(s.s, res);
      }
      ast::lit_int(i, t) => {
        if i < 0_i64 {
            word(s.s,
                 ~"-" + u64::to_str_radix(-i as u64, 10u)
                 + ast_util::int_ty_to_str(t));
        } else {
            word(s.s,
                 u64::to_str_radix(i as u64, 10u)
                 + ast_util::int_ty_to_str(t));
        }
      }
      ast::lit_uint(u, t) => {
        word(s.s,
             u64::to_str_radix(u, 10u)
             + ast_util::uint_ty_to_str(t));
      }
      ast::lit_int_unsuffixed(i) => {
        if i < 0_i64 {
            word(s.s, ~"-" + u64::to_str_radix(-i as u64, 10u));
        } else {
            word(s.s, u64::to_str_radix(i as u64, 10u));
        }
      }
      ast::lit_float(f, t) => {
        word(s.s, f.to_owned() + ast_util::float_ty_to_str(t));
      }
      ast::lit_float_unsuffixed(f) => word(s.s, f),
      ast::lit_nil => word(s.s, "()"),
      ast::lit_bool(val) => {
        if val { word(s.s, "true"); } else { word(s.s, "false"); }
      }
    }
}

pub fn lit_to_str(l: &ast::lit) -> ~str {
    return to_str(l, print_literal, parse::token::mk_fake_ident_interner());
}

pub fn next_lit(s: @ps, pos: BytePos) -> Option<comments::lit> {
    match s.literals {
      Some(ref lits) => {
        while s.cur_cmnt_and_lit.cur_lit < lits.len() {
            let ltrl = (*lits)[s.cur_cmnt_and_lit.cur_lit].clone();
            if ltrl.pos > pos { return None; }
            s.cur_cmnt_and_lit.cur_lit += 1u;
            if ltrl.pos == pos { return Some(ltrl); }
        }
        return None;
      }
      _ => return None
    }
}

pub fn maybe_print_comment(s: @ps, pos: BytePos) {
    loop {
        match next_comment(s) {
          Some(ref cmnt) => {
            if (*cmnt).pos < pos {
                print_comment(s, cmnt);
                s.cur_cmnt_and_lit.cur_cmnt += 1u;
            } else { break; }
          }
          _ => break
        }
    }
}

pub fn print_comment(s: @ps, cmnt: &comments::cmnt) {
    match cmnt.style {
      comments::mixed => {
        assert_eq!(cmnt.lines.len(), 1u);
        zerobreak(s.s);
        word(s.s, cmnt.lines[0]);
        zerobreak(s.s);
      }
      comments::isolated => {
        pprust::hardbreak_if_not_bol(s);
        for cmnt.lines.iter().advance |line| {
            // Don't print empty lines because they will end up as trailing
            // whitespace
            if !line.is_empty() { word(s.s, *line); }
            hardbreak(s.s);
        }
      }
      comments::trailing => {
        word(s.s, " ");
        if cmnt.lines.len() == 1u {
            word(s.s, cmnt.lines[0]);
            hardbreak(s.s);
        } else {
            ibox(s, 0u);
            for cmnt.lines.iter().advance |line| {
                if !line.is_empty() { word(s.s, *line); }
                hardbreak(s.s);
            }
            end(s);
        }
      }
      comments::blank_line => {
        // We need to do at least one, possibly two hardbreaks.
        let is_semi =
            match s.s.last_token() {
              pp::STRING(s, _) => ";" == s,
              _ => false
            };
        if is_semi || is_begin(s) || is_end(s) { hardbreak(s.s); }
        hardbreak(s.s);
      }
    }
}

pub fn print_string(s: @ps, st: &str) {
    word(s.s, "\"");
    word(s.s, st.escape_default());
    word(s.s, "\"");
}

pub fn to_str<T>(t: &T, f: &fn(@ps, &T), intr: @ident_interner) -> ~str {
    do io::with_str_writer |wr| {
        let s = rust_printer(wr, intr);
        f(s, t);
        eof(s.s);
    }
}

pub fn next_comment(s: @ps) -> Option<comments::cmnt> {
    match s.comments {
      Some(ref cmnts) => {
        if s.cur_cmnt_and_lit.cur_cmnt < cmnts.len() {
            return Some(cmnts[s.cur_cmnt_and_lit.cur_cmnt].clone());
        } else {
            return None::<comments::cmnt>;
        }
      }
      _ => return None::<comments::cmnt>
    }
}

pub fn print_opt_purity(s: @ps, opt_purity: Option<ast::purity>) {
    match opt_purity {
        Some(ast::impure_fn) => { }
        Some(purity) => {
            word_nbsp(s, purity_to_str(purity));
        }
        None => {}
    }
}

pub fn print_extern_opt_abis(s: @ps, opt_abis: Option<AbiSet>) {
    match opt_abis {
        Some(abis) => {
            word_nbsp(s, "extern");
            word_nbsp(s, abis.to_str());
        }
        None => {}
    };
}

pub fn print_opt_sigil(s: @ps, opt_sigil: Option<ast::Sigil>) {
    match opt_sigil {
        Some(ast::BorrowedSigil) => { word(s.s, "&"); }
        Some(ast::OwnedSigil) => { word(s.s, "~"); }
        Some(ast::ManagedSigil) => { word(s.s, "@"); }
        None => {}
    };
}

pub fn print_fn_header_info(s: @ps,
                            _opt_explicit_self: Option<ast::explicit_self_>,
                            opt_purity: Option<ast::purity>,
                            abis: AbiSet,
                            onceness: ast::Onceness,
                            opt_sigil: Option<ast::Sigil>,
                            vis: ast::visibility) {
    word(s.s, visibility_qualified(vis, ""));

    if abis != AbiSet::Rust() {
        word_nbsp(s, "extern");
        word_nbsp(s, abis.to_str());

        if opt_purity != Some(ast::extern_fn) {
            print_opt_purity(s, opt_purity);
        }
    } else {
        print_opt_purity(s, opt_purity);
    }

    print_onceness(s, onceness);
    word(s.s, "fn");
    print_opt_sigil(s, opt_sigil);
}

pub fn opt_sigil_to_str(opt_p: Option<ast::Sigil>) -> &'static str {
    match opt_p {
      None => "fn",
      Some(p) => match p {
          ast::BorrowedSigil => "fn&",
          ast::OwnedSigil => "fn~",
          ast::ManagedSigil => "fn@"
      }
    }
}

pub fn purity_to_str(p: ast::purity) -> &'static str {
    match p {
      ast::impure_fn => "impure",
      ast::unsafe_fn => "unsafe",
      ast::extern_fn => "extern"
    }
}

pub fn onceness_to_str(o: ast::Onceness) -> &'static str {
    match o {
        ast::Once => "once",
        ast::Many => "many"
    }
}

pub fn print_purity(s: @ps, p: ast::purity) {
    match p {
      ast::impure_fn => (),
      _ => word_nbsp(s, purity_to_str(p))
    }
}

pub fn print_onceness(s: @ps, o: ast::Onceness) {
    match o {
        ast::Once => { word_nbsp(s, "once"); }
        ast::Many => {}
    }
}

#[cfg(test)]
mod test {
    use super::*;

    use ast;
    use ast_util;
    use codemap;
    use parse::token;

    fn string_check<T:Eq> (given : &T, expected: &T) {
        if !(given == expected) {
            fail!("given %?, expected %?", given, expected);
        }
    }

    #[test]
    fn test_fun_to_str() {
        let abba_ident = token::str_to_ident("abba");

        let decl = ast::fn_decl {
            inputs: ~[],
            output: ast::Ty {id: 0,
                              node: ast::ty_nil,
                              span: codemap::dummy_sp()},
            cf: ast::return_val
        };
        let generics = ast_util::empty_generics();
        assert_eq!(&fun_to_str(&decl, ast::impure_fn, abba_ident,
                               None, &generics, token::get_ident_interner()),
                   &~"fn abba()");
    }

    #[test]
    fn test_variant_to_str() {
        let ident = token::str_to_ident("principal_skinner");

        let var = codemap::respan(codemap::dummy_sp(), ast::variant_ {
            name: ident,
            attrs: ~[],
            // making this up as I go.... ?
            kind: ast::tuple_variant_kind(~[]),
            id: 0,
            disr_expr: None,
            vis: ast::public,
        });

        let varstr = variant_to_str(&var,token::get_ident_interner());
        assert_eq!(&varstr,&~"pub principal_skinner");
    }
}<|MERGE_RESOLUTION|>--- conflicted
+++ resolved
@@ -105,13 +105,8 @@
 // copy forward.
 pub fn print_crate(cm: @CodeMap,
                    intr: @ident_interner,
-<<<<<<< HEAD
                    span_diagnostic: @mut diagnostic::span_handler,
-                   crate: @ast::crate,
-=======
-                   span_diagnostic: @diagnostic::span_handler,
                    crate: &ast::Crate,
->>>>>>> 69a237ed
                    filename: @str,
                    in: @io::Reader,
                    out: @io::Writer,

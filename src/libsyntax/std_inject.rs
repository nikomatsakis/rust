// Copyright 2012 The Rust Project Developers. See the COPYRIGHT
// file at the top-level directory of this distribution and at
// http://rust-lang.org/COPYRIGHT.
//
// Licensed under the Apache License, Version 2.0 <LICENSE-APACHE or
// http://www.apache.org/licenses/LICENSE-2.0> or the MIT license
// <LICENSE-MIT or http://opensource.org/licenses/MIT>, at your
// option. This file may not be copied, modified, or distributed
// except according to those terms.

use ast;
use attr;
use codemap::DUMMY_SP;
use codemap;
use fold::Folder;
use fold;
use parse::token::InternedString;
use parse::token::special_idents;
use parse::token;
use ptr::P;
use util::small_vector::SmallVector;

use std::mem;

pub fn maybe_inject_crates_ref(krate: ast::Crate, alt_std_name: Option<String>)
                               -> ast::Crate {
    if use_std(&krate) {
        inject_crates_ref(krate, alt_std_name)
    } else {
        krate
    }
}

pub fn maybe_inject_prelude(krate: ast::Crate) -> ast::Crate {
    if use_std(&krate) {
        inject_prelude(krate)
    } else {
        krate
    }
}

fn use_std(krate: &ast::Crate) -> bool {
    !attr::contains_name(&krate.attrs[], "no_std")
}

fn no_prelude(attrs: &[ast::Attribute]) -> bool {
    attr::contains_name(attrs, "no_implicit_prelude")
}

<<<<<<< HEAD
struct StandardLibraryInjector {
    alt_std_name: Option<String>,
=======
struct StandardLibraryInjector<'a> {
    alt_std_name: Option<String>
>>>>>>> 2e2372c6
}

impl fold::Folder for StandardLibraryInjector {
    fn fold_crate(&mut self, mut krate: ast::Crate) -> ast::Crate {

        // The name to use in `extern crate "name" as std;`
        let actual_crate_name = match self.alt_std_name {
            Some(ref s) => token::intern_and_get_ident(&s[]),
            None => token::intern_and_get_ident("std"),
        };

        let mut vis = vec!(ast::ViewItem {
            node: ast::ViewItemExternCrate(token::str_to_ident("std"),
                                           Some((actual_crate_name, ast::CookedStr)),
                                           ast::DUMMY_NODE_ID),
            attrs: vec!(
                attr::mk_attr_outer(attr::mk_attr_id(), attr::mk_word_item(
                        InternedString::new("macro_use")))),
            vis: ast::Inherited,
            span: DUMMY_SP
        });

        // `extern crate` must be precede `use` items
        mem::swap(&mut vis, &mut krate.module.view_items);
        krate.module.view_items.extend(vis.into_iter());

        // don't add #![no_std] here, that will block the prelude injection later.
        // Add it during the prelude injection instead.

        krate
    }
}

fn inject_crates_ref(krate: ast::Crate, alt_std_name: Option<String>) -> ast::Crate {
    let mut fold = StandardLibraryInjector {
        alt_std_name: alt_std_name
    };
    fold.fold_crate(krate)
}

struct PreludeInjector;

<<<<<<< HEAD

impl fold::Folder for PreludeInjector {
=======
impl<'a> fold::Folder for PreludeInjector<'a> {
>>>>>>> 2e2372c6
    fn fold_crate(&mut self, mut krate: ast::Crate) -> ast::Crate {
        // Add #![no_std] here, so we don't re-inject when compiling pretty-printed source.
        // This must happen here and not in StandardLibraryInjector because this
        // fold happens second.

        let no_std_attr = attr::mk_attr_inner(attr::mk_attr_id(),
                                              attr::mk_word_item(InternedString::new("no_std")));
        // std_inject runs after feature checking so manually mark this attr
        attr::mark_used(&no_std_attr);
        krate.attrs.push(no_std_attr);

        // only add `use std::prelude::*;` if there wasn't a
        // `#![no_implicit_prelude]` at the crate level.
        // fold_mod() will insert glob path.
        if !no_prelude(&krate.attrs[]) {
            krate.module = self.fold_mod(krate.module);
        }
        krate
    }

    fn fold_item(&mut self, item: P<ast::Item>) -> SmallVector<P<ast::Item>> {
        if !no_prelude(&item.attrs[]) {
            // only recur if there wasn't `#![no_implicit_prelude]`
            // on this item, i.e. this means that the prelude is not
            // implicitly imported though the whole subtree
            fold::noop_fold_item(item, self)
        } else {
            SmallVector::one(item)
        }
    }

    fn fold_mod(&mut self, ast::Mod {inner, view_items, items}: ast::Mod) -> ast::Mod {
        let prelude_path = ast::Path {
            span: DUMMY_SP,
            global: false,
            segments: vec![
                ast::PathSegment {
                    identifier: token::str_to_ident("std"),
                    parameters: ast::PathParameters::none(),
                },
                ast::PathSegment {
                    identifier: token::str_to_ident("prelude"),
                    parameters: ast::PathParameters::none(),
                },
                ast::PathSegment {
                    identifier: token::str_to_ident("v1"),
                    parameters: ast::PathParameters::none(),
                },
            ],
        };

        let (crates, uses): (Vec<_>, _) = view_items.iter().cloned().partition(|x| {
            match x.node {
                ast::ViewItemExternCrate(..) => true,
                _ => false,
            }
        });

        // add prelude after any `extern crate` but before any `use`
        let mut view_items = crates;
        let vp = P(codemap::dummy_spanned(ast::ViewPathGlob(prelude_path, ast::DUMMY_NODE_ID)));
        view_items.push(ast::ViewItem {
            node: ast::ViewItemUse(vp),
            attrs: vec![ast::Attribute {
                span: DUMMY_SP,
                node: ast::Attribute_ {
                    id: attr::mk_attr_id(),
                    style: ast::AttrOuter,
                    value: P(ast::MetaItem {
                        span: DUMMY_SP,
                        node: ast::MetaWord(token::get_name(
                                special_idents::prelude_import.name)),
                    }),
                    is_sugared_doc: false,
                },
            }],
            vis: ast::Inherited,
            span: DUMMY_SP,
        });
        view_items.extend(uses.into_iter());

        fold::noop_fold_mod(ast::Mod {
            inner: inner,
            view_items: view_items,
            items: items
        }, self)
    }
}

fn inject_prelude(krate: ast::Crate) -> ast::Crate {
    let mut fold = PreludeInjector;
    fold.fold_crate(krate)
}<|MERGE_RESOLUTION|>--- conflicted
+++ resolved
@@ -47,13 +47,8 @@
     attr::contains_name(attrs, "no_implicit_prelude")
 }
 
-<<<<<<< HEAD
 struct StandardLibraryInjector {
     alt_std_name: Option<String>,
-=======
-struct StandardLibraryInjector<'a> {
-    alt_std_name: Option<String>
->>>>>>> 2e2372c6
 }
 
 impl fold::Folder for StandardLibraryInjector {
@@ -96,12 +91,8 @@
 
 struct PreludeInjector;
 
-<<<<<<< HEAD
 
 impl fold::Folder for PreludeInjector {
-=======
-impl<'a> fold::Folder for PreludeInjector<'a> {
->>>>>>> 2e2372c6
     fn fold_crate(&mut self, mut krate: ast::Crate) -> ast::Crate {
         // Add #![no_std] here, so we don't re-inject when compiling pretty-printed source.
         // This must happen here and not in StandardLibraryInjector because this

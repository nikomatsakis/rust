--- conflicted
+++ resolved
@@ -804,18 +804,9 @@
     unwrapDI<DICompositeType>(CompositeType).setTypeArray(unwrapDI<DIArray>(TypeArray));
 }
 
-<<<<<<< HEAD
-extern "C" char *LLVMTypeToString(LLVMTypeRef ty) {
-  std::string result;
-  raw_string_ostream dest(result);
-  unwrap(ty)->print(dest);
-  dest.flush();
-  return strdup(result.c_str());
-=======
 extern "C" char *LLVMTypeToString(LLVMTypeRef Type) {
     std::string s;
     llvm::raw_string_ostream os(s);
     unwrap<llvm::Type>(Type)->print(os);
     return strdup(os.str().data());
->>>>>>> 560d9999
 }
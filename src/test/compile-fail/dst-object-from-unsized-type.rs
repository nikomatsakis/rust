--- conflicted
+++ resolved
@@ -10,14 +10,7 @@
 
 // Test that we cannot create objects from unsized types.
 
-<<<<<<< HEAD
-trait Foo for Sized? {
-    fn dummy(&self) {}
-}
-
-=======
 trait Foo {}
->>>>>>> 2e2372c6
 impl Foo for str {}
 
 fn test1<T: ?Sized + Foo>(t: &T) {

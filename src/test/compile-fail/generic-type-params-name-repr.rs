// Copyright 2014 The Rust Project Developers. See the COPYRIGHT
// file at the top-level directory of this distribution and at
// http://rust-lang.org/COPYRIGHT.
//
// Licensed under the Apache License, Version 2.0 <LICENSE-APACHE or
// http://www.apache.org/licenses/LICENSE-2.0> or the MIT license
// <LICENSE-MIT or http://opensource.org/licenses/MIT>, at your
// option. This file may not be copied, modified, or distributed
// except according to those terms.

<<<<<<< HEAD
#![feature(default_type_params)]

use std::kinds::marker;

=======
>>>>>>> 2e2372c6
struct A;
struct B;
struct C;
struct Foo<T = A, U = B, V = C>(marker::CovariantType<(T,U,V)>);

struct Hash<T>(marker::CovariantType<T>);
struct HashMap<K, V, H = Hash<K>>(marker::CovariantType<(K,V,H)>);

fn main() {
    // Ensure that the printed type doesn't include the default type params...
    let _: Foo<isize> = ();
    //~^ ERROR mismatched types: expected `Foo<isize>`, found `()`

    // ...even when they're present, but the same types as the defaults.
    let _: Foo<isize, B, C> = ();
    //~^ ERROR mismatched types: expected `Foo<isize>`, found `()`

    // Including cases where the default is using previous type params.
    let _: HashMap<String, isize> = ();
    //~^ ERROR mismatched types: expected `HashMap<collections::string::String, isize>`, found `()`
    let _: HashMap<String, isize, Hash<String>> = ();
    //~^ ERROR mismatched types: expected `HashMap<collections::string::String, isize>`, found `()`

    // But not when there's a different type in between.
    let _: Foo<A, isize, C> = ();
    //~^ ERROR mismatched types: expected `Foo<A, isize>`, found `()`

    // And don't print <> at all when there's just defaults.
    let _: Foo<A, B, C> = ();
    //~^ ERROR mismatched types: expected `Foo`, found `()`
}<|MERGE_RESOLUTION|>--- conflicted
+++ resolved
@@ -8,13 +8,8 @@
 // option. This file may not be copied, modified, or distributed
 // except according to those terms.
 
-<<<<<<< HEAD
-#![feature(default_type_params)]
-
 use std::kinds::marker;
 
-=======
->>>>>>> 2e2372c6
 struct A;
 struct B;
 struct C;

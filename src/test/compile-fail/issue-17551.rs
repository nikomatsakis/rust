// Copyright 2014 The Rust Project Developers. See the COPYRIGHT
// file at the top-level directory of this distribution and at
// http://rust-lang.org/COPYRIGHT.
//
// Licensed under the Apache License, Version 2.0 <LICENSE-APACHE or
// http://www.apache.org/licenses/LICENSE-2.0> or the MIT license
// <LICENSE-MIT or http://opensource.org/licenses/MIT>, at your
// option. This file may not be copied, modified, or distributed
// except according to those terms.

#![feature(unboxed_closures)]

use std::kinds::marker;

struct B<T>(marker::CovariantType<T>);

fn main() {
<<<<<<< HEAD
    let foo = B(marker::CovariantType); //~ ERROR unable to infer enough type information
    let closure = |:| foo;
=======
    let foo = B;
    let closure = |:| foo; //~ ERROR unable to infer enough type information
>>>>>>> 2e2372c6
}<|MERGE_RESOLUTION|>--- conflicted
+++ resolved
@@ -12,14 +12,9 @@
 
 use std::kinds::marker;
 
-struct B<T>(marker::CovariantType<T>);
+struct B<T>(marker::PhantomData<T>);
 
 fn main() {
-<<<<<<< HEAD
-    let foo = B(marker::CovariantType); //~ ERROR unable to infer enough type information
-    let closure = |:| foo;
-=======
-    let foo = B;
+    let foo = B(marker::PhantomData);
     let closure = |:| foo; //~ ERROR unable to infer enough type information
->>>>>>> 2e2372c6
 }
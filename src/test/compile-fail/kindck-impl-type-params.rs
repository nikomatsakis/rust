--- conflicted
+++ resolved
@@ -36,23 +36,16 @@
 fn foo<'a>() {
     let t: S<&'a int> = S(marker::CovariantType);
     let a = &t as &Gettable<&'a int>;
-<<<<<<< HEAD
-    let t: Box<S<String>> = box S(marker::CovariantType);
-    let a = t as Box<Gettable<String>>;
-    //~^ ERROR the trait `core::kinds::Copy` is not implemented
-    let t: Box<S<String>> = box S(marker::CovariantType);
-=======
 }
 
 fn foo2<'a>() {
-    let t: Box<S<String>> = box S;
+    let t: Box<S<String>> = box S(marker::CovariantType);
     let a = t as Box<Gettable<String>>;
     //~^ ERROR the trait `core::kinds::Copy` is not implemented
 }
 
 fn foo3<'a>() {
-    let t: Box<S<String>> = box S;
->>>>>>> bc486dc2
+    let t: Box<S<String>> = box S(marker::CovariantType);
     let a: Box<Gettable<String>> = t;
     //~^ ERROR the trait `core::kinds::Copy` is not implemented
 }

// Copyright 2012 The Rust Project Developers. See the COPYRIGHT
// file at the top-level directory of this distribution and at
// http://rust-lang.org/COPYRIGHT.
//
// Licensed under the Apache License, Version 2.0 <LICENSE-APACHE or
// http://www.apache.org/licenses/LICENSE-2.0> or the MIT license
// <LICENSE-MIT or http://opensource.org/licenses/MIT>, at your
// option. This file may not be copied, modified, or distributed
// except according to those terms.

<<<<<<< HEAD
trait Repeat<A> { fn get(&self) -> A; }
=======
#[feature(managed_boxes)];

trait repeat<A> { fn get(&self) -> A; }
>>>>>>> 560d9999

impl<A:Clone> Repeat<A> for A {
    fn get(&self) -> A { self.clone() }
}

fn repeater<A:Clone>(v: A) -> ~Repeat:<A> {
    ~v as ~Repeat:<A> // No
}

fn main() {
    // Error results because the type of is inferred to be
    // @repeat<&'blk int> where blk is the lifetime of the block below.

    let y = {
        let tmp0 = 3;
        let tmp1 = &tmp0; //~ ERROR borrowed value does not live long enough
        repeater(tmp1)
    };
    assert!(3 == *(y.get()));
}<|MERGE_RESOLUTION|>--- conflicted
+++ resolved
@@ -8,13 +8,7 @@
 // option. This file may not be copied, modified, or distributed
 // except according to those terms.
 
-<<<<<<< HEAD
 trait Repeat<A> { fn get(&self) -> A; }
-=======
-#[feature(managed_boxes)];
-
-trait repeat<A> { fn get(&self) -> A; }
->>>>>>> 560d9999
 
 impl<A:Clone> Repeat<A> for A {
     fn get(&self) -> A { self.clone() }
@@ -26,7 +20,7 @@
 
 fn main() {
     // Error results because the type of is inferred to be
-    // @repeat<&'blk int> where blk is the lifetime of the block below.
+    // ~Repeat<&'blk int> where blk is the lifetime of the block below.
 
     let y = {
         let tmp0 = 3;

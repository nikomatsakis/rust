--- conflicted
+++ resolved
@@ -12,15 +12,7 @@
 
 use std::iter::{Range,range};
 
-<<<<<<< HEAD
-trait Itble<'r, T, I: Iterator<T>>
-    : ::std::kinds::marker::PhantomGetter<T>
-{
-    fn iter(&'r self) -> I;
-}
-=======
 trait Itble<'r, T, I: Iterator<Item=T>> { fn iter(&'r self) -> I; }
->>>>>>> 2e2372c6
 
 impl<'r> Itble<'r, usize, Range<usize>> for (usize, usize) {
     fn iter(&'r self) -> Range<usize> {

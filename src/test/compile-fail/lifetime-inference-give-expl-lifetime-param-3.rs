// Copyright 2014 The Rust Project Developers. See the COPYRIGHT
// file at the top-level directory of this distribution and at
// http://rust-lang.org/COPYRIGHT.
//
// Licensed under the Apache License, Version 2.0 <LICENSE-APACHE or
// http://www.apache.org/licenses/LICENSE-2.0> or the MIT license
// <LICENSE-MIT or http://opensource.org/licenses/MIT>, at your
// option. This file may not be copied, modified, or distributed
// except according to those terms.

// ignore-tidy-linelength

<<<<<<< HEAD
use std::kinds::marker;

struct Bar<'x, 'y, 'z> { bar: &'y int, baz: int,
                         m: marker::ContravariantLifetime<'x>,
                         n: marker::ContravariantLifetime<'z> }

fn bar1<'a>(x: &Bar) -> (&'a int, &'a int, &'a int) {
//~^ HELP: consider using an explicit lifetime parameter as shown: fn bar1<'b, 'c, 'a>(x: &'a Bar<'b, 'a, 'c>) -> (&'a int, &'a int, &'a int)
=======
struct Bar<'x, 'y, 'z> { bar: &'y i32, baz: i32 }
fn bar1<'a>(x: &Bar) -> (&'a i32, &'a i32, &'a i32) {
//~^ HELP: consider using an explicit lifetime parameter as shown: fn bar1<'b, 'c, 'a>(x: &'a Bar<'b, 'a, 'c>) -> (&'a i32, &'a i32, &'a i32)
>>>>>>> 2e2372c6
    (x.bar, &x.baz, &x.baz)
    //~^ ERROR: cannot infer
    //~^^ ERROR: cannot infer
    //~^^^ ERROR: cannot infer
}

fn bar2<'a, 'b, 'c>(x: &Bar<'a, 'b, 'c>) -> (&'a i32, &'a i32, &'a i32) {
//~^ HELP: consider using an explicit lifetime parameter as shown: fn bar2<'a, 'c>(x: &'a Bar<'a, 'a, 'c>) -> (&'a i32, &'a i32, &'a i32)
    (x.bar, &x.baz, &x.baz)
    //~^ ERROR: cannot infer
    //~^^ ERROR: cannot infer
    //~^^^ ERROR: cannot infer
}

fn main() { }<|MERGE_RESOLUTION|>--- conflicted
+++ resolved
@@ -10,20 +10,9 @@
 
 // ignore-tidy-linelength
 
-<<<<<<< HEAD
-use std::kinds::marker;
-
-struct Bar<'x, 'y, 'z> { bar: &'y int, baz: int,
-                         m: marker::ContravariantLifetime<'x>,
-                         n: marker::ContravariantLifetime<'z> }
-
-fn bar1<'a>(x: &Bar) -> (&'a int, &'a int, &'a int) {
-//~^ HELP: consider using an explicit lifetime parameter as shown: fn bar1<'b, 'c, 'a>(x: &'a Bar<'b, 'a, 'c>) -> (&'a int, &'a int, &'a int)
-=======
 struct Bar<'x, 'y, 'z> { bar: &'y i32, baz: i32 }
 fn bar1<'a>(x: &Bar) -> (&'a i32, &'a i32, &'a i32) {
 //~^ HELP: consider using an explicit lifetime parameter as shown: fn bar1<'b, 'c, 'a>(x: &'a Bar<'b, 'a, 'c>) -> (&'a i32, &'a i32, &'a i32)
->>>>>>> 2e2372c6
     (x.bar, &x.baz, &x.baz)
     //~^ ERROR: cannot infer
     //~^^ ERROR: cannot infer

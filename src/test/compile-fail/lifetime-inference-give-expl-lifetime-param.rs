// Copyright 2014 The Rust Project Developers. See the COPYRIGHT
// file at the top-level directory of this distribution and at
// http://rust-lang.org/COPYRIGHT.
//
// Licensed under the Apache License, Version 2.0 <LICENSE-APACHE or
// http://www.apache.org/licenses/LICENSE-2.0> or the MIT license
// <LICENSE-MIT or http://opensource.org/licenses/MIT>, at your
// option. This file may not be copied, modified, or distributed
// except according to those terms.

// ignore-tidy-linelength

<<<<<<< HEAD
use std::kinds::marker;

struct Foo<'x> { bar: int, m: marker::ContravariantLifetime<'x> }

fn foo1<'a>(x: &Foo) -> &'a int {
//~^ HELP: consider using an explicit lifetime parameter as shown: fn foo1<'a>(x: &'a Foo) -> &'a int
=======
struct Foo<'x> { bar: isize }
fn foo1<'a>(x: &Foo) -> &'a isize {
//~^ HELP: consider using an explicit lifetime parameter as shown: fn foo1<'a>(x: &'a Foo) -> &'a isize
>>>>>>> 2e2372c6
    &x.bar //~ ERROR: cannot infer
}

fn foo2<'a, 'b>(x: &'a Foo) -> &'b isize {
//~^ HELP: consider using an explicit lifetime parameter as shown: fn foo2<'a>(x: &'a Foo) -> &'a isize
    &x.bar //~ ERROR: cannot infer
}

fn foo3<'a>(x: &Foo) -> (&'a isize, &'a isize) {
//~^ HELP: consider using an explicit lifetime parameter as shown: fn foo3<'a>(x: &'a Foo) -> (&'a isize, &'a isize)
    (&x.bar, &x.bar) //~ ERROR: cannot infer
    //~^ ERROR: cannot infer
}

fn foo4<'a, 'b>(x: &'a Foo) -> (&'b isize, &'a isize, &'b isize) {
//~^ HELP: consider using an explicit lifetime parameter as shown: fn foo4<'a>(x: &'a Foo) -> (&'a isize, &'a isize, &'a isize)
    (&x.bar, &x.bar, &x.bar) //~ ERROR: cannot infer
    //~^ ERROR: cannot infer
}

struct Cat<'x, T> { cat: &'x isize, t: T }
struct Dog<'y> { dog: &'y isize }

fn cat2<'x, 'y>(x: Cat<'x, Dog<'y>>) -> &'x isize {
//~^ HELP: consider using an explicit lifetime parameter as shown: fn cat2<'x>(x: Cat<'x, Dog<'x>>) -> &'x isize
    x.t.dog //~ ERROR: cannot infer
}

struct Baz<'x> {
    bar: &'x isize
}

impl<'a> Baz<'a> {
    fn baz2<'b>(&self, x: &isize) -> (&'b isize, &'b isize) {
        // The lifetime that gets assigned to `x` seems somewhat random.
        // I have disabled this test for the time being. --pcwalton
        (self.bar, x) //~ ERROR: cannot infer
        //~^ ERROR: cannot infer
    }
}

fn main() {}<|MERGE_RESOLUTION|>--- conflicted
+++ resolved
@@ -10,18 +10,9 @@
 
 // ignore-tidy-linelength
 
-<<<<<<< HEAD
-use std::kinds::marker;
-
-struct Foo<'x> { bar: int, m: marker::ContravariantLifetime<'x> }
-
-fn foo1<'a>(x: &Foo) -> &'a int {
-//~^ HELP: consider using an explicit lifetime parameter as shown: fn foo1<'a>(x: &'a Foo) -> &'a int
-=======
 struct Foo<'x> { bar: isize }
 fn foo1<'a>(x: &Foo) -> &'a isize {
 //~^ HELP: consider using an explicit lifetime parameter as shown: fn foo1<'a>(x: &'a Foo) -> &'a isize
->>>>>>> 2e2372c6
     &x.bar //~ ERROR: cannot infer
 }
 

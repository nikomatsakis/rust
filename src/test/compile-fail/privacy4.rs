--- conflicted
+++ resolved
@@ -11,16 +11,8 @@
 #![feature(lang_items)]
 #![no_std] // makes debugging this test *a lot* easier (during resolve)
 
-<<<<<<< HEAD
-#[lang="phantom_getter"]
-pub trait PhantomGetter<Sized? T> for Sized? { }
-
-#[lang="sized"]
-pub trait Sized : PhantomGetter<Self> {}
-=======
 #[lang = "sized"] pub trait Sized {}
 #[lang="copy"] pub trait Copy {}
->>>>>>> 2e2372c6
 
 // Test to make sure that private items imported through globs remain private
 // when  they're used.

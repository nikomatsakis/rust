// Copyright 2014 The Rust Project Developers. See the COPYRIGHT
// file at the top-level directory of this distribution and at
// http://rust-lang.org/COPYRIGHT.
//
// Licensed under the Apache License, Version 2.0 <LICENSE-APACHE or
// http://www.apache.org/licenses/LICENSE-2.0> or the MIT license
// <LICENSE-MIT or http://opensource.org/licenses/MIT>, at your
// option. This file may not be copied, modified, or distributed
// except according to those terms.

<<<<<<< HEAD
use std::kinds::marker;
=======
#![feature(box_syntax)]
>>>>>>> 2e2372c6

trait A<T>
{
    fn get(&self) -> T { panic!() }
}
struct B<'a, T>(&'a (A<T>+'a));

trait X {}
impl<'a, T> X for B<'a, T> {}

fn f<'a, T:'static, U>(v: Box<A<T>+'static>) -> Box<X+'static> {
    box B(&*v) as Box<X>
}

fn g<'a, T:'static>(v: Box<A<T>>) -> Box<X+'static> {
    box B(&*v) as Box<X> //~ ERROR cannot infer
}

fn h<'a, T, U:'static>(v: Box<A<U>+'static>) -> Box<X+'static> {
    box B(&*v) as Box<X>
}

fn i<'a, T, U>(v: Box<A<U>>) -> Box<X+'static> {
    box B(&*v) as Box<X> //~ ERROR cannot infer
}

fn main() {}
<|MERGE_RESOLUTION|>--- conflicted
+++ resolved
@@ -8,11 +8,7 @@
 // option. This file may not be copied, modified, or distributed
 // except according to those terms.
 
-<<<<<<< HEAD
-use std::kinds::marker;
-=======
 #![feature(box_syntax)]
->>>>>>> 2e2372c6
 
 trait A<T>
 {

--- conflicted
+++ resolved
@@ -69,15 +69,9 @@
     fn method<G:Getter<isize>>();
 }
 
-<<<<<<< HEAD
 impl Trait for usize {
     fn method<G: Getter<usize>>() {}
-    //~^ ERROR in method `method`, type parameter 0 requires bound `Getter<usize>`
-=======
-impl Trait for uint {
-    fn method<G: Getter<uint>>() {}
-    //~^ ERROR the requirement `G : Getter<uint>` appears on the impl method but not on the corresponding trait method
->>>>>>> a80302ce
+    //~^ ERROR the requirement `G : Getter<usize>` appears on the impl method but not on the corresponding trait method
 }
 
 fn main() {}
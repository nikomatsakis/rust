// Copyright 2014 The Rust Project Developers. See the COPYRIGHT
// file at the top-level directory of this distribution and at
// http://rust-lang.org/COPYRIGHT.
//
// Licensed under the Apache License, Version 2.0 <LICENSE-APACHE or
// http://www.apache.org/licenses/LICENSE-2.0> or the MIT license
// <LICENSE-MIT or http://opensource.org/licenses/MIT>, at your
// option. This file may not be copied, modified, or distributed
// except according to those terms.

// Test interaction between unboxed closure sugar and default type
// parameters (should be exactly as if angle brackets were used).

#![feature(default_type_params, unboxed_closures)]
#![allow(dead_code)]

<<<<<<< HEAD
use std::kinds::marker;

struct Foo<T,U,V=T> {
    t: T, u: U, m: marker::CovariantType<(T,U,V)>
=======
trait Foo<T,U,V=T> {
    fn dummy(&self, t: T, u: U, v: V);
>>>>>>> 0c1d853f
}

trait Eq<Sized? X> for Sized? { }
impl<Sized? X> Eq<X> for X { }
fn eq<Sized? A,Sized? B>() where A : Eq<B> { }

fn test<'a,'b>() {
    // Parens are equivalent to omitting default in angle.
    eq::< Foo<(int,),()>,               Foo(int)                      >();

    // In angle version, we supply something other than the default
    eq::< Foo<(int,),(),int>,           Foo(int)                      >();
    //~^ ERROR not implemented

    // Supply default explicitly.
    eq::< Foo<(int,),(),(int,)>,        Foo(int)                      >();
}

fn main() { }<|MERGE_RESOLUTION|>--- conflicted
+++ resolved
@@ -14,15 +14,8 @@
 #![feature(default_type_params, unboxed_closures)]
 #![allow(dead_code)]
 
-<<<<<<< HEAD
-use std::kinds::marker;
-
-struct Foo<T,U,V=T> {
-    t: T, u: U, m: marker::CovariantType<(T,U,V)>
-=======
 trait Foo<T,U,V=T> {
     fn dummy(&self, t: T, u: U, v: V);
->>>>>>> 0c1d853f
 }
 
 trait Eq<Sized? X> for Sized? { }

// Copyright 2014 The Rust Project Developers. See the COPYRIGHT
// file at the top-level directory of this distribution and at
// http://rust-lang.org/COPYRIGHT.
//
// Licensed under the Apache License, Version 2.0 <LICENSE-APACHE or
// http://www.apache.org/licenses/LICENSE-2.0> or the MIT license
// <LICENSE-MIT or http://opensource.org/licenses/MIT>, at your
// option. This file may not be copied, modified, or distributed
// except according to those terms.

// Test interaction between unboxed closure sugar and default type
// parameters (should be exactly as if angle brackets were used).

#![feature(unboxed_closures)]
#![allow(dead_code)]

use std::kinds::marker;
trait Foo<T,U,V=T> {
    fn dummy(&self, t: T, u: U, v: V);
}

<<<<<<< HEAD
trait Eq<Sized? X> for Sized?
    : marker::PhantomGetter<(Self,X)>
{ }

impl<Sized? X> Eq<X> for X { }
fn eq<Sized? A,Sized? B>() where A : Eq<B> { }
=======
trait Eq<X: ?Sized> { }
impl<X: ?Sized> Eq<X> for X { }
fn eq<A: ?Sized,B: ?Sized>() where A : Eq<B> { }
>>>>>>> 2e2372c6

fn test<'a,'b>() {
    // Parens are equivalent to omitting default in angle.
    eq::< Foo<(isize,),()>,               Foo(isize)                      >();

    // In angle version, we supply something other than the default
    eq::< Foo<(isize,),(),isize>,           Foo(isize)                      >();
    //~^ ERROR not implemented

    // Supply default explicitly.
    eq::< Foo<(isize,),(),(isize,)>,        Foo(isize)                      >();
}

fn main() { }<|MERGE_RESOLUTION|>--- conflicted
+++ resolved
@@ -19,18 +19,9 @@
     fn dummy(&self, t: T, u: U, v: V);
 }
 
-<<<<<<< HEAD
-trait Eq<Sized? X> for Sized?
-    : marker::PhantomGetter<(Self,X)>
-{ }
-
-impl<Sized? X> Eq<X> for X { }
-fn eq<Sized? A,Sized? B>() where A : Eq<B> { }
-=======
-trait Eq<X: ?Sized> { }
+trait Eq<X: ?Sized> : marker::PhantomSetter<(Self,X)> { }
 impl<X: ?Sized> Eq<X> for X { }
 fn eq<A: ?Sized,B: ?Sized>() where A : Eq<B> { }
->>>>>>> 2e2372c6
 
 fn test<'a,'b>() {
     // Parens are equivalent to omitting default in angle.

--- conflicted
+++ resolved
@@ -20,18 +20,9 @@
     fn dummy(&self, t: T, u: U);
 }
 
-<<<<<<< HEAD
-trait Eq<Sized? X> for Sized?
-    : ::std::kinds::marker::PhantomGetter<(Self,X)>
-{ }
-
-impl<Sized? X> Eq<X> for X { }
-fn eq<Sized? A,Sized? B:Eq<A>>() { }
-=======
-trait Eq<X: ?Sized> { }
+trait Eq<X: ?Sized> : marker::PhantomSetter<(Self,X)> { }
 impl<X: ?Sized> Eq<X> for X { }
 fn eq<A: ?Sized,B: ?Sized +Eq<A>>() { }
->>>>>>> 2e2372c6
 
 fn test<'a,'b>() {
     // No errors expected:

// Copyright 2014 The Rust Project Developers. See the COPYRIGHT
// file at the top-level directory of this distribution and at
// http://rust-lang.org/COPYRIGHT.
//
// Licensed under the Apache License, Version 2.0 <LICENSE-APACHE or
// http://www.apache.org/licenses/LICENSE-2.0> or the MIT license
// <LICENSE-MIT or http://opensource.org/licenses/MIT>, at your
// option. This file may not be copied, modified, or distributed
// except according to those terms.

// Test sized-ness checking in substitution within fn bodies..

use std::kinds::marker;

// Unbounded.
fn f1<X: ?Sized>(x: &X) {
    f2::<X>(x);
    //~^ ERROR the trait `core::marker::Sized` is not implemented
}
fn f2<X>(x: &X) {
}

// Bounded.
<<<<<<< HEAD
trait T for Sized? : marker::PhantomGetter<Self> {}
fn f3<Sized? X: T>(x: &X) {
=======
trait T {}
fn f3<X: ?Sized + T>(x: &X) {
>>>>>>> 2e2372c6
    f4::<X>(x);
    //~^ ERROR the trait `core::marker::Sized` is not implemented
}
fn f4<X: T>(x: &X) {
}

// Test with unsized enum.
enum E<X: ?Sized> {
    V(X),
}

fn f5<Y>(x: &Y) {}
fn f6<X: ?Sized>(x: &X) {}
fn f7<X: ?Sized>(x1: &E<X>, x2: &E<X>) {
    f5(x1);
    //~^ ERROR the trait `core::marker::Sized` is not implemented
    f6(x2); // ok
}


// Test with unsized struct.
struct S<X: ?Sized> {
    x: X,
}

fn f8<X: ?Sized>(x1: &S<X>, x2: &S<X>) {
    f5(x1);
    //~^ ERROR the trait `core::marker::Sized` is not implemented
    f6(x2); // ok
}

// Test some tuples.
fn f9<X: ?Sized>(x1: Box<S<X>>, x2: Box<E<X>>) {
    f5(&(*x1, 34is));
    //~^ ERROR the trait `core::marker::Sized` is not implemented
}

fn f10<X: ?Sized>(x1: Box<S<X>>, x2: Box<E<X>>) {
    f5(&(32is, *x2));
    //~^ ERROR the trait `core::marker::Sized` is not implemented
}

pub fn main() {
}<|MERGE_RESOLUTION|>--- conflicted
+++ resolved
@@ -21,13 +21,8 @@
 }
 
 // Bounded.
-<<<<<<< HEAD
-trait T for Sized? : marker::PhantomGetter<Self> {}
-fn f3<Sized? X: T>(x: &X) {
-=======
 trait T {}
 fn f3<X: ?Sized + T>(x: &X) {
->>>>>>> 2e2372c6
     f4::<X>(x);
     //~^ ERROR the trait `core::marker::Sized` is not implemented
 }

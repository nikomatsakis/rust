// Copyright 2012 The Rust Project Developers. See the COPYRIGHT
// file at the top-level directory of this distribution and at
// http://rust-lang.org/COPYRIGHT.
//
// Licensed under the Apache License, Version 2.0 <LICENSE-APACHE or
// http://www.apache.org/licenses/LICENSE-2.0> or the MIT license
// <LICENSE-MIT or http://opensource.org/licenses/MIT>, at your
// option. This file may not be copied, modified, or distributed
// except according to those terms.

// Test that we correctly infer variance for region parameters in
// various self-contained types.

// Regions that just appear in normal spots are contravariant:

#[rustc_variance]
struct Test2<'a, 'b, 'c> { //~ ERROR regions=[[-, -, -];[];[]]
    x: &'a isize,
    y: &'b [isize],
    c: &'c str
}

// Those same annotations in function arguments become covariant:

#[rustc_variance]
struct Test3<'a, 'b, 'c> { //~ ERROR regions=[[+, +, +];[];[]]
    x: extern "Rust" fn(&'a isize),
    y: extern "Rust" fn(&'b [isize]),
    c: extern "Rust" fn(&'c str),
}

// Mutability induces invariance:

#[rustc_variance]
struct Test4<'a, 'b:'a> { //~ ERROR regions=[[-, o];[];[]]
    x: &'a mut &'b isize,
}

// Mutability induces invariance, even when in a
// contravariant context:

#[rustc_variance]
struct Test5<'a, 'b> { //~ ERROR regions=[[+, o];[];[]]
    x: extern "Rust" fn(&'a mut &'b isize),
}

// Invariance is a trap from which NO ONE CAN ESCAPE.
// In other words, even though the `&'b isize` occurs in
// a argument list (which is contravariant), that
// argument list occurs in an invariant context.

#[rustc_variance]
struct Test6<'a, 'b> { //~ ERROR regions=[[-, o];[];[]]
    x: &'a mut extern "Rust" fn(&'b isize),
}

// No uses at all is bivariant:

#[rustc_variance]
<<<<<<< HEAD
struct Test7<'a> { //~ ERROR regions=[[*];[];[];[]]
    //~^ ERROR parameter `'a` is never used
    x: int
=======
struct Test7<'a> { //~ ERROR regions=[[*];[];[]]
    x: isize
>>>>>>> 2e2372c6
}

// Try enums too.

#[rustc_variance]
enum Test8<'a, 'b, 'c:'b> { //~ ERROR regions=[[+, -, o];[];[]]
    Test8A(extern "Rust" fn(&'a isize)),
    Test8B(&'b [isize]),
    Test8C(&'b mut &'c str),
}

fn main() {}<|MERGE_RESOLUTION|>--- conflicted
+++ resolved
@@ -57,14 +57,8 @@
 // No uses at all is bivariant:
 
 #[rustc_variance]
-<<<<<<< HEAD
-struct Test7<'a> { //~ ERROR regions=[[*];[];[];[]]
-    //~^ ERROR parameter `'a` is never used
-    x: int
-=======
 struct Test7<'a> { //~ ERROR regions=[[*];[];[]]
     x: isize
->>>>>>> 2e2372c6
 }
 
 // Try enums too.

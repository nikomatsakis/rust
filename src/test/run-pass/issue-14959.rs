// Copyright 2014 The Rust Project Developers. See the COPYRIGHT
// file at the top-level directory of this distribution and at
// http://rust-lang.org/COPYRIGHT.
//
// Licensed under the Apache License, Version 2.0 <LICENSE-APACHE or
// http://www.apache.org/licenses/LICENSE-2.0> or the MIT license
// <LICENSE-MIT or http://opensource.org/licenses/MIT>, at your
// option. This file may not be copied, modified, or distributed
// except according to those terms.

#![feature(unboxed_closures)]

use std::ops::Fn;

trait Response {}
trait Request {}
trait Ingot<R, S> {
    fn enter(&mut self, _: &mut R, _: &mut S, a: &mut Alloy) -> Status;
}

#[allow(dead_code)]
struct HelloWorld;

struct SendFile;
struct Alloy;
enum Status {
    Continue
}

impl Alloy {
    fn find<T>(&self) -> Option<T> {
        None
    }
}

<<<<<<< HEAD
impl<'b> Fn<(&'b mut Response+'b,),()> for SendFile {
    extern "rust-call" fn call(&self, (_res,): (&'b mut Response+'b,)) {}
=======
impl<'a, 'b> Fn<(&'b mut (Response+'b),),()> for SendFile<'a> {
    extern "rust-call" fn call(&self, (_res,): (&'b mut (Response+'b),)) {}
>>>>>>> 21ba1d5e
}

impl<Rq: Request, Rs: Response> Ingot<Rq, Rs> for HelloWorld {
    fn enter(&mut self, _req: &mut Rq, res: &mut Rs, alloy: &mut Alloy) -> Status {
        let send_file = alloy.find::<SendFile>().unwrap();
        send_file(res);
        Status::Continue
    }
}

fn main() {}<|MERGE_RESOLUTION|>--- conflicted
+++ resolved
@@ -33,13 +33,8 @@
     }
 }
 
-<<<<<<< HEAD
-impl<'b> Fn<(&'b mut Response+'b,),()> for SendFile {
-    extern "rust-call" fn call(&self, (_res,): (&'b mut Response+'b,)) {}
-=======
-impl<'a, 'b> Fn<(&'b mut (Response+'b),),()> for SendFile<'a> {
+impl<'b> Fn<(&'b mut (Response+'b),),()> for SendFile {
     extern "rust-call" fn call(&self, (_res,): (&'b mut (Response+'b),)) {}
->>>>>>> 21ba1d5e
 }
 
 impl<Rq: Request, Rs: Response> Ingot<Rq, Rs> for HelloWorld {

// Copyright 2014 The Rust Project Developers. See the COPYRIGHT
// file at the top-level directory of this distribution and at
// http://rust-lang.org/COPYRIGHT.
//
// Licensed under the Apache License, Version 2.0 <LICENSE-APACHE or
// http://www.apache.org/licenses/LICENSE-2.0> or the MIT license
// <LICENSE-MIT or http://opensource.org/licenses/MIT>, at your
// option. This file may not be copied, modified, or distributed
// except according to those terms.

pub trait OpInt { fn call(&mut self, int, int) -> int; }

<<<<<<< HEAD
impl<'a> OpInt for |int, int|: 'a -> int {
=======
impl<F> OpInt for F where F: FnMut(int, int) -> int {
>>>>>>> 2e2372c6
    fn call(&mut self, a:int, b:int) -> int {
        (*self)(a, b)
    }
}

fn squarei<'a>(x: int, op: &'a mut OpInt) -> int { op.call(x, x) }

fn muli(x:int, y:int) -> int { x * y }

pub fn main() {
    let mut f = |&mut: x, y| muli(x, y);
    {
        let g = &mut f;
        let h = g as &mut OpInt;
        squarei(3, h);
    }
}<|MERGE_RESOLUTION|>--- conflicted
+++ resolved
@@ -10,11 +10,7 @@
 
 pub trait OpInt { fn call(&mut self, int, int) -> int; }
 
-<<<<<<< HEAD
-impl<'a> OpInt for |int, int|: 'a -> int {
-=======
 impl<F> OpInt for F where F: FnMut(int, int) -> int {
->>>>>>> 2e2372c6
     fn call(&mut self, a:int, b:int) -> int {
         (*self)(a, b)
     }

--- conflicted
+++ resolved
@@ -30,11 +30,7 @@
 #[fixed_stack_segment] #[inline(never)]
 fn alloc<'a>(_bcx : &'a arena) -> &'a Bcx<'a> {
     unsafe {
-<<<<<<< HEAD
-        cast::transmute(libc::malloc(sys::size_of::<Bcx<'a>>()
-=======
-        cast::transmute(libc::malloc(mem::size_of::<Bcx<'blk>>()
->>>>>>> 560d9999
+        cast::transmute(libc::malloc(mem::size_of::<Bcx<'a>>()
             as libc::size_t))
     }
 }

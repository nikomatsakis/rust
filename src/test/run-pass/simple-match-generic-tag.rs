--- conflicted
+++ resolved
@@ -11,14 +11,9 @@
 enum opt<T> { none, some(T) }
 
 pub fn main() {
-<<<<<<< HEAD
-    let x = none::<int>;
+    let x = opt::none::<int>;
     match x {
-        none::<int> => { println!("hello world"); }
-        some(_) => { }
+        opt::none::<int> => { println!("hello world"); }
+        opt::some(_) => { }
     }
-=======
-    let x = opt::none::<int>;
-    match x { opt::none::<int> => { println!("hello world"); } }
->>>>>>> 0c1d853f
 }
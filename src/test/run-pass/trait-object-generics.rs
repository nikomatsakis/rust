--- conflicted
+++ resolved
@@ -46,9 +46,5 @@
 
 pub fn main() {
     let a = box() () as Box<Trait<u8, u8>>;
-<<<<<<< HEAD
-    assert_eq!(a.method(Constant((1u8, 2u8))), 0);
-=======
-    assert_eq!(a.method(Type::Constant), 0);
->>>>>>> 0c1d853f
+    assert_eq!(a.method(Type::Constant((1u8, 2u8))), 0);
 }
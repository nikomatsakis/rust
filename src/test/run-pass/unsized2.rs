--- conflicted
+++ resolved
@@ -27,13 +27,8 @@
 }
 
 // Bounded.
-<<<<<<< HEAD
-trait T for Sized? : marker::PhantomGetter<Self> {}
-fn f3<Sized? X: T>(x: &X) {
-=======
 trait T {}
 fn f3<X: T+?Sized>(x: &X) {
->>>>>>> 2e2372c6
     f3::<X>(x);
 }
 fn f4<X: T>(x: &X) {
